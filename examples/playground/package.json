--- conflicted
+++ resolved
@@ -9,19 +9,11 @@
     "build": "vite build"
   },
   "dependencies": {
-<<<<<<< HEAD
-    "@loaders.gl/3d-tiles": "4.0.0-alpha.26",
-    "@loaders.gl/core": "4.0.0-alpha.26",
-    "@loaders.gl/csv": "4.0.0-alpha.26",
-    "@loaders.gl/draco": "4.0.0-alpha.26",
-    "@loaders.gl/gltf": "4.0.0-alpha.26",
-=======
-    "@loaders.gl/3d-tiles": "^3.4.13",
-    "@loaders.gl/core": "^3.4.13",
-    "@loaders.gl/csv": "^3.4.13",
-    "@loaders.gl/draco": "^3.4.13",
-    "@loaders.gl/gltf": "^3.4.13",
->>>>>>> 3603a0b3
+    "@loaders.gl/3d-tiles": "4.0.0-beta.5",
+    "@loaders.gl/core": "4.0.0-beta.5",
+    "@loaders.gl/csv": "4.0.0-beta.5",
+    "@loaders.gl/draco": "4.0.0-beta.5",
+    "@loaders.gl/gltf": "4.0.0-beta.5",
     "@luma.gl/constants": "^8.5.12",
     "brace": "^0.11.1",
     "deck.gl": "^8.8.0",
