--- conflicted
+++ resolved
@@ -13,11 +13,7 @@
     "@loaders.gl/csv": "^2.3.0",
     "@loaders.gl/draco": "^2.3.0",
     "@loaders.gl/gltf": "^2.3.0",
-<<<<<<< HEAD
-    "@luma.gl/constants": "^8.3.0",
-=======
     "@luma.gl/constants": "^8.3.1",
->>>>>>> 2cc3d0d3
     "brace": "^0.11.1",
     "deck.gl": "^8.3.0",
     "react": "~16.9.0",
