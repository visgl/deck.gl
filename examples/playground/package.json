{
  "name": "deckgl-examples-playground",
  "version": "0.0.0",
  "private": true,
  "license": "MIT",
  "scripts": {
    "start": "vite --open",
    "start-local": "vite --config ../vite.config.local.mjs",
    "build": "vite build"
  },
  "dependencies": {
    "@loaders.gl/3d-tiles": "^4.2.0",
    "@loaders.gl/core": "^4.2.0",
    "@loaders.gl/csv": "^4.2.0",
    "@loaders.gl/draco": "^4.2.0",
    "@loaders.gl/gltf": "^4.2.0",
<<<<<<< HEAD
    "@luma.gl/constants": "^9.2.0-alpha.1",
    "brace": "^0.11.1",
=======
    "@luma.gl/constants": "^9.1.9",
>>>>>>> d000516a
    "deck.gl": "^9.0.0",
    "maplibre-gl": "^5.0.0",
    "monaco-editor": "^0.39.0",
    "@monaco-editor/react": "^4.4.6",
    "react": "^18.0.0",
    "react-dom": "^18.0.0",
    "react-map-gl": "^8.0.0",
    "react-virtualized-auto-sizer": "^1.0.2"
  },
  "devDependencies": {
    "typescript": "^4.6.0",
    "vite": "^4.0.0"
  }
}<|MERGE_RESOLUTION|>--- conflicted
+++ resolved
@@ -14,12 +14,7 @@
     "@loaders.gl/csv": "^4.2.0",
     "@loaders.gl/draco": "^4.2.0",
     "@loaders.gl/gltf": "^4.2.0",
-<<<<<<< HEAD
-    "@luma.gl/constants": "^9.2.0-alpha.1",
-    "brace": "^0.11.1",
-=======
-    "@luma.gl/constants": "^9.1.9",
->>>>>>> d000516a
+    "@luma.gl/constants": "^9.2.0-alpha.3",
     "deck.gl": "^9.0.0",
     "maplibre-gl": "^5.0.0",
     "monaco-editor": "^0.39.0",
