--- conflicted
+++ resolved
@@ -227,11 +227,7 @@
       vs: gridVertex,
       fs: fragmentShader,
       geometry: new Geometry({
-<<<<<<< HEAD
-        topology: 'line-list',,
-=======
         topology: 'line-list',
->>>>>>> 4154c68d
         attributes: {
           positions: new Float32Array(gridPositions),
           normals: new Float32Array(gridNormals)
