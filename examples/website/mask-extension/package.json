{
  "name": "deckgl-examples-mask-extension",
  "version": "0.0.0",
  "private": true,
  "license": "MIT",
  "scripts": {
    "start": "vite --open",
    "start-local": "vite --config ../../vite.config.local.mjs",
    "build": "vite build"
  },
  "dependencies": {
<<<<<<< HEAD
    "@loaders.gl/csv": "4.0.0-alpha.26",
=======
    "@loaders.gl/csv": "^3.4.13",
>>>>>>> 3603a0b3
    "@material-ui/core": "^4.10.2",
    "@material-ui/icons": "^4.9.1",
    "deck.gl": "^8.8.0",
    "maplibre-gl": "^2.4.0",
    "react": "^18.0.0",
    "react-dom": "^18.0.0",
    "react-map-gl": "^7.0.0"
  },
  "devDependencies": {
    "typescript": "^4.6.0",
    "vite": "^4.0.0"
  }
}<|MERGE_RESOLUTION|>--- conflicted
+++ resolved
@@ -9,11 +9,7 @@
     "build": "vite build"
   },
   "dependencies": {
-<<<<<<< HEAD
-    "@loaders.gl/csv": "4.0.0-alpha.26",
-=======
-    "@loaders.gl/csv": "^3.4.13",
->>>>>>> 3603a0b3
+    "@loaders.gl/csv": "4.0.0-beta.5",
     "@material-ui/core": "^4.10.2",
     "@material-ui/icons": "^4.9.1",
     "deck.gl": "^8.8.0",
