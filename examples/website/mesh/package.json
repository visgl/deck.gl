{
  "name": "mesh-layer-example",
  "version": "0.0.1",
  "license": "MIT",
  "scripts": {
    "start": "webpack-dev-server --progress --hot --open",
    "start-local": "webpack-dev-server --env.local --progress --hot --open"
  },
  "dependencies": {
<<<<<<< HEAD
    "@loaders.gl/obj": "^2.2.3",
    "deck.gl": "^8.3.0",
=======
    "@loaders.gl/obj": "^2.3.0",
    "deck.gl": "^8.1.0",
>>>>>>> 2cc3d0d3
    "react": "^16.3.0",
    "react-dom": "^16.3.0",
    "math.gl": "^3.0.0"
  },
  "devDependencies": {
    "@babel/core": "^7.4.0",
    "@babel/preset-react": "^7.0.0",
    "babel-loader": "^8.0.5",
    "webpack": "^4.20.2",
    "webpack-cli": "^3.1.2",
    "webpack-dev-server": "^3.1.11"
  }
}<|MERGE_RESOLUTION|>--- conflicted
+++ resolved
@@ -7,13 +7,8 @@
     "start-local": "webpack-dev-server --env.local --progress --hot --open"
   },
   "dependencies": {
-<<<<<<< HEAD
-    "@loaders.gl/obj": "^2.2.3",
+    "@loaders.gl/obj": "^2.3.0",
     "deck.gl": "^8.3.0",
-=======
-    "@loaders.gl/obj": "^2.3.0",
-    "deck.gl": "^8.1.0",
->>>>>>> 2cc3d0d3
     "react": "^16.3.0",
     "react-dom": "^16.3.0",
     "math.gl": "^3.0.0"
