--- conflicted
+++ resolved
@@ -9,13 +9,8 @@
     "build": "vite build"
   },
   "dependencies": {
-<<<<<<< HEAD
-    "@loaders.gl/obj": "^3.4.13",
+    "@loaders.gl/obj": "4.0.0-beta.5",
     "@math.gl/core": "^4.0.0",
-=======
-    "@loaders.gl/obj": "4.0.0-beta.5",
-    "@math.gl/core": "4.0.0-alpha.4",
->>>>>>> 26ba0ed7
     "deck.gl": "^8.8.0",
     "react": "^18.0.0",
     "react-dom": "^18.0.0"
