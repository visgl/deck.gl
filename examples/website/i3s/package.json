--- conflicted
+++ resolved
@@ -9,11 +9,7 @@
     "build": "vite build"
   },
   "dependencies": {
-<<<<<<< HEAD
-    "@loaders.gl/i3s": "4.0.0-alpha.26",
-=======
-    "@loaders.gl/i3s": "^3.4.13",
->>>>>>> 3603a0b3
+    "@loaders.gl/i3s": "4.0.0-beta.5",
     "deck.gl": "^8.8.0"
   },
   "devDependencies": {
