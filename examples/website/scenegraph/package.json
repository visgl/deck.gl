--- conflicted
+++ resolved
@@ -7,13 +7,8 @@
     "start": "webpack-dev-server --progress --hot --open"
   },
   "dependencies": {
-<<<<<<< HEAD
     "deck.gl": "^8.3.0",
-    "@loaders.gl/gltf": "^2.2.3",
-=======
-    "deck.gl": "^8.2.0",
     "@loaders.gl/gltf": "^2.3.0",
->>>>>>> 2cc3d0d3
     "react": "^16.3.0",
     "react-dom": "^16.3.0",
     "react-map-gl": "^5.0.0"
