--- conflicted
+++ resolved
@@ -8,7 +8,7 @@
   LightGlassTheme
 } from '@deck.gl/widgets';
 import '@deck.gl/widgets/stylesheet.css';
-import {luma} from '@luma.gl/api';
+import {luma} from '@luma.gl/core';
 import {WebGLDevice} from '@luma.gl/webgl';
 
 luma.registerDevices([WebGLDevice]);
@@ -74,14 +74,11 @@
     })
   ],
   widgets: [
-<<<<<<< HEAD
     new ZoomWidget({style: widgetTheme}),
     new CompassWidget({style: widgetTheme}),
-    new FullscreenWidget({style: widgetTheme})
-=======
+
     new FullscreenWidget({}),
-    new FullscreenWidget({id: 'themed', style: widgetTheme}), 
+    new FullscreenWidget({id: 'themed', style: widgetTheme}),
     new FullscreenWidget({id: 'purple', className: 'purple'})
->>>>>>> 61d2f55d
   ]
 });