--- conflicted
+++ resolved
@@ -95,15 +95,12 @@
       getWidth: 1
     })
   ],
-<<<<<<< HEAD
   widgets: UI_WIDGETS
-=======
-  widgets: [
-    new ZoomWidget({style: widgetTheme}),
-    new CompassWidget({style: widgetTheme}),
-    new FullscreenWidget({style: widgetTheme}),
-    new ScreenshotWidget({style: widgetTheme}),
-    new ResetViewWidget({style: widgetTheme})
-  ]
->>>>>>> ffcb6089
+  // widgets: [
+  //   new ZoomWidget({style: widgetTheme}),
+  //   new CompassWidget({style: widgetTheme}),
+  //   new FullscreenWidget({style: widgetTheme}),
+  //   new ScreenshotWidget({style: widgetTheme}),
+  //   new ResetViewWidget({style: widgetTheme})
+  // ]
 });