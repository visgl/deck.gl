--- conflicted
+++ resolved
@@ -9,12 +9,8 @@
     "build": "vite build"
   },
   "dependencies": {
-<<<<<<< HEAD
-    "deck.gl": "^8.8.0",
+    "deck.gl": "^9.0.0-beta.2",
     "maplibre-gl": "^2.4.0",
-=======
-    "deck.gl": "^9.0.0-beta.2",
->>>>>>> 9947ddd9
     "react": "^18.0.0",
     "react-dom": "^18.0.0",
     "react-map-gl": "^7.0.0"
