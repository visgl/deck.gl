--- conflicted
+++ resolved
@@ -174,16 +174,9 @@
   };
 
   _animate() {
-<<<<<<< HEAD
-    const timestamp = Date.now() / 1000;
-
-    console.log(simTime);
-    console.log(timestamp);
-    console.log(anchorTime);
-
-=======
+
     const timestamp = Date.now() / 1000;    
->>>>>>> ef91033b
+
     this.setState({ 
       simTime: this.state.simTime + (timestamp - prevSimTime) * this.state.animationSpeed
     });
