import {
  MeshLayer,
  PathOutlineLayer,
  PathMarkerLayer,
<<<<<<< HEAD
  TextLayer,
=======
  SolidPolygonLayer,
>>>>>>> b9db376d
  AdvancedTextLayer
} from 'deck.gl-layers';

// TODO: remove hard path once deck.gl-layers published with GPUScreenGridLayer
import GPUScreenGridLayer from '../../../../src/experimental-layers/src/gpu-screen-grid-layer/gpu-screen-grid-layer';

import {COORDINATE_SYSTEM} from 'deck.gl';
import {GL, CylinderGeometry} from 'luma.gl';
import dataSamples from '../immutable-data-samples';

const MeshLayerExample = {
  layer: MeshLayer,
  props: {
    id: 'mesh-layer',
    data: dataSamples.points,
    texture: 'data/texture.png',
    mesh: new CylinderGeometry({
      radius: 1,
      topRadius: 1,
      bottomRadius: 1,
      topCap: true,
      bottomCap: true,
      height: 5,
      nradial: 20,
      nvertical: 1
    }),
    sizeScale: 10,
    getPosition: d => d.COORDINATES,
    getAngleDegreesCW: d => Math.random() * 360,
    getColor: d => [0, d.RACKS * 50, d.SPACES * 20]
  }
};

const PathOutlineExample = {
  layer: PathOutlineLayer,
  // getData: () => dataSamples.zigzag,
  getData: () => dataSamples.routes,
  props: {
    id: 'path-outline-layer',
    opacity: 0.6,
    getPath: f => [f.START, f.END],
    getColor: f => [128, 0, 0],
    getZLevel: f => Math.random() * 255,
    getWidth: f => 10,
    widthMinPixels: 1,
    pickable: true,
    strokeWidth: 5,
    widthScale: 10,
    autoHighlight: true,
    highlightColor: [255, 255, 255, 255],
    parameters: {
      blendEquation: GL.MAX
    }
  }
};

const PathMarkerExample = {
  layer: PathMarkerLayer,
  getData: () => dataSamples.routes,
  props: {
    id: 'path-outline-layer',
    opacity: 0.6,
    getPath: f => [f.START, f.END],
    getColor: f => [230, 230, 230],
    getZLevel: f => Math.random() * 255,
    getWidth: f => 10,
    widthMinPixels: 1,
    pickable: true,
    strokeWidth: 5,
    widthScale: 10,
    autoHighlight: true,
    highlightColor: [255, 255, 255, 255],
    parameters: {
      blendEquation: GL.MAX
    },
    sizeScale: 200
  }
};

const coordDiff = ([lng, lat]) => [
  lng - dataSamples.positionOrigin[0],
  lat - dataSamples.positionOrigin[1]
];
const PathMarkerExampleLngLatOffset = {
  layer: PathMarkerLayer,
  getData: () => dataSamples.routes,
  props: {
    id: 'path-outline-layer',
    opacity: 0.6,
    getPath: f => [coordDiff(f.START), coordDiff(f.END)],
    getColor: f => [230, 230, 230],
    getZLevel: f => Math.random() * 255,
    getWidth: f => 10,
    widthMinPixels: 1,
    pickable: true,
    strokeWidth: 5,
    widthScale: 10,
    autoHighlight: true,
    highlightColor: [255, 255, 255, 255],
    parameters: {
      blendEquation: GL.MAX
    },
    sizeScale: 200,
    coordinateSystem: COORDINATE_SYSTEM.LNGLAT_OFFSETS,
    coordinateOrigin: dataSamples.positionOrigin
  }
};

const PathMarkerExampleMeterData = new Array(10).fill(true).map(f => ({
  path: [
    [Math.random() * 9000, Math.random() * 9000],
    [Math.random() * 9000, Math.random() * 9000]
  ],
  direction: {forward: Math.random() >= 0.5, backward: Math.random() >= 0.5}
}));
const PathMarkerExampleMeter = {
  layer: PathMarkerLayer,
  getData: () => PathMarkerExampleMeterData,
  props: {
    id: 'path-outline-layer-meter',
    opacity: 0.8,
    getColor: f => [230, 230, 230],
    getZLevel: f => Math.random() * 255,
    getWidth: f => 10,
    widthMinPixels: 1,
    pickable: true,
    strokeWidth: 5,
    widthScale: 10,
    autoHighlight: true,
    highlightColor: [255, 255, 255, 255],
    parameters: {
      blendEquation: GL.MAX
    },
    sizeScale: 200,
    getMarkerPercentages: () => [0.25, 0.5, 0.75],
    coordinateSystem: COORDINATE_SYSTEM.METER_OFFSETS,
    coordinateOrigin: dataSamples.positionOrigin
  }
};

<<<<<<< HEAD
const TextLayerExample = {
  layer: TextLayer,
  getData: () => dataSamples.points.slice(0, 50),
  props: {
    id: 'text-layer',
    getText: x => `${x.PLACEMENT}-${x.YR_INSTALLED}`,
    getPosition: x => x.COORDINATES,
    getColor: x => [153, 0, 0],
    getSize: x => 32,
    getAngle: x => 0,
    sizeScale: 1,
    getTextAnchor: x => 'start',
    getAlignmentBaseline: x => 'center',
    getPixelOffset: x => [10, 0]
=======
const SolidPolygonLayerExample = {
  layer: SolidPolygonLayer,
  getData: () => dataSamples.polygons,
  props: {
    getPolygon: f => f,
    getFillColor: f => [200 + Math.random() * 55, 0, 0],
    getLineColor: f => [0, 0, 0],
    getElevation: f => Math.random() * 1000,
    opacity: 0.8,
    pickable: true,
    lightSettings: LIGHT_SETTINGS,
    elevationScale: 0.6
>>>>>>> b9db376d
  }
};

const AdvancedTextLayerExample = {
  layer: AdvancedTextLayer,
  getData: () => dataSamples.points.slice(0, 50),
  props: {
    id: 'text-layer',
    getText: x => 'Ab:c-12,3Tj',
    getPosition: x => x.COORDINATES,
    getColor: x => [153, 0, 0],
    getSize: x => 1,
    getAngle: x => 0,
    sizeScale: 1,
    getTextAnchor: x => 'start',
    getAlignmentBaseline: x => 'center',
    fontTexture: 'http://localhost:8000/font.png',
    fontInfo: 'http://localhost:8000/font.json',
    fontSmoothing: 0.2
  }
};

const GPUScreenGridLayerExample = {
  layer: GPUScreenGridLayer,
  getData: () => dataSamples.points,
  props: {
    id: 'screenGridLayer',
    getPosition: d => d.COORDINATES,
    cellSizePixels: 40,
    minColor: [0, 0, 80, 0],
    maxColor: [100, 255, 0, 128],
    pickable: false
  }
};

/* eslint-disable quote-props */
export default {
  'Experimental Layers': {
    MeshLayer: MeshLayerExample,
    PathOutlineLayer: PathOutlineExample,
    PathMarkerLayer: PathMarkerExample,
    'PathMarkerLayer (LngLat Offset)': PathMarkerExampleLngLatOffset,
    'PathMarkerLayer (Meter)': PathMarkerExampleMeter,
<<<<<<< HEAD
    TextLayer: TextLayerExample,
=======
    'New SolidPolygonLayer': SolidPolygonLayerExample,
>>>>>>> b9db376d
    AdvancedTextLayer: AdvancedTextLayerExample,
    GPUScreenGridLayer: GPUScreenGridLayerExample
  }
};<|MERGE_RESOLUTION|>--- conflicted
+++ resolved
@@ -1,14 +1,4 @@
-import {
-  MeshLayer,
-  PathOutlineLayer,
-  PathMarkerLayer,
-<<<<<<< HEAD
-  TextLayer,
-=======
-  SolidPolygonLayer,
->>>>>>> b9db376d
-  AdvancedTextLayer
-} from 'deck.gl-layers';
+import {MeshLayer, PathOutlineLayer, PathMarkerLayer, AdvancedTextLayer} from 'deck.gl-layers';
 
 // TODO: remove hard path once deck.gl-layers published with GPUScreenGridLayer
 import GPUScreenGridLayer from '../../../../src/experimental-layers/src/gpu-screen-grid-layer/gpu-screen-grid-layer';
@@ -147,38 +137,6 @@
   }
 };
 
-<<<<<<< HEAD
-const TextLayerExample = {
-  layer: TextLayer,
-  getData: () => dataSamples.points.slice(0, 50),
-  props: {
-    id: 'text-layer',
-    getText: x => `${x.PLACEMENT}-${x.YR_INSTALLED}`,
-    getPosition: x => x.COORDINATES,
-    getColor: x => [153, 0, 0],
-    getSize: x => 32,
-    getAngle: x => 0,
-    sizeScale: 1,
-    getTextAnchor: x => 'start',
-    getAlignmentBaseline: x => 'center',
-    getPixelOffset: x => [10, 0]
-=======
-const SolidPolygonLayerExample = {
-  layer: SolidPolygonLayer,
-  getData: () => dataSamples.polygons,
-  props: {
-    getPolygon: f => f,
-    getFillColor: f => [200 + Math.random() * 55, 0, 0],
-    getLineColor: f => [0, 0, 0],
-    getElevation: f => Math.random() * 1000,
-    opacity: 0.8,
-    pickable: true,
-    lightSettings: LIGHT_SETTINGS,
-    elevationScale: 0.6
->>>>>>> b9db376d
-  }
-};
-
 const AdvancedTextLayerExample = {
   layer: AdvancedTextLayer,
   getData: () => dataSamples.points.slice(0, 50),
@@ -219,11 +177,6 @@
     PathMarkerLayer: PathMarkerExample,
     'PathMarkerLayer (LngLat Offset)': PathMarkerExampleLngLatOffset,
     'PathMarkerLayer (Meter)': PathMarkerExampleMeter,
-<<<<<<< HEAD
-    TextLayer: TextLayerExample,
-=======
-    'New SolidPolygonLayer': SolidPolygonLayerExample,
->>>>>>> b9db376d
     AdvancedTextLayer: AdvancedTextLayerExample,
     GPUScreenGridLayer: GPUScreenGridLayerExample
   }
