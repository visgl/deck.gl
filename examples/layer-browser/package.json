{
  "name": "deckgl-examples-layer-browser",
  "version": "0.0.0",
  "private": true,
  "license": "MIT",
  "type": "module",
  "scripts": {
    "start-local": "vite --config ../vite.config.local.mjs"
  },
  "dependencies": {
    "@loaders.gl/ply": "4.1.0-alpha.9",
    "@loaders.gl/gltf": "4.1.0-alpha.9",
<<<<<<< HEAD
    "@luma.gl/debug": "9.0.0-beta.3",
=======
    "@luma.gl/debug": "9.0.0-beta.4",
>>>>>>> d7bbfe45
    "colorbrewer": "^1.0.0",
    "d3-request": "^1.0.6",
    "d3-scale": "^3.1.0",
    "extrude-polyline": "^1.0.6",
    "react": "^16.3.0",
    "react-autobind": "^1.0.6",
    "react-dom": "^16.3.0",
    "react-map-gl": "^5.3.0",
    "react-stats-zavatta": "^0.0.6"
  },
  "devDependencies": {
    "typescript": "^4.6.0",
    "vite": "^4.0.0"
  }
}<|MERGE_RESOLUTION|>--- conflicted
+++ resolved
@@ -10,11 +10,7 @@
   "dependencies": {
     "@loaders.gl/ply": "4.1.0-alpha.9",
     "@loaders.gl/gltf": "4.1.0-alpha.9",
-<<<<<<< HEAD
-    "@luma.gl/debug": "9.0.0-beta.3",
-=======
     "@luma.gl/debug": "9.0.0-beta.4",
->>>>>>> d7bbfe45
     "colorbrewer": "^1.0.0",
     "d3-request": "^1.0.6",
     "d3-scale": "^3.1.0",
