--- conflicted
+++ resolved
@@ -8,14 +8,8 @@
     "start-local": "vite --config ../vite.config.local.mjs"
   },
   "dependencies": {
-<<<<<<< HEAD
-    "@loaders.gl/ply": "^4.1.0",
-    "@loaders.gl/gltf": "^4.1.0",
-    "@luma.gl/debug": "9.0.0-beta.10",
-=======
     "@loaders.gl/ply": "^4.2.0-alpha.5",
     "@loaders.gl/gltf": "^4.2.0-alpha.5",
->>>>>>> 71d9de99
     "colorbrewer": "^1.0.0",
     "d3-request": "^1.0.6",
     "d3-scale": "^3.1.0",
