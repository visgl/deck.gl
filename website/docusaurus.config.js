--- conflicted
+++ resolved
@@ -12,7 +12,7 @@
   title: 'deck.gl',
   tagline: 'WebGL2-powered, highly performant large-scale data visualization',
   url: 'https://deck.gl',
-  baseUrl: process.env.STAGING ? '/deck.gl/' : '/', // eslint-disable-line
+  baseUrl: process.env.STAGING ? '/deck.gl/' : '/',
   onBrokenLinks: 'throw',
   onBrokenMarkdownLinks: 'warn',
   favicon: '/favicon.ico',
@@ -117,12 +117,8 @@
         title: 'deck.gl',
         logo: {
           alt: 'vis.gl Logo',
-<<<<<<< HEAD
-          src: 'images/visgl-logo-dark.png'
-=======
           src: 'images/visgl-logo-dark.png',
-          srcDark: 'images/visgl-logo-light.png',
->>>>>>> 4f570246
+          srcDark: 'images/visgl-logo-light.png'
         },
         items: [
           {
