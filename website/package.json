--- conflicted
+++ resolved
@@ -14,17 +14,10 @@
     "write-heading-ids": "ts-node ../scripts/write-heading-ids.ts"
   },
   "dependencies": {
-<<<<<<< HEAD
-    "@loaders.gl/i3s": "4.0.0-alpha.26",
-    "@loaders.gl/las": "4.0.0-alpha.26",
-    "@loaders.gl/obj": "4.0.0-alpha.26",
-    "@loaders.gl/ply": "4.0.0-alpha.26",
-=======
-    "@loaders.gl/i3s": "^3.4.13",
-    "@loaders.gl/las": "^3.4.13",
-    "@loaders.gl/obj": "^3.4.13",
-    "@loaders.gl/ply": "^3.4.13",
->>>>>>> 3603a0b3
+    "@loaders.gl/i3s": "4.0.0-beta.5",
+    "@loaders.gl/las": "4.0.0-beta.5",
+    "@loaders.gl/obj": "4.0.0-beta.5",
+    "@loaders.gl/ply": "4.0.0-beta.5",
     "@material-ui/core": "^4.10.2",
     "@material-ui/icons": "^4.9.1",
     "@material-ui/lab": "^4.0.0-alpha.57",
