--- conflicted
+++ resolved
@@ -66,14 +66,10 @@
       "label": "Extensions",
       "items": [
         'brushing-extension',
-<<<<<<< HEAD
         'collision-filter-extension',
         'data-filter-extension'
-=======
-        'data-filter-extension',
         'mask-extension',
         'terrain-extension'
->>>>>>> cc727dc7
       ]
     },
     {
