/* global window */
import {Matrix4} from 'luma.gl';

import assert from 'assert';
import {COORDINATE_SYSTEM} from './constants';

function fp64ify(a) {
  const hiPart = Math.fround(a);
  const loPart = a - Math.fround(a);
  return [hiPart, loPart];
}

// To quickly set a vector to zero
const ZERO_VECTOR = [0, 0, 0, 0];
// 4x4 matrix that drops 4th component of vector
const VECTOR_TO_POINT_MATRIX = [1, 0, 0, 0, 0, 1, 0, 0, 0, 0, 1, 0, 0, 0, 0, 0];

function calculateMatrixAndOffset({
  projectionMode,
  positionOrigin,
  viewport,
  modelMatrix
}) {
  const {viewMatrixUncentered, viewMatrix, projectionMatrix} = viewport;

  let projectionCenter;
  let modelViewMatrix;

  switch (projectionMode) {

  case COORDINATE_SYSTEM.LNGLAT:
    projectionCenter = ZERO_VECTOR;
    modelViewMatrix = new Matrix4(viewMatrix);
    break;

  // TODO: make lighitng work for meter offset mode
  case COORDINATE_SYSTEM.METER_OFFSETS:
    // Calculate transformed projectionCenter (in 64 bit precision)
    // This is the key to offset mode precision (avoids doing this
    // addition in 32 bit precision)
    const positionPixels = viewport.projectFlat(positionOrigin);
    const viewProjectionMatrix = new Matrix4(projectionMatrix).multiplyRight(viewMatrix);
    projectionCenter = viewProjectionMatrix
      .transformVector([positionPixels[0], positionPixels[1], 0.0, 1.0]);

    // Always apply uncentered projection matrix (shader adds center)
    modelViewMatrix = new Matrix4(viewMatrixUncentered)
      // Zero out 4th coordinate ("after" model matrix) - avoids further translations
      .multiplyRight(VECTOR_TO_POINT_MATRIX);
    break;

  default:
    throw new Error('Unknown projection mode');
  }

<<<<<<< HEAD
=======
  const viewMatrixInv = modelViewMatrix.clone().invert();

>>>>>>> 09d7bbd6
  if (modelMatrix) {
    // Apply model matrix if supplied
    modelViewMatrix.multiplyRight(modelMatrix);
  }

<<<<<<< HEAD
  const modelViewMatrixInv = modelViewMatrix.clone().invert();
  const modelViewProjectionMatrix = new Matrix4(projectionMatrix).multiplyRight(modelViewMatrix);
  const cameraPos = [modelViewMatrixInv[12], modelViewMatrixInv[13], modelViewMatrixInv[14]];
=======
  const modelViewProjectionMatrix = new Matrix4(projectionMatrix).multiplyRight(modelViewMatrix);
  const cameraPos = [viewMatrixInv[12], viewMatrixInv[13], viewMatrixInv[14]];
>>>>>>> 09d7bbd6

  return {
    modelViewMatrix,
    modelViewProjectionMatrix,
    projectionCenter,
    cameraPos
  };
}

/**
 * Returns uniforms for shaders based on current projection
 * includes: projection matrix suitable for shaders
 *
 * TODO - Ensure this works with any viewport, not just WebMercatorViewports
 *
 * @param {WebMercatorViewport} viewport -
 * @return {Float32Array} - 4x4 projection matrix that can be used in shaders
 */
export function getUniformsFromViewport(viewport, {
  modelMatrix = null,
  projectionMode = COORDINATE_SYSTEM.LNGLAT,
  positionOrigin = [0, 0]
} = {}) {
  assert(viewport.scale, 'Viewport scale missing');

  const {projectionCenter, modelViewMatrix, modelViewProjectionMatrix, cameraPos} =
    calculateMatrixAndOffset({projectionMode, positionOrigin, modelMatrix, viewport});

  assert(modelViewProjectionMatrix, 'Viewport missing modelViewProjectionMatrix');

  // Calculate projection pixels per unit
  const projectionPixelsPerUnit = viewport.getDistanceScales().pixelsPerMeter;
  assert(projectionPixelsPerUnit, 'Viewport missing pixelsPerMeter');

  // calculate WebGL matrices

  // Convert to Float32
  const glProjectionMatrix = new Float32Array(modelViewProjectionMatrix);

  // "Float64Array"
  // Transpose the projection matrix to column major for GLSL.
  const glProjectionMatrixFP64 = new Float32Array(32);
  for (let i = 0; i < 4; ++i) {
    for (let j = 0; j < 4; ++j) {
      [
        glProjectionMatrixFP64[(i * 4 + j) * 2],
        glProjectionMatrixFP64[(i * 4 + j) * 2 + 1]
      ] = fp64ify(modelViewProjectionMatrix[j * 4 + i]);
    }
  }

  const devicePixelRatio = (window && window.devicePixelRatio) || 1;

  return {
    // Projection mode values
    projectionMode,
    projectionCenter,

    // modelMatrix: modelMatrix || new Matrix4().identity(),
    modelViewMatrix,

    // Screen size
    viewportSize: [viewport.width * devicePixelRatio, viewport.height * devicePixelRatio],
    devicePixelRatio,

    // Main projection matrices
    projectionMatrix: glProjectionMatrix,
    projectionMatrixUncentered: glProjectionMatrix,
    projectionFP64: glProjectionMatrixFP64,
    projectionPixelsPerUnit,

    // This is the mercator scale (2 ** zoom)
    projectionScale: viewport.scale,

    // Deprecated?
    projectionScaleFP64: fp64ify(viewport.scale),

    // This is for lighting calculations
    cameraPos: new Float32Array(cameraPos)

  };
}<|MERGE_RESOLUTION|>--- conflicted
+++ resolved
@@ -53,24 +53,15 @@
     throw new Error('Unknown projection mode');
   }
 
-<<<<<<< HEAD
-=======
   const viewMatrixInv = modelViewMatrix.clone().invert();
 
->>>>>>> 09d7bbd6
   if (modelMatrix) {
     // Apply model matrix if supplied
     modelViewMatrix.multiplyRight(modelMatrix);
   }
 
-<<<<<<< HEAD
-  const modelViewMatrixInv = modelViewMatrix.clone().invert();
-  const modelViewProjectionMatrix = new Matrix4(projectionMatrix).multiplyRight(modelViewMatrix);
-  const cameraPos = [modelViewMatrixInv[12], modelViewMatrixInv[13], modelViewMatrixInv[14]];
-=======
   const modelViewProjectionMatrix = new Matrix4(projectionMatrix).multiplyRight(modelViewMatrix);
   const cameraPos = [viewMatrixInv[12], viewMatrixInv[13], viewMatrixInv[14]];
->>>>>>> 09d7bbd6
 
   return {
     modelViewMatrix,
