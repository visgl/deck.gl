// Copyright (c) 2015 - 2017 Uber Technologies, Inc.
//
// Permission is hereby granted, free of charge, to any person obtaining a copy
// of this software and associated documentation files (the "Software"), to deal
// in the Software without restriction, including without limitation the rights
// to use, copy, modify, merge, publish, distribute, sublicense, and/or sell
// copies of the Software, and to permit persons to whom the Software is
// furnished to do so, subject to the following conditions:
//
// The above copyright notice and this permission notice shall be included in
// all copies or substantial portions of the Software.
//
// THE SOFTWARE IS PROVIDED "AS IS", WITHOUT WARRANTY OF ANY KIND, EXPRESS OR
// IMPLIED, INCLUDING BUT NOT LIMITED TO THE WARRANTIES OF MERCHANTABILITY,
// FITNESS FOR A PARTICULAR PURPOSE AND NONINFRINGEMENT. IN NO EVENT SHALL THE
// AUTHORS OR COPYRIGHT HOLDERS BE LIABLE FOR ANY CLAIM, DAMAGES OR OTHER
// LIABILITY, WHETHER IN AN ACTION OF CONTRACT, TORT OR OTHERWISE, ARISING FROM,
// OUT OF OR IN CONNECTION WITH THE SOFTWARE OR THE USE OR OTHER DEALINGS IN
// THE SOFTWARE.

/* global window */
import {COORDINATE_SYSTEM, LIFECYCLE} from './constants';
import AttributeManager from './attribute-manager';
import Stats from './stats';
import {getDefaultProps, diffProps} from './props';
import {count} from '../utils/count';
import log from '../utils/log';
import {applyPropOverrides, removeLayerInSeer} from './seer-integration';
import {GL, withParameters} from 'luma.gl';
import assert from 'assert';

const LOG_PRIORITY_UPDATE = 1;

const EMPTY_ARRAY = [];
const EMPTY_PROPS = {};
Object.freeze(EMPTY_PROPS);
const noop = () => {};

const defaultProps = {
  // data: Special handling for null, see below
  dataComparator: null,
  updateTriggers: {}, // Update triggers: a core change detection mechanism in deck.gl
  numInstances: undefined,

  visible: true,
  pickable: false,
  opacity: 0.8,

  onHover: noop,
  onClick: noop,

  coordinateSystem: COORDINATE_SYSTEM.LNGLAT,
  coordinateOrigin: [0, 0, 0],

  parameters: {},
  uniforms: {},
  framebuffer: null,

  animation: null, // Passed prop animation functions to evaluate props

  // Offset depth based on layer index to avoid z-fighting.
  // Negative values pull layer towards the camera
  // https://www.opengl.org/archives/resources/faq/technical/polygonoffset.htm
  getPolygonOffset: ({layerIndex}) => [0, -layerIndex * 100],

  // Selection/Highlighting
  highlightedObjectIndex: null,
  autoHighlight: false,
  highlightColor: [0, 0, 128, 128]
};

let counter = 0;

export default class Layer {
  constructor(props) {
    // Call a helper function to merge the incoming props with defaults and freeze them.
    this.props = this._normalizeProps(props);

    // Define all members before layer is sealed
    this.id = this.props.id; // The layer's id, used for matching with layers from last render cycle
    this.oldProps = EMPTY_PROPS; // Props from last render used for change detection
    this.count = counter++; // Keep track of how many layer instances you are generating
    this.lifecycle = LIFECYCLE.NO_STATE; // Helps track and debug the life cycle of the layers
    this.state = null; // Will be set to the shared layer state object during layer matching
    this.context = null; // Will reference layer manager's context, contains state shared by layers
    this.parentLayer = null; // reference to the composite layer parent that rendered this layer

    // CompositeLayer members, need to be defined here because of the `Object.seal`
    this.internalState = null;

    // Seal the layer
    Object.seal(this);
  }

  toString() {
    const className = this.constructor.layerName || this.constructor.name;
    return `${className}({id: '${this.props.id}'})`;
  }

  get stats() {
    return this.internalState.stats;
  }

  needsUpdate() {
    // Call subclass lifecycle method
    return this.shouldUpdateState(this._getUpdateParams());
    // End lifecycle method
  }

  // Checks state of attributes and model
  getNeedsRedraw({clearRedrawFlags = false} = {}) {
    return this._getNeedsRedraw(clearRedrawFlags);
  }

  // //////////////////////////////////////////////////
  // LIFECYCLE METHODS, overridden by the layer subclasses

  // Called once to set up the initial state
  // App can create WebGL resources
  initializeState() {
    throw new Error(`Layer ${this} has not defined initializeState`);
  }

  // Let's layer control if updateState should be called
  shouldUpdateState({oldProps, props, oldContext, context, changeFlags}) {
    return changeFlags.propsOrDataChanged;
  }

  // Default implementation, all attributes will be invalidated and updated
  // when data changes
  updateState({oldProps, props, oldContext, context, changeFlags}) {
    const {attributeManager} = this.state;
    if (changeFlags.dataChanged && attributeManager) {
      attributeManager.invalidateAll();
    }
    if (changeFlags.propsChanged) {
      this.state.attributeManager.setTransitionOptions(props.transition);
    }
  }

  // Called once when layer is no longer matched and state will be discarded
  // App can destroy WebGL resources here
  finalizeState() {}

  // Update attribute transition
  updateTransition() {
    const {model, attributeManager} = this.state;
    const changedAttributes = attributeManager.updateTransition();

    if (model && changedAttributes) {
      model.setAttributes(changedAttributes);
    }
  }

  // If state has a model, draw it with supplied uniforms
  draw(opts) {
    for (const model of this.getModels()) {
      model.draw(opts);
    }
  }

  // called to populate the info object that is passed to the event handler
  // @return null to cancel event
  getPickingInfo({info, mode}) {
    const {index} = info;

    if (index >= 0) {
      // If props.data is an indexable array, get the object
      if (Array.isArray(this.props.data)) {
        info.object = this.props.data[index];
      }
    }

    return info;
  }

  // END LIFECYCLE METHODS
  // //////////////////////////////////////////////////

  // Returns true if the layer is pickable and visible.
  isPickable() {
    return this.props.pickable && this.props.visible;
  }

  // Default implementation of attribute invalidation, can be redefined
  invalidateAttribute(name = 'all', diffReason = '') {
    const {attributeManager} = this.state;
    if (!attributeManager) {
      return;
    }

    if (name === 'all') {
      log.log(LOG_PRIORITY_UPDATE, `updateTriggers invalidating all attributes: ${diffReason}`);
      attributeManager.invalidateAll();
    } else {
      log.log(LOG_PRIORITY_UPDATE, `updateTriggers invalidating attribute ${name}: ${diffReason}`);
      attributeManager.invalidate(name);
    }
  }

  // Calls attribute manager to update any WebGL attributes, can be redefined
  updateAttributes(props) {
    const {attributeManager} = this.state;
    if (!attributeManager) {
      return;
    }

    // Figure out data length
    const numInstances = this.getNumInstances(props);

    attributeManager.update({
      data: props.data,
      numInstances,
      props,
      buffers: props,
      context: this,
      // Don't worry about non-attribute props
      ignoreUnknownAttributes: true
    });

    // TODO - Use getModels?
    const {model} = this.state;
    if (model) {
      const changedAttributes = attributeManager.getChangedAttributes({clearChangedFlags: true});
      model.setAttributes(changedAttributes);
    }
  }

  // Public API

  // Updates selected state members and marks the object for redraw
  setState(updateObject) {
    Object.assign(this.state, updateObject);
    this.state.needsRedraw = true;
  }

  // Sets the redraw flag for this layer, will trigger a redraw next animation frame
  setNeedsRedraw(redraw = true) {
    if (this.state) {
      this.state.needsRedraw = redraw;
    }
  }

  // Return an array of models used by this layer, can be overriden by layer subclass
  getModels() {
    return this.state.models || (this.state.model ? [this.state.model] : []);
  }

  // PROJECTION METHODS

  /**
   * Projects a point with current map state (lat, lon, zoom, pitch, bearing)
   *
   * Note: Position conversion is done in shader, so in many cases there is no need
   * for this function
   * @param {Array|TypedArray} lngLat - long and lat values
   * @return {Array|TypedArray} - x, y coordinates
   */
  project(lngLat) {
    const {viewport} = this.context;
    assert(Array.isArray(lngLat), 'Layer.project needs [lng,lat]');
    return viewport.project(lngLat);
  }

  unproject(xy) {
    const {viewport} = this.context;
    assert(Array.isArray(xy), 'Layer.unproject needs [x,y]');
    return viewport.unproject(xy);
  }

  projectFlat(lngLat) {
    const {viewport} = this.context;
    assert(Array.isArray(lngLat), 'Layer.project needs [lng,lat]');
    return viewport.projectFlat(lngLat);
  }

  unprojectFlat(xy) {
    const {viewport} = this.context;
    assert(Array.isArray(xy), 'Layer.unproject needs [x,y]');
    return viewport.unprojectFlat(xy);
  }

  // TODO - needs to refer to context
  screenToDevicePixels(screenPixels) {
    log.deprecated('screenToDevicePixels', 'DeckGL prop useDevicePixels for conversion');
    const devicePixelRatio = typeof window !== 'undefined' ? window.devicePixelRatio : 1;
    return screenPixels * devicePixelRatio;
  }

  /**
   * Returns the picking color that doesn't match any subfeature
   * Use if some graphics do not belong to any pickable subfeature
   * @return {Array} - a black color
   */
  nullPickingColor() {
    return [0, 0, 0];
  }

  /**
   * Returns the picking color that doesn't match any subfeature
   * Use if some graphics do not belong to any pickable subfeature
   * @param {int} i - index to be decoded
   * @return {Array} - the decoded color
   */
  encodePickingColor(i) {
    assert((((i + 1) >> 24) & 255) === 0, 'index out of picking color range');
    return [(i + 1) & 255, ((i + 1) >> 8) & 255, (((i + 1) >> 8) >> 8) & 255];
  }

  /**
   * Returns the picking color that doesn't match any subfeature
   * Use if some graphics do not belong to any pickable subfeature
   * @param {Uint8Array} color - color array to be decoded
   * @return {Array} - the decoded picking color
   */
  decodePickingColor(color) {
    assert(color instanceof Uint8Array);
    const [i1, i2, i3] = color;
    // 1 was added to seperate from no selection
    const index = i1 + i2 * 256 + i3 * 65536 - 1;
    return index;
  }

  calculateInstancePickingColors(attribute, {numInstances}) {
    const {value, size} = attribute;
    // add 1 to index to seperate from no selection
    for (let i = 0; i < numInstances; i++) {
      const pickingColor = this.encodePickingColor(i);
      value[i * size + 0] = pickingColor[0];
      value[i * size + 1] = pickingColor[1];
      value[i * size + 2] = pickingColor[2];
    }
  }

  // DATA ACCESS API
  // Data can use iterators and may not be random access

  // Use iteration (the only required capability on data) to get first element
  getFirstObject() {
    const {data} = this.props;
    for (const object of data) {
      return object;
    }
    return null;
  }

  // INTERNAL METHODS

  // Deduces numer of instances. Intention is to support:
  // - Explicit setting of numInstances
  // - Auto-deduction for ES6 containers that define a size member
  // - Auto-deduction for Classic Arrays via the built-in length attribute
  // - Auto-deduction via arrays
  getNumInstances(props) {
    props = props || this.props;

    // First check if the layer has set its own value
    if (this.state && this.state.numInstances !== undefined) {
      return this.state.numInstances;
    }

    // Check if app has provided an explicit value
    if (props.numInstances !== undefined) {
      return props.numInstances;
    }

    // Use container library to get a count for any ES6 container or object
    const {data} = props;
    return count(data);
  }

  // clone this layer with modified props
  clone(newProps) {
    return new this.constructor(Object.assign({}, this.props, newProps));
  }

  // LAYER MANAGER API
  // Should only be called by the deck.gl LayerManager class

  // Called by layer manager when a new layer is found
  /* eslint-disable max-statements */
  _initialize() {
    assert(arguments.length === 0);
    assert(this.context.gl);
    assert(!this.state);

<<<<<<< HEAD
    this.state = {};
    this.state.stats = new Stats({id: 'draw'});

    // Initialize state only once
    this.setState({
      attributeManager: new AttributeManager({
        id: this.props.id,
        gl: this.context.gl,
        animation: this.props.animation
      }),
      model: null,
      needsRedraw: true,
      dataChanged: true
    });

    const {attributeManager} = this.state;
=======
    const attributeManager = new AttributeManager({id: this.props.id});
>>>>>>> a45dab17
    // All instanced layers get instancePickingColors attribute by default
    // Their shaders can use it to render a picking scene
    // TODO - this slightly slows down non instanced layers
    attributeManager.addInstanced({
      instancePickingColors: {
        type: GL.UNSIGNED_BYTE,
        size: 3,
        update: this.calculateInstancePickingColors
      }
    });

    this.internalState = {
      subLayers: null, // reference to sublayers rendered in a previous cycle
      stats: new Stats({id: 'draw'})
      // animatedProps: null, // Computing animated props requires layer manager state
      // TODO - move these fields here (risks breaking layers)
      // attributeManager,
      // needsRedraw: true,
    };

    this.state = {
      attributeManager,
      model: null,
      needsRedraw: true
    };

    // Call subclass lifecycle methods
    this.initializeState(this.context);
    // End subclass lifecycle methods

    // initializeState callback tends to clear state
    this.setChangeFlags({dataChanged: true, propsChanged: true, viewportChanged: true});

    this._updateState(this._getUpdateParams());

    if (this.isComposite) {
      this._renderLayers(true);
    }

    const {model} = this.state;
    if (model) {
      model.id = this.props.id;
      model.program.id = `${this.props.id}-program`;
      model.geometry.id = `${this.props.id}-geometry`;
      model.setAttributes(attributeManager.getAttributes());
    }

    // Last but not least, update any sublayers
    if (this.isComposite) {
      this._renderLayers();
    }

    this.clearChangeFlags();
  }

  // Called by layer manager
  // if this layer is new (not matched with an existing layer) oldProps will be empty object
  _update() {
    assert(arguments.length === 0);

    // Call subclass lifecycle method
    const stateNeedsUpdate = this.needsUpdate();
    // End lifecycle method

    const updateParams = {
      props: this.props,
      oldProps: this.oldProps,
      context: this.context,
      oldContext: this.oldContext,
      changeFlags: this.internalState.changeFlags
    };

    if (stateNeedsUpdate) {
      this._updateState(updateParams);
    }

    // Render or update previously rendered sublayers
    if (this.isComposite) {
      this._renderLayers(stateNeedsUpdate);
    }

    this.clearChangeFlags();
  }
  /* eslint-enable max-statements */

  _updateState(updateParams) {
    // Call subclass lifecycle methods
    this.updateState(updateParams);
    // End subclass lifecycle methods

    // Add any subclass attributes
    this.updateAttributes(this.props);
    this._updateBaseUniforms();
    this._updateModuleSettings();

    // Note: Automatic instance count update only works for single layers
    if (this.state.model) {
      this.state.model.setInstanceCount(this.getNumInstances());
    }
  }

  // Called by manager when layer is about to be disposed
  // Note: not guaranteed to be called on application shutdown
  _finalize() {
    assert(arguments.length === 0);
    // Call subclass lifecycle method
    this.finalizeState(this.context);
    // End lifecycle method
    removeLayerInSeer(this.id);
  }

  // Calculates uniforms
  drawLayer({moduleParameters = null, uniforms = {}, parameters = {}}) {
<<<<<<< HEAD
    if (!uniforms.renderPickingBuffer && this.props.transition) {
      this.updateTransition();
    }

=======
>>>>>>> a45dab17
    // TODO/ib - hack move to luma Model.draw
    if (moduleParameters) {
      for (const model of this.getModels()) {
        model.updateModuleSettings(moduleParameters);
      }
    }

    // Apply polygon offset to avoid z-fighting
    // TODO - move to draw-layers
    const {getPolygonOffset} = this.props;
    const offsets = (getPolygonOffset && getPolygonOffset(uniforms)) || [0, 0];
    parameters.polygonOffset = offsets;

    // Call subclass lifecycle method
    withParameters(this.context.gl, parameters, () => {
      this.draw({moduleParameters, uniforms, parameters, context: this.context});
    });
    // End lifecycle method
  }

  // {uniforms = {}, ...opts}
  pickLayer(opts) {
    // Call subclass lifecycle method
    return this.getPickingInfo(opts);
    // End lifecycle method
  }

  // Helper methods
  getChangeFlags() {
    return this.internalState.changeFlags;
  }

  // Dirty some change flags, will be handled by updateLayer
  /* eslint-disable complexity */
  setChangeFlags(flags) {
    this.internalState.changeFlags = this.internalState.changeFlags || {};
    const changeFlags = this.internalState.changeFlags;

    // Update primary flags
    if (flags.dataChanged && !changeFlags.dataChanged) {
      changeFlags.dataChanged = flags.dataChanged;
      log.log(LOG_PRIORITY_UPDATE + 1, () => `dataChanged: ${flags.dataChanged} in ${this.id}`);
    }
    if (flags.updateTriggersChanged && !changeFlags.updateTriggersChanged) {
      changeFlags.updateTriggersChanged =
        changeFlags.updateTriggersChanged && flags.updateTriggersChanged
          ? Object.assign({}, flags.updateTriggersChanged, changeFlags.updateTriggersChanged)
          : flags.updateTriggersChanged || changeFlags.updateTriggersChanged;
      log.log(
        LOG_PRIORITY_UPDATE + 1,
        () =>
          'updateTriggersChanged: ' +
          `${Object.keys(flags.updateTriggersChanged).join(', ')} in ${this.id}`
      );
    }
    if (flags.propsChanged && !changeFlags.propsChanged) {
      changeFlags.propsChanged = flags.propsChanged;
      log.log(LOG_PRIORITY_UPDATE + 1, () => `propsChanged: ${flags.propsChanged} in ${this.id}`);
    }
    if (flags.viewportChanged && !changeFlags.viewportChanged) {
      changeFlags.viewportChanged = flags.viewportChanged;
      log.log(
        LOG_PRIORITY_UPDATE + 2,
        () => `viewportChanged: ${flags.viewportChanged} in ${this.id}`
      );
    }

    // Update composite flags
    const propsOrDataChanged =
      flags.dataChanged || flags.updateTriggersChanged || flags.propsChanged;
    changeFlags.propsOrDataChanged = changeFlags.propsOrDataChanged || propsOrDataChanged;
    changeFlags.somethingChanged =
      changeFlags.somethingChanged || propsOrDataChanged || flags.viewportChanged;
  }
  /* eslint-enable complexity */

  // Clear all changeFlags, typically after an update
  clearChangeFlags() {
    this.internalState.changeFlags = {
      // Primary changeFlags, can be strings stating reason for change
      dataChanged: false,
      propsChanged: false,
      updateTriggersChanged: false,
      viewportChanged: false,

      // Derived changeFlags
      propsOrDataChanged: false,
      somethingChanged: false
    };
  }

  printChangeFlags() {
    const flags = this.internalState.changeFlags;
    return `\
${flags.dataChanged ? 'data ' : ''}\
${flags.propsChanged ? 'props ' : ''}\
${flags.updateTriggersChanged ? 'triggers ' : ''}\
${flags.viewportChanged ? 'viewport' : ''}\
`;
  }

  // Compares the layers props with old props from a matched older layer
  // and extracts change flags that describe what has change so that state
  // can be update correctly with minimal effort
  // TODO - arguments for testing only
  diffProps(newProps = this.props, oldProps = this.oldProps) {
    const changeFlags = diffProps(newProps, oldProps);

    // iterate over changedTriggers
    if (changeFlags.updateTriggersChanged) {
      for (const key in changeFlags.updateTriggersChanged) {
        if (changeFlags.updateTriggersChanged[key]) {
          this._activeUpdateTrigger(key);
        }
      }
    }

    return this.setChangeFlags(changeFlags);
  }

  // PRIVATE METHODS

  _getUpdateParams() {
    return {
      props: this.props,
      oldProps: this.oldProps,
      context: this.context,
      oldContext: this.oldContext || {},
      changeFlags: this.internalState.changeFlags
    };
  }

  // Checks state of attributes and model
  _getNeedsRedraw(clearRedrawFlags) {
    // this method may be called by the render loop as soon a the layer
    // has been created, so guard against uninitialized state
    if (!this.state) {
      return false;
    }

    let redraw = false;
    redraw = redraw || (this.state.needsRedraw && this.id);
    this.state.needsRedraw = this.state.needsRedraw && !clearRedrawFlags;

    // TODO - is attribute manager needed? - Model should be enough.
    const {attributeManager} = this.state;
    const attributeManagerNeedsRedraw =
      attributeManager && attributeManager.getNeedsRedraw({clearRedrawFlags});
    redraw = redraw || attributeManagerNeedsRedraw;

    for (const model of this.getModels()) {
      let modelNeedsRedraw = model.getNeedsRedraw({clearRedrawFlags});
      if (modelNeedsRedraw && typeof modelNeedsRedraw !== 'string') {
        modelNeedsRedraw = `model ${model.id}`;
      }
      redraw = redraw || modelNeedsRedraw;
    }

    return redraw;
  }

  // Helper for constructor, merges props with default props and freezes them
  _normalizeProps(props) {
    // If sublayer has static defaultProps member, getDefaultProps will return it
    const mergedDefaultProps = getDefaultProps(this);
    // Merge supplied props with pre-merged default props
    props = Object.assign({}, mergedDefaultProps, props);
    // Accept null as data - otherwise apps and layers need to add ugly checks
    // Use constant fallback so that data change is not triggered
    props.data = props.data || EMPTY_ARRAY;
    // Apply any overrides from the seer debug extension if it is active
    applyPropOverrides(props);
    // Props are immutable
    Object.freeze(props);
    return props;
  }

  // Called by layer manager to transfer state from an old layer
  _transferState(oldLayer) {
    const {state, internalState, props} = oldLayer;
    assert(state && internalState);

    // Move state
    state.layer = this;
    this.state = state;
    this.internalState = internalState;
    // Note: We keep the state ref on old layers to support async actions
    // oldLayer.state = null;

    // Keep a temporary ref to the old props, for prop comparison
    this.oldProps = props;

    // Update model layer reference
    for (const model of this.getModels()) {
      model.userData.layer = this;
    }

    this.diffProps();
  }

  // Operate on each changed triggers, will be called when an updateTrigger changes
  _activeUpdateTrigger(propName) {
    this.invalidateAttribute(propName);
  }

  //  Helper to check that required props are supplied
  _checkRequiredProp(propertyName, condition) {
    const value = this.props[propertyName];
    if (value === undefined) {
      throw new Error(`Property ${propertyName} undefined in layer ${this}`);
    }
    if (condition && !condition(value)) {
      throw new Error(`Bad property ${propertyName} in layer ${this}`);
    }
  }

  _updateBaseUniforms() {
    const uniforms = {
      // apply gamma to opacity to make it visually "linear"
      opacity: Math.pow(this.props.opacity, 1 / 2.2),
      ONE: 1.0
    };
    for (const model of this.getModels()) {
      model.setUniforms(uniforms);
    }

    // TODO - set needsRedraw on the model(s)?
    this.state.needsRedraw = true;
  }

  _updateModuleSettings() {
    const settings = {
      pickingHighlightColor: this.props.highlightColor
    };
    for (const model of this.getModels()) {
      model.updateModuleSettings(settings);
    }
  }

  // DEPRECATED METHODS

  // Updates selected state members and marks the object for redraw
  setUniforms(uniformMap) {
    for (const model of this.getModels()) {
      model.setUniforms(uniformMap);
    }

    // TODO - set needsRedraw on the model(s)?
    this.state.needsRedraw = true;
    log.deprecated('layer.setUniforms', 'model.setUniforms');
  }
}

Layer.layerName = 'Layer';
Layer.propTypes = defaultProps;
Layer.defaultProps = defaultProps;<|MERGE_RESOLUTION|>--- conflicted
+++ resolved
@@ -133,9 +133,6 @@
     if (changeFlags.dataChanged && attributeManager) {
       attributeManager.invalidateAll();
     }
-    if (changeFlags.propsChanged) {
-      this.state.attributeManager.setTransitionOptions(props.transition);
-    }
   }
 
   // Called once when layer is no longer matched and state will be discarded
@@ -145,7 +142,7 @@
   // Update attribute transition
   updateTransition() {
     const {model, attributeManager} = this.state;
-    const changedAttributes = attributeManager.updateTransition();
+    const changedAttributes = attributeManager && attributeManager.updateTransition();
 
     if (model && changedAttributes) {
       model.setAttributes(changedAttributes);
@@ -212,6 +209,7 @@
       data: props.data,
       numInstances,
       props,
+      transitions: props.transitions,
       buffers: props,
       context: this,
       // Don't worry about non-attribute props
@@ -384,26 +382,11 @@
     assert(this.context.gl);
     assert(!this.state);
 
-<<<<<<< HEAD
-    this.state = {};
-    this.state.stats = new Stats({id: 'draw'});
-
-    // Initialize state only once
-    this.setState({
-      attributeManager: new AttributeManager({
-        id: this.props.id,
-        gl: this.context.gl,
-        animation: this.props.animation
-      }),
-      model: null,
-      needsRedraw: true,
-      dataChanged: true
+    const attributeManager = new AttributeManager(this.context.gl, {
+      id: this.props.id,
+      transitions: this.props.transitions
     });
 
-    const {attributeManager} = this.state;
-=======
-    const attributeManager = new AttributeManager({id: this.props.id});
->>>>>>> a45dab17
     // All instanced layers get instancePickingColors attribute by default
     // Their shaders can use it to render a picking scene
     // TODO - this slightly slows down non instanced layers
@@ -517,13 +500,10 @@
 
   // Calculates uniforms
   drawLayer({moduleParameters = null, uniforms = {}, parameters = {}}) {
-<<<<<<< HEAD
-    if (!uniforms.renderPickingBuffer && this.props.transition) {
+    if (!uniforms.picking_uActive) {
       this.updateTransition();
     }
 
-=======
->>>>>>> a45dab17
     // TODO/ib - hack move to luma Model.draw
     if (moduleParameters) {
       for (const model of this.getModels()) {
