// Copyright (c) 2015 - 2017 Uber Technologies, Inc.
//
// Permission is hereby granted, free of charge, to any person obtaining a copy
// of this software and associated documentation files (the "Software"), to deal
// in the Software without restriction, including without limitation the rights
// to use, copy, modify, merge, publish, distribute, sublicense, and/or sell
// copies of the Software, and to permit persons to whom the Software is
// furnished to do so, subject to the following conditions:
//
// The above copyright notice and this permission notice shall be included in
// all copies or substantial portions of the Software.
//
// THE SOFTWARE IS PROVIDED "AS IS", WITHOUT WARRANTY OF ANY KIND, EXPRESS OR
// IMPLIED, INCLUDING BUT NOT LIMITED TO THE WARRANTIES OF MERCHANTABILITY,
// FITNESS FOR A PARTICULAR PURPOSE AND NONINFRINGEMENT. IN NO EVENT SHALL THE
// AUTHORS OR COPYRIGHT HOLDERS BE LIABLE FOR ANY CLAIM, DAMAGES OR OTHER
// LIABILITY, WHETHER IN AN ACTION OF CONTRACT, TORT OR OTHERWISE, ARISING FROM,
// OUT OF OR IN CONNECTION WITH THE SOFTWARE OR THE USE OR OTHER DEALINGS IN
// THE SOFTWARE.

import {COORDINATE_SYSTEM, Layer, experimental} from '../../core';
const {fp64ify, enable64bitSupport} = experimental;
import {GL, Model, Geometry} from 'luma.gl';

import vs from './point-cloud-layer-vertex.glsl';
import vs64 from './point-cloud-layer-vertex-64.glsl';
import fs from './point-cloud-layer-fragment.glsl';

const DEFAULT_COLOR = [0, 0, 0, 255];

const defaultProps = {
  radiusPixels: 10, //  point radius in pixels
  fp64: false,

  getPosition: x => x.position,
  getNormal: x => x.normal,
  getColor: x => x.color || DEFAULT_COLOR,

  lightSettings: {
    lightsPosition: [0, 0, 5000, -1000, 1000, 8000, 5000, -5000, 1000],
    ambientRatio: 0.2,
    diffuseRatio: 0.6,
    specularRatio: 0.8,
    lightsStrength: [1.0, 0.0, 0.8, 0.0, 0.4, 0.0],
    numberOfLights: 3
  }
};

export default class PointCloudLayer extends Layer {
  getShaders(id) {
    const {shaderCache} = this.context;
    return enable64bitSupport(this.props)
      ? {vs: vs64, fs, modules: ['project64', 'lighting', 'picking'], shaderCache}
      : {vs, fs, modules: ['lighting', 'picking'], shaderCache}; // 'project' module added by default.
  }

  initializeState() {
    /* eslint-disable max-len */
    this.state.attributeManager.addInstanced({
<<<<<<< HEAD
      instancePositions: {size: 3, accessor: 'getPosition', update: this.calculateInstancePositions, transition: true},
      instanceNormals: {size: 3, accessor: 'getNormal', defaultValue: 1, update: this.calculateInstanceNormals, transition: true},
      instanceColors: {size: 4, type: GL.UNSIGNED_BYTE, accessor: 'getColor', update: this.calculateInstanceColors, transition: true}
=======
      instancePositions: {
        size: 3,
        accessor: 'getPosition',
        update: this.calculateInstancePositions
      },
      instanceNormals: {
        size: 3,
        accessor: 'getNormal',
        defaultValue: 1,
        update: this.calculateInstanceNormals
      },
      instanceColors: {
        size: 4,
        type: GL.UNSIGNED_BYTE,
        accessor: 'getColor',
        update: this.calculateInstanceColors
      }
>>>>>>> a45dab17
    });
    /* eslint-enable max-len */
  }

  updateAttribute({props, oldProps, changeFlags}) {
    if (props.fp64 !== oldProps.fp64) {
      const {attributeManager} = this.state;
      attributeManager.invalidateAll();

      if (props.fp64 && props.coordinateSystem === COORDINATE_SYSTEM.LNGLAT) {
        attributeManager.addInstanced({
          instancePositions64xyLow: {
            size: 2,
            accessor: 'getPosition',
            update: this.calculateInstancePositions64xyLow
          }
        });
      } else {
        attributeManager.remove(['instancePositions64xyLow']);
      }
    }
  }

  updateState({props, oldProps, changeFlags}) {
    super.updateState({props, oldProps, changeFlags});
    if (props.fp64 !== oldProps.fp64) {
      const {gl} = this.context;
      this.setState({model: this._getModel(gl)});
    }
    this.updateAttribute({props, oldProps, changeFlags});
  }

  draw({uniforms}) {
    const {radiusPixels, lightSettings} = this.props;
    this.state.model.render(
      Object.assign(
        {},
        uniforms,
        {
          radiusPixels
        },
        lightSettings
      )
    );
  }

  _getModel(gl) {
    // a triangle that minimally cover the unit circle
    const positions = [];
    for (let i = 0; i < 3; i++) {
      const angle = i / 3 * Math.PI * 2;
      positions.push(Math.cos(angle) * 2, Math.sin(angle) * 2, 0);
    }

    return new Model(
      gl,
      Object.assign({}, this.getShaders(), {
        id: this.props.id,
        geometry: new Geometry({
          drawMode: GL.TRIANGLES,
          attributes: {
            positions: new Float32Array(positions)
          }
        }),
        isInstanced: true,
        shaderCache: this.context.shaderCache
      })
    );
  }

  calculateInstancePositions(attribute) {
    const {data, getPosition} = this.props;
    const {value} = attribute;
    let i = 0;
    for (const point of data) {
      const position = getPosition(point);
      value[i++] = position[0];
      value[i++] = position[1];
      value[i++] = position[2] || 0;
    }
  }

  calculateInstancePositions64xyLow(attribute) {
    const {data, getPosition} = this.props;
    const {value} = attribute;
    let i = 0;
    for (const point of data) {
      const position = getPosition(point);
      value[i++] = fp64ify(position[0])[1];
      value[i++] = fp64ify(position[1])[1];
    }
  }

  calculateInstanceNormals(attribute) {
    const {data, getNormal} = this.props;
    const {value} = attribute;
    let i = 0;
    for (const point of data) {
      const normal = getNormal(point);
      value[i++] = normal[0];
      value[i++] = normal[1];
      value[i++] = normal[2];
    }
  }

  calculateInstanceColors(attribute) {
    const {data, getColor} = this.props;
    const {value} = attribute;
    let i = 0;
    for (const point of data) {
      const color = getColor(point);
      value[i++] = color[0];
      value[i++] = color[1];
      value[i++] = color[2];
      value[i++] = isNaN(color[3]) ? 255 : color[3];
    }
  }
}

PointCloudLayer.layerName = 'PointCloudLayer';
PointCloudLayer.defaultProps = defaultProps;<|MERGE_RESOLUTION|>--- conflicted
+++ resolved
@@ -57,18 +57,15 @@
   initializeState() {
     /* eslint-disable max-len */
     this.state.attributeManager.addInstanced({
-<<<<<<< HEAD
-      instancePositions: {size: 3, accessor: 'getPosition', update: this.calculateInstancePositions, transition: true},
-      instanceNormals: {size: 3, accessor: 'getNormal', defaultValue: 1, update: this.calculateInstanceNormals, transition: true},
-      instanceColors: {size: 4, type: GL.UNSIGNED_BYTE, accessor: 'getColor', update: this.calculateInstanceColors, transition: true}
-=======
       instancePositions: {
         size: 3,
+        transition: true,
         accessor: 'getPosition',
         update: this.calculateInstancePositions
       },
       instanceNormals: {
         size: 3,
+        transition: true,
         accessor: 'getNormal',
         defaultValue: 1,
         update: this.calculateInstanceNormals
@@ -76,10 +73,10 @@
       instanceColors: {
         size: 4,
         type: GL.UNSIGNED_BYTE,
+        transition: true,
         accessor: 'getColor',
         update: this.calculateInstanceColors
       }
->>>>>>> a45dab17
     });
     /* eslint-enable max-len */
   }
