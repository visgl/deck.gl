// Copyright (c) 2015 - 2017 Uber Technologies, Inc.
//
// Permission is hereby granted, free of charge, to any person obtaining a copy
// of this software and associated documentation files (the "Software"), to deal
// in the Software without restriction, including without limitation the rights
// to use, copy, modify, merge, publish, distribute, sublicense, and/or sell
// copies of the Software, and to permit persons to whom the Software is
// furnished to do so, subject to the following conditions:
//
// The above copyright notice and this permission notice shall be included in
// all copies or substantial portions of the Software.
//
// THE SOFTWARE IS PROVIDED "AS IS", WITHOUT WARRANTY OF ANY KIND, EXPRESS OR
// IMPLIED, INCLUDING BUT NOT LIMITED TO THE WARRANTIES OF MERCHANTABILITY,
// FITNESS FOR A PARTICULAR PURPOSE AND NONINFRINGEMENT. IN NO EVENT SHALL THE
// AUTHORS OR COPYRIGHT HOLDERS BE LIABLE FOR ANY CLAIM, DAMAGES OR OTHER
// LIABILITY, WHETHER IN AN ACTION OF CONTRACT, TORT OR OTHERWISE, ARISING FROM,
// OUT OF OR IN CONNECTION WITH THE SOFTWARE OR THE USE OR OTHER DEALINGS IN
// THE SOFTWARE.
import {COORDINATE_SYSTEM, Layer, experimental} from '../../core';
const {fp64ify, enable64bitSupport} = experimental;
import {GL, Model, Geometry, Texture2D, loadTextures} from 'luma.gl';

import vs from './icon-layer-vertex.glsl';
import vs64 from './icon-layer-vertex-64.glsl';
import fs from './icon-layer-fragment.glsl';

const DEFAULT_COLOR = [0, 0, 0, 255];
const DEFAULT_TEXTURE_MIN_FILTER = GL.LINEAR_MIPMAP_LINEAR;
// GL.LINEAR is the default value but explicitly set it here
const DEFAULT_TEXTURE_MAG_FILTER = GL.LINEAR;

/*
 * @param {object} props
 * @param {Texture2D | string} props.iconAtlas - atlas image url or texture
 * @param {object} props.iconMapping - icon names mapped to icon definitions
 * @param {object} props.iconMapping[icon_name].x - x position of icon on the atlas image
 * @param {object} props.iconMapping[icon_name].y - y position of icon on the atlas image
 * @param {object} props.iconMapping[icon_name].width - width of icon on the atlas image
 * @param {object} props.iconMapping[icon_name].height - height of icon on the atlas image
 * @param {object} props.iconMapping[icon_name].anchorX - x anchor of icon on the atlas image,
 *   default to width / 2
 * @param {object} props.iconMapping[icon_name].anchorY - y anchor of icon on the atlas image,
 *   default to height / 2
 * @param {object} props.iconMapping[icon_name].mask - whether icon is treated as a transparency
 *   mask. If true, user defined color is applied. If false, original color from the image is
 *   applied. Default to false.
 * @param {number} props.size - icon size in pixels
 * @param {func} props.getPosition - returns anchor position of the icon, in [lng, lat, z]
 * @param {func} props.getIcon - returns icon name as a string
 * @param {func} props.getSize - returns icon size multiplier as a number
 * @param {func} props.getColor - returns color of the icon in [r, g, b, a]. Only works on icons
 *   with mask: true.
 * @param {func} props.getAngle - returns rotating angle (in degree) of the icon.
 */
const defaultProps = {
  iconAtlas: null,
  iconMapping: {},
  sizeScale: 1,
  fp64: false,

  getPosition: x => x.position,
  getIcon: x => x.icon,
  getColor: x => x.color || DEFAULT_COLOR,
  getSize: x => x.size || 1,
  getAngle: x => x.angle || 0
};

export default class IconLayer extends Layer {
  getShaders() {
    return enable64bitSupport(this.props)
      ? {vs: vs64, fs, modules: ['project64', 'picking']}
      : {vs, fs, modules: ['picking']}; // 'project' module added by default.
  }

  initializeState() {
    const {attributeManager} = this.state;

    /* eslint-disable max-len */
    attributeManager.addInstanced({
<<<<<<< HEAD
      instancePositions: {size: 3, accessor: 'getPosition', update: this.calculateInstancePositions, transition: true},
      instanceSizes: {size: 1, accessor: 'getSize', update: this.calculateInstanceSizes, transition: true},
      instanceOffsets: {size: 2, accessor: 'getIcon', update: this.calculateInstanceOffsets},
      instanceIconFrames: {size: 4, accessor: 'getIcon', update: this.calculateInstanceIconFrames},
      instanceColorModes: {size: 1, type: GL.UNSIGNED_BYTE, accessor: 'getIcon', update: this.calculateInstanceColorMode},
      instanceColors: {size: 4, type: GL.UNSIGNED_BYTE, accessor: 'getColor', update: this.calculateInstanceColors, transition: true},
      instanceAngles: {size: 1, accessor: 'getAngle', update: this.calculateInstanceAngles, transition: true}
=======
      instancePositions: {
        size: 3,
        accessor: 'getPosition',
        update: this.calculateInstancePositions
      },
      instanceSizes: {size: 1, accessor: 'getSize', update: this.calculateInstanceSizes},
      instanceOffsets: {size: 2, accessor: 'getIcon', update: this.calculateInstanceOffsets},
      instanceIconFrames: {size: 4, accessor: 'getIcon', update: this.calculateInstanceIconFrames},
      instanceColorModes: {
        size: 1,
        type: GL.UNSIGNED_BYTE,
        accessor: 'getIcon',
        update: this.calculateInstanceColorMode
      },
      instanceColors: {
        size: 4,
        type: GL.UNSIGNED_BYTE,
        accessor: 'getColor',
        update: this.calculateInstanceColors
      },
      instanceAngles: {size: 1, accessor: 'getAngle', update: this.calculateInstanceAngles}
>>>>>>> a45dab17
    });
    /* eslint-enable max-len */
  }

  updateAttribute({props, oldProps, changeFlags}) {
    if (props.fp64 !== oldProps.fp64) {
      const {attributeManager} = this.state;
      attributeManager.invalidateAll();

      if (props.fp64 && props.coordinateSystem === COORDINATE_SYSTEM.LNGLAT) {
        attributeManager.addInstanced({
          instancePositions64xyLow: {
            size: 2,
            accessor: 'getPosition',
            update: this.calculateInstancePositions64xyLow
          }
        });
      } else {
        attributeManager.remove(['instancePositions64xyLow']);
      }
    }
  }

  updateState({oldProps, props, changeFlags}) {
    super.updateState({props, oldProps, changeFlags});

    const {iconAtlas, iconMapping} = props;

    if (oldProps.iconMapping !== iconMapping) {
      const {attributeManager} = this.state;
      attributeManager.invalidate('instanceOffsets');
      attributeManager.invalidate('instanceIconFrames');
      attributeManager.invalidate('instanceColorModes');
    }

    if (oldProps.iconAtlas !== iconAtlas) {
      if (iconAtlas instanceof Texture2D) {
        iconAtlas.setParameters({
          [GL.TEXTURE_MIN_FILTER]: DEFAULT_TEXTURE_MIN_FILTER,
          [GL.TEXTURE_MAG_FILTER]: DEFAULT_TEXTURE_MAG_FILTER
        });
        this.setState({iconsTexture: iconAtlas});
      } else if (typeof iconAtlas === 'string') {
        loadTextures(this.context.gl, {
          urls: [iconAtlas]
        }).then(([texture]) => {
          texture.setParameters({
            [GL.TEXTURE_MIN_FILTER]: DEFAULT_TEXTURE_MIN_FILTER,
            [GL.TEXTURE_MAG_FILTER]: DEFAULT_TEXTURE_MAG_FILTER
          });
          this.setState({iconsTexture: texture});
        });
      }
    }

    if (props.fp64 !== oldProps.fp64) {
      const {gl} = this.context;
      this.setState({model: this._getModel(gl)});
    }
    this.updateAttribute({props, oldProps, changeFlags});
  }

  draw({uniforms}) {
    const {sizeScale} = this.props;
    const {iconsTexture} = this.state;

    if (iconsTexture) {
      this.state.model.render(
        Object.assign({}, uniforms, {
          iconsTexture,
          iconsTextureDim: [iconsTexture.width, iconsTexture.height],
          sizeScale
        })
      );
    }
  }

  _getModel(gl) {
    const positions = [-1, -1, 0, -1, 1, 0, 1, 1, 0, 1, -1, 0];

    return new Model(
      gl,
      Object.assign({}, this.getShaders(), {
        id: this.props.id,
        geometry: new Geometry({
          drawMode: GL.TRIANGLE_FAN,
          attributes: {
            positions: new Float32Array(positions)
          }
        }),
        isInstanced: true,
        shaderCache: this.context.shaderCache
      })
    );
  }

  calculateInstancePositions(attribute) {
    const {data, getPosition} = this.props;
    const {value} = attribute;
    let i = 0;
    for (const object of data) {
      const position = getPosition(object);
      value[i++] = position[0];
      value[i++] = position[1];
      value[i++] = position[2] || 0;
    }
  }

  calculateInstancePositions64xyLow(attribute) {
    const {data, getPosition} = this.props;
    const {value} = attribute;
    let i = 0;
    for (const point of data) {
      const position = getPosition(point);
      value[i++] = fp64ify(position[0])[1];
      value[i++] = fp64ify(position[1])[1];
    }
  }

  calculateInstanceSizes(attribute) {
    const {data, getSize} = this.props;
    const {value} = attribute;
    let i = 0;
    for (const object of data) {
      value[i++] = getSize(object);
    }
  }

  calculateInstanceAngles(attribute) {
    const {data, getAngle} = this.props;
    const {value} = attribute;
    let i = 0;
    for (const object of data) {
      value[i++] = getAngle(object);
    }
  }

  calculateInstanceColors(attribute) {
    const {data, getColor} = this.props;
    const {value} = attribute;
    let i = 0;
    for (const object of data) {
      const color = getColor(object);

      value[i++] = color[0];
      value[i++] = color[1];
      value[i++] = color[2];
      value[i++] = isNaN(color[3]) ? 255 : color[3];
    }
  }

  calculateInstanceOffsets(attribute) {
    const {data, iconMapping, getIcon} = this.props;
    const {value} = attribute;
    let i = 0;
    for (const object of data) {
      const icon = getIcon(object);
      const rect = iconMapping[icon] || {};
      value[i++] = rect.width / 2 - rect.anchorX || 0;
      value[i++] = rect.height / 2 - rect.anchorY || 0;
    }
  }

  calculateInstanceColorMode(attribute) {
    const {data, iconMapping, getIcon} = this.props;
    const {value} = attribute;
    let i = 0;
    for (const object of data) {
      const icon = getIcon(object);
      const colorMode = iconMapping[icon] && iconMapping[icon].mask;
      value[i++] = colorMode ? 1 : 0;
    }
  }

  calculateInstanceIconFrames(attribute) {
    const {data, iconMapping, getIcon} = this.props;
    const {value} = attribute;
    let i = 0;
    for (const object of data) {
      const icon = getIcon(object);
      const rect = iconMapping[icon] || {};
      value[i++] = rect.x || 0;
      value[i++] = rect.y || 0;
      value[i++] = rect.width || 0;
      value[i++] = rect.height || 0;
    }
  }
}

IconLayer.layerName = 'IconLayer';
IconLayer.defaultProps = defaultProps;<|MERGE_RESOLUTION|>--- conflicted
+++ resolved
@@ -78,21 +78,18 @@
 
     /* eslint-disable max-len */
     attributeManager.addInstanced({
-<<<<<<< HEAD
-      instancePositions: {size: 3, accessor: 'getPosition', update: this.calculateInstancePositions, transition: true},
-      instanceSizes: {size: 1, accessor: 'getSize', update: this.calculateInstanceSizes, transition: true},
-      instanceOffsets: {size: 2, accessor: 'getIcon', update: this.calculateInstanceOffsets},
-      instanceIconFrames: {size: 4, accessor: 'getIcon', update: this.calculateInstanceIconFrames},
-      instanceColorModes: {size: 1, type: GL.UNSIGNED_BYTE, accessor: 'getIcon', update: this.calculateInstanceColorMode},
-      instanceColors: {size: 4, type: GL.UNSIGNED_BYTE, accessor: 'getColor', update: this.calculateInstanceColors, transition: true},
-      instanceAngles: {size: 1, accessor: 'getAngle', update: this.calculateInstanceAngles, transition: true}
-=======
       instancePositions: {
         size: 3,
+        transition: true,
         accessor: 'getPosition',
         update: this.calculateInstancePositions
       },
-      instanceSizes: {size: 1, accessor: 'getSize', update: this.calculateInstanceSizes},
+      instanceSizes: {
+        size: 1,
+        transition: true,
+        accessor: 'getSize',
+        update: this.calculateInstanceSizes
+      },
       instanceOffsets: {size: 2, accessor: 'getIcon', update: this.calculateInstanceOffsets},
       instanceIconFrames: {size: 4, accessor: 'getIcon', update: this.calculateInstanceIconFrames},
       instanceColorModes: {
@@ -104,11 +101,16 @@
       instanceColors: {
         size: 4,
         type: GL.UNSIGNED_BYTE,
+        transition: true,
         accessor: 'getColor',
         update: this.calculateInstanceColors
       },
-      instanceAngles: {size: 1, accessor: 'getAngle', update: this.calculateInstanceAngles}
->>>>>>> a45dab17
+      instanceAngles: {
+        size: 1,
+        transition: true,
+        accessor: 'getAngle',
+        update: this.calculateInstanceAngles
+      }
     });
     /* eslint-enable max-len */
   }
