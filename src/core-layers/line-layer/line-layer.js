--- conflicted
+++ resolved
@@ -49,28 +49,25 @@
 
     /* eslint-disable max-len */
     attributeManager.addInstanced({
-<<<<<<< HEAD
-      instanceSourcePositions: {size: 3, accessor: 'getSourcePosition', update: this.calculateInstanceSourcePositions, transition: true},
-      instanceTargetPositions: {size: 3, accessor: 'getTargetPosition', update: this.calculateInstanceTargetPositions, transition: true},
-      instanceColors: {size: 4, type: GL.UNSIGNED_BYTE, accessor: 'getColor', update: this.calculateInstanceColors, transition: true}
-=======
       instanceSourcePositions: {
         size: 3,
+        transition: true,
         accessor: 'getSourcePosition',
         update: this.calculateInstanceSourcePositions
       },
       instanceTargetPositions: {
         size: 3,
+        transition: true,
         accessor: 'getTargetPosition',
         update: this.calculateInstanceTargetPositions
       },
       instanceColors: {
         size: 4,
         type: GL.UNSIGNED_BYTE,
+        transition: true,
         accessor: 'getColor',
         update: this.calculateInstanceColors
       }
->>>>>>> a45dab17
     });
     /* eslint-enable max-len */
   }
