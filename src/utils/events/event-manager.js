--- conflicted
+++ resolved
@@ -53,11 +53,8 @@
     // - mouse wheel
     // - pointer/touch/mouse move
     this._onOtherEvent = this._onOtherEvent.bind(this);
-<<<<<<< HEAD
     this.wheelInput = new WheelInput(element, this._onOtherEvent, {enable: false});
     this.moveInput = new MoveInput(element, this._onOtherEvent, {enable: false});
-=======
->>>>>>> 1bb12cd6
 
     // Register all passed events.
     const {events} = options;
@@ -99,21 +96,12 @@
           this.aliasedEventHandlers[event] = aliasedEventHandler;
         }
       }
-<<<<<<< HEAD
       if (this.wheelInput.isSourceOf(event)) {
         this.wheelInput.set({enable: true});
       }
 
       if (this.moveInput.isSourceOf(event)) {
         this.moveInput.set({enable: true});
-=======
-      if (!this.wheelInput && WheelInput.isSourceOf(event)) {
-        this.wheelInput = new WheelInput(this.element, this._onOtherEvent);
-      }
-
-      if (!this.moveInput && MoveInput.isSourceOf(event)) {
-        this.moveInput = new MoveInput(this.element, this._onOtherEvent);
->>>>>>> 1bb12cd6
       }
 
       // Register event handler.
