// Copyright (c) 2016 Uber Technologies, Inc.
//
// Permission is hereby granted, free of charge, to any person obtaining a copy
// of this software and associated documentation files (the "Software"), to deal
// in the Software without restriction, including without limitation the rights
// to use, copy, modify, merge, publish, distribute, sublicense, and/or sell
// copies of the Software, and to permit persons to whom the Software is
// furnished to do so, subject to the following conditions:
//
// The above copyright notice and this permission notice shall be included in
// all copies or substantial portions of the Software.
//
// THE SOFTWARE IS PROVIDED "AS IS", WITHOUT WARRANTY OF ANY KIND, EXPRESS OR
// IMPLIED, INCLUDING BUT NOT LIMITED TO THE WARRANTIES OF MERCHANTABILITY,
// FITNESS FOR A PARTICULAR PURPOSE AND NONINFRINGEMENT. IN NO EVENT SHALL THE
// AUTHORS OR COPYRIGHT HOLDERS BE LIABLE FOR ANY CLAIM, DAMAGES OR OTHER
// LIABILITY, WHETHER IN AN ACTION OF CONTRACT, TORT OR OTHERWISE, ARISING FROM,
// OUT OF OR IN CONNECTION WITH THE SOFTWARE OR THE USE OR OTHER DEALINGS IN
// THE SOFTWARE.

import {Layer} from '../../../lib';
import {assembleShaders} from '../../../shader-utils';
import {Model, CylinderGeometry} from 'luma.gl';
import {readFileSync} from 'fs';
import {join} from 'path';
import {log} from '../../../lib/utils';
<<<<<<< HEAD
import {fp64ify, enable64bitSupport} from '../../../lib/utils/fp64';
import {COORDINATE_SYSTEM} from '../../../lib';
=======
import {clamp} from '../../../utils/scale-utils';
>>>>>>> 172cf847

function positionsAreEqual(v1, v2) {
  // Hex positions are expected to change entirely, not to maintain some
  // positions and change others. Right now we only check a single vertex,
  // because H3 guarantees order, but even if that wasn't true, this would only
  // return a false positive for adjacent hexagons, which is close enough for
  // our purposes.
  return v1 === v2 || (
    v1 && v2 && v1[0][0] === v2[0][0] && v1[0][1] === v2[0][1]
  );
}

const DEFAULT_COLOR = [255, 0, 255, 255];

const defaultProps = {
  extruded: true,
  hexagonVertices: null,
  opacity: 0.8,
  coverage: 1,
  elevationScale: 1,
  getCentroid: x => x.centroid,
  getColor: x => x.color,
  getElevation: x => x.elevation,
  lightSettings: {
    lightsPosition: [-122.45, 37.75, 8000, -122.0, 38.00, 5000],
    ambientRatio: 0.4,
    diffuseRatio: 0.6,
    specularRatio: 0.8,
    lightsStrength: [1.2, 0.0, 0.8, 0.0],
    numberOfLights: 2
  },
  fp64: false
};

export default class HexagonLayer extends Layer {

  constructor(props) {
    let missingProps = false;
    if (!props.hexagonVertices && (!props.radius || !Number.isFinite(props.angle))) {
      log.once(0, 'HexagonLayer: Either hexagonVertices or radius and angel are ' +
        'needed to calculate primitive hexagon.');
      missingProps = true;

    } else if (props.hexagonVertices && (!Array.isArray(props.hexagonVertices) ||
      props.hexagonVertices.length < 6)) {
      log.once(0, 'HexagonLayer: HexagonVertices needs to be an array of 6 points');

      missingProps = true;
    }

    if (missingProps) {
      log.once(0, 'Now using 1000 meter as default radius, 0 as default angel');
      props.radius = 1000;
      props.angle = 0;
    }

    super(props);
  }

  getShaders() {
    const vs64 = readFileSync(join(__dirname, './hexagon-layer-64-vertex.glsl'), 'utf8');
    const vs32 = readFileSync(join(__dirname, './hexagon-layer-vertex.glsl'), 'utf8');
    const fs = readFileSync(join(__dirname, './hexagon-layer-fragment.glsl'), 'utf8');

    return enable64bitSupport(this.props) ? {
      vs: vs64, fs, modules: ['fp64', 'project64', 'lighting']
    } : {
      vs: vs32, fs, modules: ['lighting']
    };
  }

  /**
   * DeckGL calls initializeState when GL context is available
   * Essentially a deferred constructor
   */
  initializeState() {
    const {gl} = this.context;
    this.setState({model: this._getModel(gl)});

    const {attributeManager} = this.state;
    /* eslint-disable max-len */
    attributeManager.addInstanced({
      instancePositions: {size: 3, accessor: ['getCentroid', 'getElevation'], update: this.calculateInstancePositions},
      instanceColors: {size: 4, type: gl.UNSIGNED_BYTE, accessor: 'getColor', update: this.calculateInstanceColors}
    });
    /* eslint-enable max-len */

    this.updateRadiusAngle();
  }

  updateAttribute({props, oldProps, changeFlags}) {
    if (props.fp64 !== oldProps.fp64) {
      const {attributeManager} = this.state;
      attributeManager.invalidateAll();

      if (props.fp64 && props.projectionMode === COORDINATE_SYSTEM.LNG_LAT) {
        attributeManager.addInstanced({
          instancePositions64xyLow: {
            size: 2,
            accessor: 'getCentroid',
            update: this.calculateInstancePositions64xyLow
          }
        });
      } else {
        attributeManager.remove([
          'instancePositions64xyLow'
        ]);
      }

    }
  }

  updateState({props, oldProps, changeFlags}) {
    super.updateState({props, oldProps, changeFlags});
    this.updateModel({props, oldProps, changeFlags});
    this.updateAttribute({props, oldProps, changeFlags});

    const viewportChanged = changeFlags.viewportChanged;
    const {model} = this.state;

    // Update the positions in the model if they've changes
    const verticesChanged =
      !positionsAreEqual(oldProps.hexagonVertices, props.hexagonVertices);

    if (model && (verticesChanged || viewportChanged)) {
      this.updateRadiusAngle();
    }
    this.updateUniforms();
  }

  updateRadiusAngle() {
    let angle;
    let radius;
    const {hexagonVertices} = this.props;

    if (Array.isArray(hexagonVertices) && hexagonVertices.length >= 6) {

      // calculate angle and vertices from hexagonVertices if provided
      const vertices = this.props.hexagonVertices;

      const vertex0 = vertices[0];
      const vertex3 = vertices[3];

      // transform to space coordinates
      const spaceCoord0 = this.projectFlat(vertex0);
      const spaceCoord3 = this.projectFlat(vertex3);

      // distance between two close centroids
      const dx = spaceCoord0[0] - spaceCoord3[0];
      const dy = spaceCoord0[1] - spaceCoord3[1];
      const dxy = Math.sqrt(dx * dx + dy * dy);

      // Calculate angle that the perpendicular hexagon vertex axis is tilted
      angle = Math.acos(dx / dxy) * -Math.sign(dy) + Math.PI / 2;
      radius = dxy / 2;

    } else if (this.props.radius && Number.isFinite(this.props.angle)) {

      // if no hexagonVertices provided, try use radius & angle
      const {viewport} = this.context;
      const {pixelsPerMeter} = viewport.getDistanceScales();

      angle = this.props.angle;
      radius = this.props.radius * pixelsPerMeter[0];

    }

    this.setUniforms({
      angle,
      radius
    });
  }

  getCylinderGeometry(radius) {
    return new CylinderGeometry({
      radius,
      topRadius: radius,
      bottomRadius: radius,
      topCap: true,
      bottomCap: true,
      height: 1,
      nradial: 6,
      nvertical: 1
    });
  }

  updateUniforms() {
    const {opacity, elevationScale, extruded, coverage, lightSettings} = this.props;

    this.setUniforms(Object.assign({}, {
      extruded,
      opacity,
      coverage: clamp([0, 1], coverage),
      elevationScale
    },
    lightSettings));
  }

  _getModel(gl) {
    const shaders = assembleShaders(gl, this.getShaders());

    return new Model({
      gl,
      id: this.props.id,
      vs: shaders.vs,
      fs: shaders.fs,
      geometry: this.getCylinderGeometry(1),
      isInstanced: true
    });
  }

  draw({uniforms}) {
    super.draw({uniforms: Object.assign({}, uniforms)});
  }

  calculateInstancePositions(attribute) {
    const {data, getCentroid, getElevation} = this.props;
    const {value, size} = attribute;
    let i = 0;
    for (const object of data) {
      const [lon, lat] = getCentroid(object);
      const elevation = getElevation(object);
      value[i + 0] = lon;
      value[i + 1] = lat;
      value[i + 2] = elevation || this.props.elevation;
      i += size;
    }
  }

  calculateInstancePositions64xyLow(attribute) {
    const {data, getCentroid} = this.props;
    const {value} = attribute;
    let i = 0;
    for (const object of data) {
      const position = getCentroid(object);
      value[i++] = fp64ify(position[0])[1];
      value[i++] = fp64ify(position[1])[1];
    }
  }

  calculateInstanceColors(attribute) {
    const {data, getColor} = this.props;
    const {value, size} = attribute;
    let i = 0;
    for (const object of data) {
      const color = getColor(object) || DEFAULT_COLOR;

      value[i + 0] = color[0];
      value[i + 1] = color[1];
      value[i + 2] = color[2];
      value[i + 3] = Number.isFinite(color[3]) ? color[3] : DEFAULT_COLOR[3];
      i += size;
    }
  }
}

HexagonLayer.layerName = 'HexagonLayer';
HexagonLayer.defaultProps = defaultProps;<|MERGE_RESOLUTION|>--- conflicted
+++ resolved
@@ -24,12 +24,9 @@
 import {readFileSync} from 'fs';
 import {join} from 'path';
 import {log} from '../../../lib/utils';
-<<<<<<< HEAD
 import {fp64ify, enable64bitSupport} from '../../../lib/utils/fp64';
 import {COORDINATE_SYSTEM} from '../../../lib';
-=======
 import {clamp} from '../../../utils/scale-utils';
->>>>>>> 172cf847
 
 function positionsAreEqual(v1, v2) {
   // Hex positions are expected to change entirely, not to maintain some
