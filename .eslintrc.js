const {getESLintConfig, deepMerge} = require('ocular-dev-tools');

const defaultConfig = getESLintConfig({react: '16.8.2'});

// Make any changes to default config here
const config = deepMerge(defaultConfig, {
  parserOptions: {
    project: ['./tsconfig.json'],
    ecmaVersion: 2020
  },

  env: {
    es2020: true
    // browser: true,
    // node: true
  },

  rules: {
    camelcase: 0,
    indent: 0,
    'import/no-unresolved': 0,
    'import/no-extraneous-dependencies': 0, // ['warn'],
    'no-console': 1,
    'no-continue': ['warn'],
    'callback-return': 0,
    'max-depth': ['warn', 4],
    complexity: ['warn'],
    'max-statements': ['warn'],
    'default-case': ['warn'],
    'no-eq-null': ['warn'],
    eqeqeq: ['warn'],
    radix: 0
    // 'accessor-pairs': ['error', {getWithoutSet: false, setWithoutGet: false}]
  },

  overrides: [
    {
      files: ['**/*.ts', '**/*.tsx', '**/*.d.ts'],
      rules: {
        // For parquet module
        '@typescript-eslint/no-non-null-assertion': 0,
        '@typescript-eslint/no-non-null-asserted-optional-chain': 0,
        // Gradually enable
        '@typescript-eslint/ban-ts-comment': 0,
        '@typescript-eslint/ban-types': 0,
        '@typescript-eslint/no-unsafe-member-access': 0,
        '@typescript-eslint/no-unsafe-assignment': 0,
        '@typescript-eslint/no-var-requires': 0,
        '@typescript-eslint/no-unused-vars': [
          'warn',
          {vars: 'all', args: 'none', ignoreRestSiblings: false}
        ],
        // We still have some issues with import resolution
        'import/named': 0,
        // Warn instead of error
        // 'max-params': ['warn'],
        // 'no-undef': ['warn'],
        // camelcase: ['warn'],
        // '@typescript-eslint/no-floating-promises': ['warn'],
        // '@typescript-eslint/await-thenable': ['warn'],
        // '@typescript-eslint/no-misused-promises': ['warn'],
        '@typescript-eslint/no-empty-function': ['warn', {allow: ['arrowFunctions']}],
        // We use function hoisting
        '@typescript-eslint/no-use-before-define': 0,
        // We always want explicit typing, e.g `field: string = ''`
        '@typescript-eslint/no-inferrable-types': 0,
        '@typescript-eslint/restrict-template-expressions': 0,
        '@typescript-eslint/explicit-module-boundary-types': 0,
        '@typescript-eslint/require-await': 0,
        '@typescript-eslint/no-unsafe-return': 0,
        '@typescript-eslint/no-unsafe-call': 0,
        '@typescript-eslint/no-empty-interface': 0,
        '@typescript-eslint/restrict-plus-operands': 0
      }
    }
    // tests are run with aliases set up in node and webpack.
    // This means lint will not find the imported files and generate false warnings
    // {
    //   // scripts use devDependencies
    //   files: ['**/test/**/*.js', '**/scripts/**/*.js', '*.config.js', '*.config.local.js'],
    //   rules: {
    //     'import/no-unresolved': 0,
    //     'import/no-extraneous-dependencies': 0
    //   }
    // },
    // {
    //   files: ['examples/**/*.js'],
    //   rules: {
    //     'import/no-unresolved': 0
    //   }
    // }
  ],

  settings: {
    // Ensure eslint finds typescript files
    'import/resolver': {
      node: {
        extensions: ['.js', '.jsx', '.mjs', '.ts', '.tsx']
      }
    }
  }
});

// config.overrides[1].parserOptions = {
//   project: ['./tsconfig.json']
// };

// Uncomment to log the eslint config
// console.debug(config);

module.exports = config;

/*
// prettier-ignore
module.exports = {
  parserOptions: {
    ecmaVersion: 2020,
    project: ['./tsconfig.json']
  },
  plugins: ['react', 'import'],
  extends: ['uber-jsx', 'uber-es2015', 'prettier', 'prettier/react', 'plugin:import/errors'],
<<<<<<< HEAD
  "globals": {
    "globalThis": false // means it is not writeable
  },
  overrides: [{
    files: ['*.spec.js', 'webpack.config.js', '**/bundle/*.js'],
    rules: {
      'import/no-extraneous-dependencies': 0
    }
  }],
=======
>>>>>>> 73e196c6
  settings: {
    'import/core-modules': [
      '@luma.gl/core',
      '@luma.gl/constants',
      'math.gl',
      '@math.gl/web-mercator'
    ],
    react: {
      version: 'detect'
    }
  },
  rules: {
    'guard-for-in': 0,
    'no-inline-comments': 0,
    // eslint treats optional chaining as unused expressions
    'no-unused-expressions': 0,
    camelcase: 0,
    'react/forbid-prop-types': 0,
    'react/no-deprecated': 0,
    // Comment out no-unresolved while we are moving files from .js to .ts
    'import/no-unresolved': 0, // ['error', {ignore: ['test']}],
    'import/no-extraneous-dependencies': ['error', {devDependencies: false, peerDependencies: true}],
    'accessor-pairs': 0
  },
  overrides: [{
    files: ['*.spec.js', 'webpack.config.js', '** /bundle/*.js'],
    rules: {
      'import/no-extraneous-dependencies': 0
    }
  },
    {
      files: ['** /*.ts', '** *.tsx', '** /*.d.ts'],
      rules: {
        // For parquet module
        '@typescript-eslint/no-non-null-assertion': 0,
        '@typescript-eslint/no-non-null-asserted-optional-chain': 0,
        // Gradually enable
        '@typescript-eslint/ban-ts-comment': 0,
        '@typescript-eslint/ban-types': 0,
        '@typescript-eslint/no-unsafe-member-access': 0,
        '@typescript-eslint/no-unsafe-assignment': 0,
        '@typescript-eslint/no-var-requires': 0,
        '@typescript-eslint/no-unused-vars': [
          'warn',
          {vars: 'all', args: 'none', ignoreRestSiblings: false}
        ],
        // We still have some issues with import resolution
        'import/named': 0,
        'import/no-extraneous-dependencies': ['warn'],
        // Warn instead of error
        // 'max-params': ['warn'],
        // 'no-undef': ['warn'],
        // camelcase: ['warn'],
        // '@typescript-eslint/no-floating-promises': ['warn'],
        // '@typescript-eslint/await-thenable': ['warn'],
        // '@typescript-eslint/no-misused-promises': ['warn'],
        '@typescript-eslint/no-empty-function': ['warn', {allow: ['arrowFunctions']}],
        // We use function hoisting
        '@typescript-eslint/no-use-before-define': 0,
        // We always want explicit typing, e.g `field: string = ''`
        '@typescript-eslint/no-inferrable-types': 0,
        '@typescript-eslint/restrict-template-expressions': 0,
        '@typescript-eslint/explicit-module-boundary-types': 0,
        '@typescript-eslint/require-await': 0,
        '@typescript-eslint/no-unsafe-return': 0,
        '@typescript-eslint/no-unsafe-call': 0,
        '@typescript-eslint/no-empty-interface': 0,
        '@typescript-eslint/restrict-plus-operands': 0
      }
    }
  ]
};
*/<|MERGE_RESOLUTION|>--- conflicted
+++ resolved
@@ -119,18 +119,9 @@
   },
   plugins: ['react', 'import'],
   extends: ['uber-jsx', 'uber-es2015', 'prettier', 'prettier/react', 'plugin:import/errors'],
-<<<<<<< HEAD
   "globals": {
     "globalThis": false // means it is not writeable
   },
-  overrides: [{
-    files: ['*.spec.js', 'webpack.config.js', '**/bundle/*.js'],
-    rules: {
-      'import/no-extraneous-dependencies': 0
-    }
-  }],
-=======
->>>>>>> 73e196c6
   settings: {
     'import/core-modules': [
       '@luma.gl/core',
