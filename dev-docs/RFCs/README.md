--- conflicted
+++ resolved
@@ -58,11 +58,8 @@
 | [**PropTypes**](v6.x/prop-types-rfc.md) | @ibgreen | **Review** | Validate e.g ranges for numeric attributes, support animation/auto-interpolation. |
 | [**Property Animation**](v6.x/property-animation-rfc.md) | @ibgreen | Draft | Allow Layer props and GL parameters to accept functions in addition to values and call these on every render to update values |
 | **[Effects Manager](v6.x/effects-manager-rfc.md)** | @1chandu @ibgreen | Draft | Official support for effects (shadows, reflections, better lighting, postprocessing, framebuffer composition etc).  |
-<<<<<<< HEAD
 | [**Composite Layer Customization**](v6.x/composite-layer-customization-rfc.md) | @matthrice @supersonicclay @ibgreen | **Draft** | Improvements to customizing composite layers |
-=======
 | [**Advanced Event Handling**](v6.x/event-handling.md) | @pessimistress | Draft | Allow Layer props to accept *on<Event>* style callbacks for events other than hover and click |
->>>>>>> c9e52e85
 
 Possible other animation related RFCs:
 - integration with event handling (enter leave triggers for animations)
