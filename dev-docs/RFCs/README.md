# RFC Directory (deck.gl)


## Guidelines

The core developers will review RFCs (and of course, comments from the community are always welcome). Recommended review criteria are being documented in [RFC Review Guidelines](../rfc-guidelines.md).


## Roadmaps

Documents indicating intent and direction for bigger areas of functionality. Roadmap documents are intended to provide higher level descriptions than the more detailed, topic-focused RFCs.

Also see luma.gl roadmaps, such as the GPGPU roadmap

| Roadmap                                                            | Status       | Description |
| ---                                                                | ---          | ---         |
| [**API Evolution Roadmap**](../roadmaps/api-evolution-roadmap.md)  | Draft        | Ideas for changes/extensions to the core deck.gl API |
| [**New Layers Roadmap**](../roadmaps/layers-roadmap.md)            | Draft        | Ideas for new layers |
| [**Animation Roadmap**](../roadmaps/animation-roadmap.md)          | Draft        | Animation API roadmap |
| [**Performance Roadmap**](../roadmaps/performance-roadmap.md)      | Draft        | Performance Improvements |
| [**Infovis Roadmap**](../roadmaps/infovis-roadmap.md)              | Draft        | Infovis (non-geospatial) features roadmap |
| [**Reduce Distribution Size**](../roadmaps/dist-size-roadmap.md)   | Ongoing      | Reduce size of distribution and the bundle size of applications using deck.gl |
| [**Pure JS and Scripting Roadmap**](../roadmaps/purejs-roadmap.md) | Implemented  | Support for Scripting and Pure-JS APIs |


## Longer-Terms RFCs

These RFCs are not yet associated with any specific release.

| RFC | Author | Status | Description |
| --- | --- | --- | --- |
| [**Reduce Repository Size**](vNext/reduce-repo-size-rfc.md) | @ibgreen | **Draft** | Reduce size of deck.gl github repository |
| [**Projection Mode Improvements**](vNext/projection-mode-improvements-rfc.md) | @ibgreen @pessimistress | **Draft** | Improvements to projection system |
| [**Composite Layer Customization**](vNext/composite-layer-customization-rfc.md) | @ibgreen | **Draft** | Improvements to customizing composite layers |
| **[Render Layer to Texture](vNext/render-layer-to-texture-rfc.md)** | TBD | Proposed | Allow layers to render to texture and then use texture in subsequent layers.  |

Possible other animation related RFCs:
- integration with event handling (enter leave triggers for animations)


## Deferred RFCs

| RFC | Author | Status | Description |
| --- | --- | --- | --- |
| [**Off-thread attribute generation**](vNext/off-thread-attribute-generation.md) | @pessimistress | **Deferred** | Generate attributes off-thread (to avoid locking the main thread). Deferred due to issues with supporting the more general use cases. **dataUrl RFC** has been broken out. |
| [**Expose Layer AttributeManager**](vNext/expose-attribute-manager.md) | @ibgreen | **Deferred** | simplifies pregenerating attributes in apps for fast animation. |
| [**Unified ViewState**](vNext/view-state-rfc.md) | @ibgreen | **Deferred** | Controversial proposal for an even more Unified View/Controller Architecture. Review again after all Controller/Multiview RFCs have been approved/implemented |


## v7.x Binary Data RFCs

Group of related RFCs loosely targeted for 7.x releases.

| RFC | Author | Status | Description |
| --- | ---    | ---    | ---         |
<<<<<<< HEAD
| [**Binary Data RFC**](v7.x-binary/binary-data-rfc.md) | @ibgreen @pessimistress | **Draft** | Support binary data as input to deck.gl layers. |
| [**GLSL Accessor RFC**](/dev-docs/v7.x-binary/glsl-accessor-rfc.md) | @ibgreen | **Draft** | Allow apps to define GLSL accessors to directly access injected columnar data or implement advanved effects |
| [**Texture Attribute RFC**](/dev-docs/v7.x-binary/texture-attribute-rfc.md) | @ibgreen | **Draft** | Enable variable-primitive layers_ to read _descriptive attributes_ from a binary column. |
| [**GPU Data Frame Support**](/dev-docs/v7.x-binary/gpu-data-frame-rfc.md) | @ibgreen | **Draft** | Proposal for enabling deck.gl to apply data frame filters on GPU. |
| [**Chunked Data Support**](/dev-docs/v7.x-binary/chunked-data-rfc.md) | @ibgreen | **Draft** | Support Chunked Columnar data on the GPU. |
=======
| [**Binary Data**](v7.x/binary-data-rfc.md) | @ibgreen | **Draft** | Supporting binary data as input to deck.gl layers. |
>>>>>>> 8dd476b0


## v7.x RFCs

RFCs loosely targeted for 7.x releases. Also see [luma.gl RFCs](https://github.com/uber/luma.gl/tree/master/dev-docs/RFCs#v7x-rfcs)

| RFC | Author | Status | Description |
| --- | ---    | ---    | ---         |
| [**Imperative API Improvements**](v7.x/imperative-api-rfc.md) | @ibgreen | **draft** | Potential API improvements for imperative programming. |
| [**Partial Updates**](vNext/partial-updates-rfc.md) | @ibgreen @georgios-uber | **draft** | Allow partial updates of vertex attributes to support high-performance editing. |
| [**Project / Unproject Improvements**](v7.x/project-unproject-rfc.md) | @ibgreen | **Draft** | Consolidating, generalizing and simplifying JS `project`/`unproject` API, covering uses from new features such as MultiView. |
| [**Layer Operations**](v7.x/layer-and-group-operation-rfc.md) | @ibgreen| **Preliminary Approval** | Allow partial updates of vertex attributes to support high-performance editing. |
| [**Property Animation**](v7.x/property-animation-rfc.md) | @ibgreen | Draft | Allow Layer props and GL parameters to accept functions in addition to values and call these on every render to update values |

## v7.0 RFCs

These RFCS are currently targeted for v7.0. Also see [luma.gl RFCs](https://github.com/uber/luma.gl/tree/master/dev-docs/RFCs#v70-rfcs).

| RFC | Author | Status | Description |
| --- | ---    | ---    | ---         |
| [**Phong Lighting**](v7.0/phong-lighting-rfc.md) | @jianhuang01 | **Implemented** | Add phong lighting module to luma and deck |
| **[Effects Manager](v7.x/effects-manager-rfc.md)** | @jianhuang01 | Draft | Official support for effects (shadows, reflections, better lighting, postprocessing, framebuffer composition etc).  |
| [**Composite Layer Prop Forwarding**](v7.0/composite-layer-prop-forwarding-rfc.md) | @ibgreen @pessimistress | **Implemented** | Conventions for overriding sublayer props |


## v6.3 RFCs

These RFCS were implemented in v6.3. Also see [luma.gl RFCs](https://github.com/uber/luma.gl/tree/master/dev-docs/RFCs#v63-rfcs).

| RFC | Author | Status | Description |
| --- | ---    | ---    | ---         |
| [**Prop Types**](v6.3/prop-types-rfc.md) | @ibgreen | **Implemented** | Validate e.g ranges for numeric attributes, support animation/auto-interpolation. |
| [**Advanced Event Handling**](v6.3/event-handling.md) | @pessimistress | Draft | Allow Layer props to accept *on<Event>* style callbacks for events other than hover and click |


## v6.2 RFCs

These RFCS were implemented in v6.2. Also see [luma.gl RFCs](https://github.com/uber/luma.gl/tree/master/dev-docs/RFCs#v62-rfcs).

| RFC | Author | Status | Description |
| --- | ---    | ---    | ---         |
| [**Mapbox Custom Layer**](v6.2/mapbox-custom-layer-rfc.md) | @pessimistress @ibgreen | **Draft** | Integration of deck.gl API with new mapbox custom layers. |


## v6.1 RFCs

These RFCS were implmented in v6.1. Also see [luma.gl RFCs](https://github.com/uber/luma.gl/tree/master/dev-docs/RFCs#v61-rfcs)

| RFC | Author | Status | Description |
| --- | ---    | ---    | ---         |
| [**JSON Layers**](v6.1/json-layers-rfc.md) | @ibgreen| **Preliminary Approval** | Enable deck.gl layers to be specified as JSON payloads. |
| [**View Class Extensions**](v6.1/view-class-extension-rfc.md) | @ibgreen| **Review** | Additional View Class properties that enable e.g. "nested" maps (minimap on top of main map). |
| [**Property Animation (Phase 1)**](v6.x/property-animation-rfc.md) | @ibgreen | Draft | Allow Layer props and GL parameters to accept functions in addition to values and call these on every render to update values |
| [**Contour Layer**](v6.1/contour-layer-rfc.md) | @1chandy | **Preliminary Approval** | Contour detecting aggregating layer. |
| [**Improved 32 bit Projection Mode**](v6.1/improved-lnglat-projection-rfc.md.md) | @ibgreen @georgios-uber | **Implemented** | New projection mode for mixed 32/64 bit precision. |


## v6.0 RFCs

These RFCS were implemented in v6.0. Also see [luma.gl RFCs](https://github.com/uber/luma.gl/tree/master/dev-docs/RFCs#v60-rfcs)

| RFC | Author | Status | Description |
| --- | ---    | ---    | ---         |
| [**Per-View Controllers**](v6.0/per-view-controllers-rfc.md) | @ibgreen | **Draft** | Support one controller per view in multi-view apps |
| **[GPU Aggregations](v6.0/gpu-screengrid-aggregation-rfc.md)** | @1chandu | Draft | Official support for effects (shadows, reflections, better lighting, postprocessing, framebuffer composition etc).  |
| **[Data Filter](v6.0/data-filter-rfc.md)** | @pessimistress | Draft | Add generic support to filter data objects on the GPU.  |
| **[React API](v6.0/react-api-rfc.md)** | @pessimistress | Draft | React API refresh.  |


## v5.3 RFCs

These RFCs were implemented in v5.3.

| RFC | Author | Status | Description |
| --- | --- | --- | --- |
| [**Auto Controls**](v5.3/auto-controls-rfc.md) | @ibgreen | **Review** | Allow deck.gl to be used without an `onViewStateChange` callback. |
| [**Async Layer Props**](v5.3/async-props-rfc.md) | @pessimistress & @ibgreen | **Review** | `Layer.data` can be a URL string, and layer asynchronously downloads and displays the data. |
| [**Picking Occluded Ojects**](v5.3/picking-overlapping-objects-rfc.md) | @ibgreen @georgios-uber | **draft** | Allow partial updates of vertex attributes to support high-performance editing. |
| [**Constant Accessor**](v5.3/constant-accessor-rfc.md) | @pessimistress | **draft** | Allow users to supply constant attributes directly instead of using an accessor. |
| [**Attribute Buffer**](v5.3/attribute-buffer-rfc.md) | @pessimistress | **draft** | Move buffer management from Model class to AttributeManager. |



## v5.2 RFCs

These RFCs were implemented in v5.2.

| RFC | Author | Status | Description |
| --- | --- | --- | --- |
| [**New View Classes**](v5.2/view-class-rfc.md) | @ibgreen @pessimistress | **Implemented** | Official API for multi-view support, replacing the v5.0 experimental API |
| [**Unified 32/64-bit Projection**](v5.2/unified-32-and-64-bit-project-api-rfc.md) | @ibgreen | **Implemented** | |


## v5.1 RFCs

These RFCs were implemented in v5.1.

| RFC | Author | Status | Description |
| --- | --- | --- | --- |
| **Animation** | | | |
| [**Attribute Transitions**](v5.1/attribute-transition-rfc.md) | @pessimistress | **Implemented** | Automatically interpolate between two copies of a vertex attributes |
| **[TransitionInterpolator](v5.1/transition-interpolator-class-rfc.md)** | @pessimistress | **Implemented** | New class to make it easier to customize interpolation |


## v5.0 RFCs

These RFCs were implemented in v5.0. Also see luma.gl RFCs.

| RFC | Author | Status | Description |
| --- | --- | --- | --- |
| **Animation** | | | |
| [**Auto Highlighting**](v5.0/auto-highlighting-rfc.md) | @ibgreen @1chandu | **Implemented** | Auto highlight hovered object via `picking` module |
| | | | |
| **Viewports and Controllers** | | | |
| [**First Person Geospatial Viewport**](v5.0/first-person-geospatial-viewport-rfc.md) | @ibgreen | **Experimental** | Geospatially enable all viewports, add FirstPersonViewport for hybrid apps. |
| [**Multiple Viewports**](v5.0/multi-viewport-rfc.md) | @ibgreen | **Experimental** | Support for multiple viewports |
| [**Viewport Transitions**](v5.0/viewport-transitions-rfc.md) | @1chandu | **Experimental** | Animate Viewport changes ("fly to" effect) through interpolation of Viewport props. (Also used in react-map-gl v3.2). |
| [**Break out EventManager**](v5.0/break-out-event-manager-rfc.md) | @ibgreen | **Implemented** | Break out event manager module (mjolnir.js) |
| | | | |
| **[luma.gl RFCs](https://github.com/uber/luma.gl/tree/master/dev-docs/RFCs)** | | | |
| **Break out Math Module** | @ibgreen | **Implemented** | Break out luma.gl math module (math.gl) |


## v4.1 RFCs

These RFCs were implemented in v4.1.

| RFC | Author | Status | Description |
| --- | --- | --- | --- |
| [**Picking Improvements**](v4.1/picking-improvements-rfc.md) | @shaojingli | "Direction" RFC | Outlines a number of improvements to picking |
| [**Event Handling**](v4.1/event-handling-rfc.md) | Many authors | **Implemented** | Attempt to define enduring event handling architecture |


## v4.0 RFCs

These RFCs were implemented in v4.0.

| RFC | Author | Status | Description |
| --- | --- | --- | --- |
| [**Non-Geospatial Viewports**](v4.0/non-geospatial-viewports-rfc.md) | @ibgreen @gnavvy | **Implemented** | Support for non-geospatial viewports |
| [**Composite Layer Prop Forwarding**](v4.0/composite-layer-prop-forwarding-rfc.md) | @shaojingli | **Implemented** | Conventions for prop forwarding |<|MERGE_RESOLUTION|>--- conflicted
+++ resolved
@@ -53,15 +53,11 @@
 
 | RFC | Author | Status | Description |
 | --- | ---    | ---    | ---         |
-<<<<<<< HEAD
 | [**Binary Data RFC**](v7.x-binary/binary-data-rfc.md) | @ibgreen @pessimistress | **Draft** | Support binary data as input to deck.gl layers. |
 | [**GLSL Accessor RFC**](/dev-docs/v7.x-binary/glsl-accessor-rfc.md) | @ibgreen | **Draft** | Allow apps to define GLSL accessors to directly access injected columnar data or implement advanved effects |
 | [**Texture Attribute RFC**](/dev-docs/v7.x-binary/texture-attribute-rfc.md) | @ibgreen | **Draft** | Enable variable-primitive layers_ to read _descriptive attributes_ from a binary column. |
 | [**GPU Data Frame Support**](/dev-docs/v7.x-binary/gpu-data-frame-rfc.md) | @ibgreen | **Draft** | Proposal for enabling deck.gl to apply data frame filters on GPU. |
 | [**Chunked Data Support**](/dev-docs/v7.x-binary/chunked-data-rfc.md) | @ibgreen | **Draft** | Support Chunked Columnar data on the GPU. |
-=======
-| [**Binary Data**](v7.x/binary-data-rfc.md) | @ibgreen | **Draft** | Supporting binary data as input to deck.gl layers. |
->>>>>>> 8dd476b0
 
 
 ## v7.x RFCs
