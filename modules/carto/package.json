--- conflicted
+++ resolved
@@ -55,11 +55,7 @@
     "@deck.gl/core": "^8.0.0",
     "@deck.gl/geo-layers": "^8.0.0",
     "@deck.gl/layers": "^8.0.0",
-<<<<<<< HEAD
+    "@deck.gl/extensions": "^8.0.0",
     "@loaders.gl/core": "^3.0.0"
-=======
-    "@deck.gl/extensions": "^8.0.0",
-    "@loaders.gl/core": "^3.1.5"
->>>>>>> e53c63be
   }
 }