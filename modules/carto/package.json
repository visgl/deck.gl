--- conflicted
+++ resolved
@@ -49,13 +49,8 @@
     "@loaders.gl/mvt": "^4.2.0",
     "@loaders.gl/schema": "^4.2.0",
     "@loaders.gl/tiles": "^4.2.0",
-<<<<<<< HEAD
-    "@luma.gl/core": "^9.2.0-alpha.1",
-    "@luma.gl/shadertools": "^9.2.0-alpha.1",
-=======
-    "@luma.gl/core": "^9.1.9",
-    "@luma.gl/shadertools": "^9.1.9",
->>>>>>> d000516a
+    "@luma.gl/core": "^9.2.0-alpha.3",
+    "@luma.gl/shadertools": "^9.2.0-alpha.3",
     "@math.gl/web-mercator": "^4.1.0",
     "@types/d3-array": "^3.0.2",
     "@types/d3-color": "^1.4.2",
@@ -78,11 +73,7 @@
     "@deck.gl/geo-layers": "^9.1.0",
     "@deck.gl/layers": "^9.1.0",
     "@loaders.gl/core": "^4.2.0",
-<<<<<<< HEAD
-    "@luma.gl/core": "^9.2.0-alpha.1"
-=======
-    "@luma.gl/core": "^9.1.9"
->>>>>>> d000516a
+    "@luma.gl/core": "^9.2.0-alpha.3"
   },
   "gitHead": "13ace64fc2cee08c133afc882fc307253489a4e4"
 }