--- conflicted
+++ resolved
@@ -35,17 +35,10 @@
   },
   "dependencies": {
     "@babel/runtime": "^7.0.0",
-<<<<<<< HEAD
-    "@loaders.gl/gis": "4.0.0-alpha.26",
-    "@loaders.gl/loader-utils": "4.0.0-alpha.26",
-    "@loaders.gl/mvt": "4.0.0-alpha.26",
-    "@loaders.gl/tiles": "4.0.0-alpha.26",
-=======
-    "@loaders.gl/gis": "^3.4.13",
-    "@loaders.gl/loader-utils": "^3.4.13",
-    "@loaders.gl/mvt": "^3.4.13",
-    "@loaders.gl/tiles": "^3.4.13",
->>>>>>> 3603a0b3
+    "@loaders.gl/gis": "4.0.0-beta.5",
+    "@loaders.gl/loader-utils": "4.0.0-beta.5",
+    "@loaders.gl/mvt": "4.0.0-beta.5",
+    "@loaders.gl/tiles": "4.0.0-beta.5",
     "@luma.gl/constants": "^8.5.20",
     "@math.gl/web-mercator": "^3.6.2",
     "cartocolor": "^4.0.2",
@@ -59,11 +52,7 @@
     "quadbin": "^0.1.9"
   },
   "devDependencies": {
-<<<<<<< HEAD
-    "@loaders.gl/schema": "4.0.0-alpha.26",
-=======
-    "@loaders.gl/schema": "^3.4.13",
->>>>>>> 3603a0b3
+    "@loaders.gl/schema": "4.0.0-beta.5",
     "@types/d3-array": "^3.0.2",
     "@types/d3-color": "^1.4.2",
     "@types/d3-scale": "^3.0.0"
@@ -74,11 +63,7 @@
     "@deck.gl/extensions": "^8.0.0",
     "@deck.gl/geo-layers": "^8.0.0",
     "@deck.gl/layers": "^8.0.0",
-<<<<<<< HEAD
-    "@loaders.gl/core": "4.0.0-alpha.26"
-=======
-    "@loaders.gl/core": "^3.4.13"
->>>>>>> 3603a0b3
+    "@loaders.gl/core": "4.0.0-beta.5"
   },
   "gitHead": "13ace64fc2cee08c133afc882fc307253489a4e4"
 }