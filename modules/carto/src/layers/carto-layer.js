--- conflicted
+++ resolved
@@ -27,13 +27,8 @@
   // (String, optional): format of data
   format: null,
 
-<<<<<<< HEAD
-  // (String, optional): clientId, if not provided, the assigned value will be 'deck-gl-carto'
+  // (String, optional): clientId identifier used for internal tracing, place here a string to identify the client who is doing the request.
   clientId: null,
-=======
-  // (String, optional): client identifier used for internal tracing, place here a string to identify the client who is doing the request. 
-  client: null,
->>>>>>> fd8bde4f
 
   // (String, optional): name of the `geo_column` in the CARTO platform. Use this override the default column ('geom'), from which the geometry information should be fetched.
   geoColumn: null,
