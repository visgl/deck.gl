<<<<<<< HEAD
import {Tile as PropertiesTile} from './schema/carto-properties-tile';
import {Tile as VectorTile} from './schema/carto-tile';
=======
import type {TilejsonResult} from '../sources/types';
>>>>>>> 1c88ac52

/**
 * Adds access token to Authorization header in loadOptions
 */
export function injectAccessToken(loadOptions: any, accessToken: string): void {
  if (!loadOptions?.fetch?.headers?.Authorization) {
    loadOptions.fetch = {
      ...loadOptions.fetch,
      headers: {...loadOptions.fetch?.headers, Authorization: `Bearer ${accessToken}`}
    };
  }
}

<<<<<<< HEAD
export function mergeBoundaryData(geometry: VectorTile, properties: PropertiesTile): VectorTile {
  const mapping = {};
  for (const {geoid, ...rest} of properties.properties) {
    if (geoid in mapping) {
      throw new Error(`Duplicate geoid key in mapping: ${geoid}`);
    }
    mapping[geoid] = rest;
  }

  for (const type of ['points', 'lines', 'polygons']) {
    const geom = geometry[type];
    if (geom.positions.value.length === 0) {
      continue;
    }

    geom.properties = geom.properties.map(({geoid}) => mapping[geoid]);

    // numericProps need to be filled to match length of positions buffer
    const {positions, globalFeatureIds} = geom;
    let indices: Uint16Array | Uint32Array | null = null;
    if (type === 'lines') indices = geom.pathIndices.value;
    if (type === 'polygons') indices = geom.polygonIndices.value;
    const length = positions.value.length / positions.size;
    for (const key in properties.numericProps) {
      const sourceProp = properties.numericProps[key].value;
      const TypedArray = sourceProp.constructor as
        | Float32ArrayConstructor
        | Float64ArrayConstructor;
      const destProp = new TypedArray(length);
      geom.numericProps[key] = {value: destProp, size: 1};

      if (!indices) {
        for (let i = 0; i < length; i++) {
          // points
          const featureId = globalFeatureIds.value[i];
          destProp[i] = sourceProp[featureId];
        }
      } else {
        // lines|polygons
        for (let i = 0; i < indices.length - 1; i++) {
          const startIndex = indices[i];
          const endIndex = indices[i + 1];
          const featureId = globalFeatureIds.value[startIndex];
          destProp.fill(sourceProp[featureId], startIndex, endIndex);
        }
      }
    }
  }

  return geometry;
}
=======
export const TilejsonPropType = {
  type: 'object' as const,
  value: null as null | TilejsonResult,
  validate: (value: TilejsonResult, propType) =>
    (propType.optional && value === null) ||
    (typeof value === 'object' &&
      Array.isArray(value.tiles) &&
      value.tiles.every(url => typeof url === 'string')),
  compare: 2,
  async: true
};
>>>>>>> 1c88ac52
<|MERGE_RESOLUTION|>--- conflicted
+++ resolved
@@ -1,9 +1,6 @@
-<<<<<<< HEAD
 import {Tile as PropertiesTile} from './schema/carto-properties-tile';
 import {Tile as VectorTile} from './schema/carto-tile';
-=======
 import type {TilejsonResult} from '../sources/types';
->>>>>>> 1c88ac52
 
 /**
  * Adds access token to Authorization header in loadOptions
@@ -17,7 +14,6 @@
   }
 }
 
-<<<<<<< HEAD
 export function mergeBoundaryData(geometry: VectorTile, properties: PropertiesTile): VectorTile {
   const mapping = {};
   for (const {geoid, ...rest} of properties.properties) {
@@ -69,7 +65,7 @@
 
   return geometry;
 }
-=======
+
 export const TilejsonPropType = {
   type: 'object' as const,
   value: null as null | TilejsonResult,
@@ -80,5 +76,4 @@
       value.tiles.every(url => typeof url === 'string')),
   compare: 2,
   async: true
-};
->>>>>>> 1c88ac52
+};