export {getDefaultCredentials, setDefaultCredentials} from './config';
export {default as CartoLayer} from './layers/carto-layer'; // <-- REMOVE in v9
import {default as H3TileLayer} from './layers/h3-tile-layer';
import {default as _PointLabelLayer} from './layers/point-label-layer';
import {default as QuadbinTileLayer} from './layers/quadbin-tile-layer';
import {default as RasterTileLayer} from './layers/raster-tile-layer';
import {default as VectorTileLayer} from './layers/vector-tile-layer';
const CARTO_LAYERS = {
  H3TileLayer,
  _PointLabelLayer,
  QuadbinTileLayer,
  RasterTileLayer,
  VectorTileLayer
};
export {
  CARTO_LAYERS,
  H3TileLayer,
  _PointLabelLayer,
  QuadbinTileLayer,
  RasterTileLayer,
  VectorTileLayer
};

export {default as BASEMAP} from './basemap';
export {default as colorBins} from './style/color-bins-style';
export {default as colorCategories} from './style/color-categories-style';
export {default as colorContinuous} from './style/color-continuous-style';
export {
  FORMATS,
  TILE_FORMATS,
  MAP_TYPES,
  API_VERSIONS,
  CartoAPIError,
  fetchLayerData,
  fetchMap,
  getDataV2 as _getDataV2,
  mapInstantiation as _mapInstantiation
} from './api';
export type {APIErrorContext, QueryParameters} from './api';
export type {CartoLayerProps} from './layers/carto-layer';

<<<<<<< HEAD
export {
  h3QuerySource,
  h3TableSource,
  h3TilesetSource,
  rasterSource,
  quadbinQuerySource,
  quadbinTableSource,
  quadbinTilesetSource,
  vectorQuerySource,
  vectorTableSource,
  vectorTilesetSource,
=======
import {
  cartoH3QuerySource,
  cartoH3TableSource,
  cartoH3TilesetSource,
  cartoRasterSource,
  cartoQuadbinQuerySource,
  cartoQuadbinTableSource,
  cartoQuadbinTilesetSource,
  cartoVectorQuerySource,
  cartoVectorTableSource,
  cartoVectorTilesetSource,
>>>>>>> 4821a956
  SOURCE_DEFAULTS
} from './sources';

const CARTO_SOURCES = {
  cartoH3QuerySource,
  cartoH3TableSource,
  cartoH3TilesetSource,
  cartoRasterSource,
  cartoQuadbinQuerySource,
  cartoQuadbinTableSource,
  cartoQuadbinTilesetSource,
  cartoVectorQuerySource,
  cartoVectorTableSource,
  cartoVectorTilesetSource
};

export {
  cartoH3QuerySource,
  cartoH3TableSource,
  cartoH3TilesetSource,
  cartoRasterSource,
  cartoQuadbinQuerySource,
  cartoQuadbinTableSource,
  cartoQuadbinTilesetSource,
  cartoVectorQuerySource,
  cartoVectorTableSource,
  cartoVectorTilesetSource,
  CARTO_SOURCES,
  SOURCE_DEFAULTS
};

export type {
  TilejsonResult,
  H3QuerySourceOptions,
  H3TableSourceOptions,
  H3TilesetSourceOptions,
  RasterSourceOptions,
  QuadbinQuerySourceOptions,
  QuadbinTableSourceOptions,
  QuadbinTilesetSourceOptions,
  VectorQuerySourceOptions,
  VectorTableSourceOptions,
  VectorTilesetSourceOptions,
  GeojsonResult,
  JsonResult
} from './sources';<|MERGE_RESOLUTION|>--- conflicted
+++ resolved
@@ -39,7 +39,33 @@
 export type {APIErrorContext, QueryParameters} from './api';
 export type {CartoLayerProps} from './layers/carto-layer';
 
-<<<<<<< HEAD
+import {
+  h3QuerySource,
+  h3TableSource,
+  h3TilesetSource,
+  rasterSource,
+  quadbinQuerySource,
+  quadbinTableSource,
+  quadbinTilesetSource,
+  vectorQuerySource,
+  vectorTableSource,
+  vectorTilesetSource,
+  SOURCE_DEFAULTS
+} from './sources';
+
+const CARTO_SOURCES = {
+  h3QuerySource,
+  h3TableSource,
+  h3TilesetSource,
+  rasterSource,
+  quadbinQuerySource,
+  quadbinTableSource,
+  quadbinTilesetSource,
+  vectorQuerySource,
+  vectorTableSource,
+  vectorTilesetSource
+};
+
 export {
   h3QuerySource,
   h3TableSource,
@@ -51,46 +77,6 @@
   vectorQuerySource,
   vectorTableSource,
   vectorTilesetSource,
-=======
-import {
-  cartoH3QuerySource,
-  cartoH3TableSource,
-  cartoH3TilesetSource,
-  cartoRasterSource,
-  cartoQuadbinQuerySource,
-  cartoQuadbinTableSource,
-  cartoQuadbinTilesetSource,
-  cartoVectorQuerySource,
-  cartoVectorTableSource,
-  cartoVectorTilesetSource,
->>>>>>> 4821a956
-  SOURCE_DEFAULTS
-} from './sources';
-
-const CARTO_SOURCES = {
-  cartoH3QuerySource,
-  cartoH3TableSource,
-  cartoH3TilesetSource,
-  cartoRasterSource,
-  cartoQuadbinQuerySource,
-  cartoQuadbinTableSource,
-  cartoQuadbinTilesetSource,
-  cartoVectorQuerySource,
-  cartoVectorTableSource,
-  cartoVectorTilesetSource
-};
-
-export {
-  cartoH3QuerySource,
-  cartoH3TableSource,
-  cartoH3TilesetSource,
-  cartoRasterSource,
-  cartoQuadbinQuerySource,
-  cartoQuadbinTableSource,
-  cartoQuadbinTilesetSource,
-  cartoVectorQuerySource,
-  cartoVectorTableSource,
-  cartoVectorTilesetSource,
   CARTO_SOURCES,
   SOURCE_DEFAULTS
 };
