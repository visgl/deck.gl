--- conflicted
+++ resolved
@@ -20,7 +20,7 @@
 
 import ClusterTileLayer from '../layers/cluster-tile-layer';
 import H3TileLayer from '../layers/h3-tile-layer';
-// import QuadbinTileLayer from '../layers/quadbin-tile-layer';
+import QuadbinTileLayer from '../layers/quadbin-tile-layer';
 import RasterTileLayer from '../layers/raster-tile-layer';
 import VectorTileLayer from '../layers/vector-tile-layer';
 import {assert, createBinaryProxy, scaleIdentity} from '../utils';
@@ -47,8 +47,15 @@
 };
 export type SCALE_TYPE = keyof typeof SCALE_FUNCS;
 
-type TileLayerType = 'raster' | 'mvt' | 'tileset' | 'quadbin' | 'h3' | 'heatmapTile';
-type DocumentLayerType = 'point' | 'geojson' | 'grid' | 'heatmap' | 'hexagon' | 'hexagonId';
+type TileLayerType =
+  | 'clusterTile'
+  | 'h3'
+  | 'heatmapTile'
+  | 'mvt'
+  | 'quadbin'
+  | 'raster'
+  | 'tileset';
+type DocumentLayerType = 'geojson' | 'grid' | 'heatmap' | 'hexagon' | 'hexagonId' | 'point';
 type LayerType = TileLayerType | DocumentLayerType;
 
 function identity<T>(v: T): T {
@@ -80,12 +87,15 @@
 };
 
 const TILE_LAYER_TYPE_TO_LAYER: Record<TileLayerType, ConstructorOf<Layer>> = {
-  tileset: VectorTileLayer,
+  clusterTile: ClusterTileLayer,
+  h3: H3TileLayer,
+  heatmapTile: HeatmapTileLayer,
   mvt: VectorTileLayer,
+  // TODO undo before merge
+  // quadbin: QuadbinTileLayer,
+  quadbin: ClusterTileLayer,
   raster: RasterTileLayer,
-  h3: H3TileLayer,
-  quadbin: QuadbinTileLayer,
-  heatmapTile: HeatmapTileLayer
+  tileset: VectorTileLayer
 };
 
 const hexToRGBA = c => {
@@ -215,35 +225,8 @@
   };
 }
 
-<<<<<<< HEAD
-export function layerFromTileDataset(
-  scheme: string,
-  type?: MapType
-): typeof H3TileLayer | typeof ClusterTileLayer | typeof RasterTileLayer | typeof VectorTileLayer {
-  if (type === 'raster') {
-    return RasterTileLayer;
-  }
-  if (scheme === 'h3') {
-    return H3TileLayer;
-  }
-  if (scheme === 'quadbin') {
-    return ClusterTileLayer;
-    // return QuadbinTileLayer;
-  }
-
-  return VectorTileLayer;
-}
-
-function getTileLayer(dataset: MapDataset, basePropMap) {
-  const {
-    aggregationExp,
-    aggregationResLevel,
-    data: {scheme}
-  } = dataset;
-=======
 function getTileLayer(dataset: MapDataset, basePropMap, type: LayerType) {
   const {aggregationExp, aggregationResLevel} = dataset;
->>>>>>> fc27dbf6
 
   return {
     Layer: TILE_LAYER_TYPE_TO_LAYER[type] || VectorTileLayer,
