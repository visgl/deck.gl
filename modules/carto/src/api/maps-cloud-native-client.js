--- conflicted
+++ resolved
@@ -1,15 +1,5 @@
-<<<<<<< HEAD
 import {getConfig} from '../config';
-import {encodeParameter, MAP_TYPES, PROVIDERS, FORMATS}  from './maps-api-common';
-=======
-import {getDefaultCredentials} from '../config';
-import {encodeParameter, PROVIDERS, FORMATS}  from './maps-api-common';
-
-export const CONNECTIONS = {
-  BIGQUERY: 'bigquery',
-  CARTO: 'carto'
-};
->>>>>>> 4bb61237
+import {encodeParameter, FORMATS}  from './maps-api-common';
 
 /**
  * Request against Maps API
