import {SCALE_TYPE} from './layer-map';

export type Format = 'json' | 'geojson' | 'tilejson';
<<<<<<< HEAD
export type MapType = 'boundary' | 'query' | 'table' | 'tileset' | 'raster';
export type RequestType = 'Map data' | 'Map instantiation' | 'Public map' | 'Tile stats';
=======
export type MapType = 'query' | 'table' | 'tileset' | 'raster';
export type RequestType = 'Map data' | 'Map instantiation' | 'Public map' | 'Tile stats' | 'SQL';
>>>>>>> 79b3e9dd
export type APIErrorContext = {
  requestType: RequestType;
  mapId?: string;
  connection?: string;
  source?: string;
  type?: MapType;
};

export enum SchemaFieldType {
  Number = 'number',
  Bigint = 'bigint',
  String = 'string',
  Geometry = 'geometry',
  Timestamp = 'timestamp',
  Object = 'object',
  Boolean = 'boolean',
  Variant = 'variant',
  Unknown = 'unknown'
}
export interface SchemaField {
  name: string;
  type: SchemaFieldType; // Field type in the CARTO stack, common for all providers
}

export interface MapInstantiation extends MapInstantiationFormats {
  nrows: number;
  size?: number;
  schema: SchemaField[];
}

type MapInstantiationFormats = Record<
  Format,
  {
    url: string[];
    error?: any;
  }
>;

export type QueryParameterValue = string | number | boolean | Array<QueryParameterValue> | object;

export type NamedQueryParameter = Record<string, QueryParameterValue>;

export type PositionalQueryParameter = QueryParameterValue[];

export type QueryParameters = NamedQueryParameter | PositionalQueryParameter;
export type VisualChannelField = {
  name: string;
  type: string;
  colorColumn?: string;
};

export type VisualChannels = {
  colorField?: VisualChannelField;
  colorScale?: SCALE_TYPE;

  customMarkersField?: VisualChannelField;
  customMarkersScale?: SCALE_TYPE;

  radiusField?: VisualChannelField;
  radiusScale?: SCALE_TYPE;

  rotationScale?: SCALE_TYPE;
  rotationField?: VisualChannelField;

  sizeField?: VisualChannelField;
  sizeScale?: SCALE_TYPE;

  strokeColorField?: VisualChannelField;
  strokeColorScale?: SCALE_TYPE;

  heightField?: VisualChannelField;
  heightScale?: SCALE_TYPE;
};

export type ColorRange = {
  category: string;
  colors: string[];
  colorMap: string[][] | undefined;
  name: string;
  type: string;
};

export type CustomMarkersRange = {
  markerMap: {
    value: string;
    markerUrl?: string;
  }[];
  othersMarker?: string;
};

export type VisConfig = {
  filled?: boolean;
  opacity?: number;
  enable3d?: boolean;

  colorAggregation?: any;
  colorRange: ColorRange;

  customMarkers?: boolean;
  customMarkersRange?: CustomMarkersRange | null;
  customMarkersUrl?: string | null;

  radius: number;
  radiusRange?: number[];

  sizeAggregation?: any;
  sizeRange?: any;

  strokeColorAggregation?: any;
  strokeOpacity?: number;
  strokeColorRange?: ColorRange;

  heightRange?: any;
  heightAggregation?: any;
};

export type TextLabel = {
  field: VisualChannelField | null | undefined;
  alignment?: 'center' | 'bottom' | 'top';
  anchor?: 'middle' | 'start' | 'end';
  size: number;
  color?: number[];
  offset?: [number, number];
  outlineColor?: number[];
};

export type MapLayerConfig = {
  columns?: Record<string, any>;
  color?: number[];
  label?: string;
  dataId: string;
  textLabel: TextLabel[];
  visConfig: VisConfig;
};

export type MapTextSubLayerConfig = Omit<MapLayerConfig, 'textLabel'> & {
  textLabel?: TextLabel;
};

export type MapConfigLayer = {
  type: string;
  id: string;
  config: MapLayerConfig;
  visualChannels: VisualChannels;
};

export type MapDataset = {
  id: string;
  data: any;
  aggregationExp: string | null;
  aggregationResLevel: number | null;
  geoColumn: string;
};<|MERGE_RESOLUTION|>--- conflicted
+++ resolved
@@ -1,13 +1,8 @@
 import {SCALE_TYPE} from './layer-map';
 
 export type Format = 'json' | 'geojson' | 'tilejson';
-<<<<<<< HEAD
 export type MapType = 'boundary' | 'query' | 'table' | 'tileset' | 'raster';
-export type RequestType = 'Map data' | 'Map instantiation' | 'Public map' | 'Tile stats';
-=======
-export type MapType = 'query' | 'table' | 'tileset' | 'raster';
 export type RequestType = 'Map data' | 'Map instantiation' | 'Public map' | 'Tile stats' | 'SQL';
->>>>>>> 79b3e9dd
 export type APIErrorContext = {
   requestType: RequestType;
   mapId?: string;
