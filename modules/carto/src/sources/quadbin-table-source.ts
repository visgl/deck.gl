/* eslint-disable camelcase */
<<<<<<< HEAD
import {baseSource} from './base-source';
import {AggregationOptions, SourceOptions, TableSourceOptions, TilejsonSource} from './common';
=======
import {cartoBaseSource} from './base-source';
import {
  CartoAggregationOptions,
  CartoSourceOptions,
  CartoTableSourceOptions,
  SpatialDataType,
  TilejsonSource
} from './common';
>>>>>>> 4821a956

export type QuadbinTableSourceOptions = SourceOptions & TableSourceOptions & AggregationOptions;

type UrlParameters = {
  aggregationExp: string;
  aggregationResLevel?: string;
  columns?: string;
  spatialDataType: SpatialDataType;
  spatialDataColumn?: string;
  name: string;
};

const quadbinTableSource: TilejsonSource<QuadbinTableSourceOptions> = async function (
  options: QuadbinTableSourceOptions
): Promise<any> {
  const {aggregationExp, aggregationResLevel = 6, columns, spatialDataColumn, tableName} = options;
  const urlParameters: UrlParameters = {
    aggregationExp,
    name: tableName,
    spatialDataType: 'quadbin'
  };

  if (aggregationResLevel) {
    urlParameters.aggregationResLevel = String(aggregationResLevel);
  }
  if (columns) {
    urlParameters.columns = columns.join(',');
  }
  if (spatialDataColumn) {
    urlParameters.spatialDataColumn = spatialDataColumn;
  }
  return baseSource<UrlParameters>('table', options, urlParameters);
};

export {quadbinTableSource};<|MERGE_RESOLUTION|>--- conflicted
+++ resolved
@@ -1,17 +1,12 @@
 /* eslint-disable camelcase */
-<<<<<<< HEAD
 import {baseSource} from './base-source';
-import {AggregationOptions, SourceOptions, TableSourceOptions, TilejsonSource} from './common';
-=======
-import {cartoBaseSource} from './base-source';
 import {
-  CartoAggregationOptions,
-  CartoSourceOptions,
-  CartoTableSourceOptions,
+  AggregationOptions,
+  SourceOptions,
   SpatialDataType,
+  TableSourceOptions,
   TilejsonSource
 } from './common';
->>>>>>> 4821a956
 
 export type QuadbinTableSourceOptions = SourceOptions & TableSourceOptions & AggregationOptions;
 
