--- conflicted
+++ resolved
@@ -1,7 +1,7 @@
 /* eslint-disable camelcase */
 import {baseSource} from './base-source';
 import type {
-<<<<<<< HEAD
+  FilterOptions,
   SourceOptions,
   QuerySourceOptions,
   SpatialDataType,
@@ -9,26 +9,14 @@
   ColumnsOption
 } from './types';
 
-export type VectorQuerySourceOptions = SourceOptions & QuerySourceOptions & ColumnsOption;
-type UrlParameters = {
-  columns?: string;
-=======
-  FilterOptions,
-  SourceOptions,
-  QuerySourceOptions,
-  SpatialDataType,
-  TilejsonResult
-} from './types';
-
 export type VectorQuerySourceOptions = SourceOptions &
   QuerySourceOptions &
-  FilterOptions & {
-    columns?: string[];
-  };
+  FilterOptions &
+  ColumnsOption;
+
 type UrlParameters = {
   columns?: string;
   filters?: string;
->>>>>>> a0abc749
   spatialDataType: SpatialDataType;
   spatialDataColumn?: string;
   q: string;
@@ -38,11 +26,7 @@
 export const vectorQuerySource = async function (
   options: VectorQuerySourceOptions
 ): Promise<TilejsonResult> {
-<<<<<<< HEAD
-  const {spatialDataColumn = 'geom', sqlQuery, queryParameters, columns} = options;
-=======
   const {columns, filters, spatialDataColumn = 'geom', sqlQuery, queryParameters} = options;
->>>>>>> a0abc749
   const urlParameters: UrlParameters = {spatialDataColumn, spatialDataType: 'geo', q: sqlQuery};
 
   if (columns) {
@@ -54,8 +38,5 @@
   if (queryParameters) {
     urlParameters.queryParameters = JSON.stringify(queryParameters);
   }
-  if (columns) {
-    urlParameters.columns = columns.join(',');
-  }
   return baseSource<UrlParameters>('query', options, urlParameters) as Promise<TilejsonResult>;
 };