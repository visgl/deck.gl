--- conflicted
+++ resolved
@@ -1,17 +1,12 @@
 /* eslint-disable camelcase */
-<<<<<<< HEAD
 import {baseSource} from './base-source';
-import {AggregationOptions, QuerySourceOptions, SourceOptions, TilejsonSource} from './common';
-=======
-import {cartoBaseSource} from './base-source';
 import {
-  CartoAggregationOptions,
-  CartoQuerySourceOptions,
-  CartoSourceOptions,
+  AggregationOptions,
+  QuerySourceOptions,
+  SourceOptions,
   SpatialDataType,
   TilejsonSource
 } from './common';
->>>>>>> 4821a956
 
 export type H3QuerySourceOptions = SourceOptions & QuerySourceOptions & AggregationOptions;
 type UrlParameters = {
