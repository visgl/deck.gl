{
  "name": "@deck.gl/core",
  "description": "deck.gl core library",
  "license": "MIT",
  "version": "7.0.0-rc.1",
  "publishConfig": {
    "access": "public"
  },
  "keywords": [
    "webgl",
    "visualization",
    "overlay",
    "layer"
  ],
  "repository": {
    "type": "git",
    "url": "https://github.com/uber/deck.gl.git"
  },
  "main": "dist/es5/index.js",
  "module": "dist/esm/index.js",
  "esnext": "dist/es6/index.js",
  "files": [
    "dist",
    "src",
    "dist.min.js"
  ],
  "scripts": {
    "build-bundle": "webpack --config ../../scripts/bundle.config.js",
    "prepublishOnly": "npm run build-bundle && npm run build-bundle -- --env.dev"
  },
  "dependencies": {
<<<<<<< HEAD
    "@luma.gl/core": "^7.0.0-rc.1",
=======
    "@luma.gl/core": "^7.0.0",
>>>>>>> c8f2a11b
    "gl-matrix": "^3.0.0",
    "math.gl": "^2.3.0",
    "mjolnir.js": "^2.0.2",
    "probe.gl": "^3.0.1",
    "seer": "^0.2.4",
    "viewport-mercator-project": "^6.1.0"
  }
}<|MERGE_RESOLUTION|>--- conflicted
+++ resolved
@@ -29,11 +29,7 @@
     "prepublishOnly": "npm run build-bundle && npm run build-bundle -- --env.dev"
   },
   "dependencies": {
-<<<<<<< HEAD
-    "@luma.gl/core": "^7.0.0-rc.1",
-=======
     "@luma.gl/core": "^7.0.0",
->>>>>>> c8f2a11b
     "gl-matrix": "^3.0.0",
     "math.gl": "^2.3.0",
     "mjolnir.js": "^2.0.2",
