--- conflicted
+++ resolved
@@ -42,19 +42,11 @@
   "dependencies": {
     "@loaders.gl/core": "^4.2.0",
     "@loaders.gl/images": "^4.2.0",
-<<<<<<< HEAD
-    "@luma.gl/constants": "^9.2.0-alpha.1",
-    "@luma.gl/core": "^9.2.0-alpha.1",
-    "@luma.gl/engine": "^9.2.0-alpha.1",
-    "@luma.gl/shadertools": "^9.2.0-alpha.1",
-    "@luma.gl/webgl": "^9.2.0-alpha.1",
-=======
-    "@luma.gl/constants": "^9.1.9",
-    "@luma.gl/core": "^9.1.9",
-    "@luma.gl/engine": "^9.1.9",
-    "@luma.gl/shadertools": "^9.1.9",
-    "@luma.gl/webgl": "^9.1.9",
->>>>>>> d000516a
+    "@luma.gl/constants": "^9.2.0-alpha.3",
+    "@luma.gl/core": "^9.2.0-alpha.3",
+    "@luma.gl/engine": "^9.2.0-alpha.3",
+    "@luma.gl/shadertools": "^9.2.0-alpha.3",
+    "@luma.gl/webgl": "^9.2.0-alpha.3",
     "@math.gl/core": "^4.1.0",
     "@math.gl/sun": "^4.1.0",
     "@math.gl/types": "^4.1.0",
