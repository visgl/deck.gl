--- conflicted
+++ resolved
@@ -40,23 +40,13 @@
     "prepublishOnly": "npm run build-debugger && npm run build-bundle && npm run build-bundle -- --env=dev"
   },
   "dependencies": {
-<<<<<<< HEAD
-    "@loaders.gl/core": "^4.1.0",
-    "@loaders.gl/images": "^4.1.0",
+    "@loaders.gl/core": "^4.2.0-alpha.5",
+    "@loaders.gl/images": "^4.2.0-alpha.5",
     "@luma.gl/constants": "9.0.0-beta.10",
     "@luma.gl/core": "9.0.0-beta.10",
     "@luma.gl/engine": "9.0.0-beta.10",
     "@luma.gl/shadertools": "9.0.0-beta.10",
     "@luma.gl/webgl": "9.0.0-beta.10",
-=======
-    "@loaders.gl/core": "^4.2.0-alpha.5",
-    "@loaders.gl/images": "^4.2.0-alpha.5",
-    "@luma.gl/constants": "9.0.0-beta.8",
-    "@luma.gl/core": "9.0.0-beta.8",
-    "@luma.gl/engine": "9.0.0-beta.8",
-    "@luma.gl/shadertools": "9.0.0-beta.8",
-    "@luma.gl/webgl": "9.0.0-beta.8",
->>>>>>> 71d9de99
     "@math.gl/core": "^4.0.0",
     "@math.gl/sun": "^4.0.0",
     "@math.gl/web-mercator": "^4.0.0",
