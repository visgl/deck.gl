{
  "name": "@deck.gl/core",
  "description": "deck.gl core library",
  "license": "MIT",
  "type": "module",
  "version": "9.0.0-beta.2",
  "publishConfig": {
    "access": "public"
  },
  "keywords": [
    "webgl",
    "visualization",
    "overlay",
    "layer"
  ],
  "repository": {
    "type": "git",
    "url": "https://github.com/visgl/deck.gl.git"
  },
  "types": "dist/index.d.ts",
  "main": "dist/index.cjs",
  "module": "dist/index.js",
  "exports": {
    ".": {
      "types": "./dist/index.d.ts",
      "import": "./dist/index.js",
      "require": "./dist/index.cjs"
    }
  },
  "files": [
    "dist",
    "src",
    "debug.min.js",
    "dist.min.js"
  ],
  "sideEffects": false,
  "scripts": {
    "build-debugger": "ocular-bundle ./bundle/debug.ts --output=./debug.min.js --globalName=deck.debug",
    "build-bundle": "ocular-bundle ./bundle/index.ts",
    "prepublishOnly": "npm run build-debugger && npm run build-bundle && npm run build-bundle -- --env=dev"
  },
  "dependencies": {
    "@babel/runtime": "^7.0.0",
    "@loaders.gl/core": "4.1.0-alpha.9",
    "@loaders.gl/images": "4.1.0-alpha.9",
<<<<<<< HEAD
    "@luma.gl/constants": "9.0.0-beta.3",
    "@luma.gl/core": "9.0.0-beta.3",
    "@luma.gl/engine": "9.0.0-beta.3",
    "@luma.gl/shadertools": "9.0.0-beta.3",
    "@luma.gl/webgl": "9.0.0-beta.3",
=======
    "@luma.gl/constants": "9.0.0-beta.4",
    "@luma.gl/core": "9.0.0-beta.4",
    "@luma.gl/engine": "9.0.0-beta.4",
    "@luma.gl/shadertools": "9.0.0-beta.4",
    "@luma.gl/webgl": "9.0.0-beta.4",
>>>>>>> d7bbfe45
    "@math.gl/core": "^4.0.0",
    "@math.gl/sun": "^4.0.0",
    "@math.gl/web-mercator": "^4.0.0",
    "@probe.gl/env": "^4.0.4",
    "@probe.gl/log": "^4.0.4",
    "@probe.gl/stats": "^4.0.4",
    "@types/offscreencanvas": "^2019.6.4",
    "gl-matrix": "^3.0.0",
    "mjolnir.js": "^2.7.0"
  },
  "gitHead": "13ace64fc2cee08c133afc882fc307253489a4e4"
}<|MERGE_RESOLUTION|>--- conflicted
+++ resolved
@@ -43,19 +43,11 @@
     "@babel/runtime": "^7.0.0",
     "@loaders.gl/core": "4.1.0-alpha.9",
     "@loaders.gl/images": "4.1.0-alpha.9",
-<<<<<<< HEAD
-    "@luma.gl/constants": "9.0.0-beta.3",
-    "@luma.gl/core": "9.0.0-beta.3",
-    "@luma.gl/engine": "9.0.0-beta.3",
-    "@luma.gl/shadertools": "9.0.0-beta.3",
-    "@luma.gl/webgl": "9.0.0-beta.3",
-=======
     "@luma.gl/constants": "9.0.0-beta.4",
     "@luma.gl/core": "9.0.0-beta.4",
     "@luma.gl/engine": "9.0.0-beta.4",
     "@luma.gl/shadertools": "9.0.0-beta.4",
     "@luma.gl/webgl": "9.0.0-beta.4",
->>>>>>> d7bbfe45
     "@math.gl/core": "^4.0.0",
     "@math.gl/sun": "^4.0.0",
     "@math.gl/web-mercator": "^4.0.0",
