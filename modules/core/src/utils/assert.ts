// Replacement for the external assert method to reduce bundle size
// Note: We don't use the second "message" argument in calling code,
// so no need to support it here
<<<<<<< HEAD
export default function assert(condition: unknown, message?: string): asserts condition {
=======
export default function assert(condition: any, message?: string): asserts condition {
>>>>>>> de6dc291
  if (!condition) {
    throw new Error(message || 'deck.gl: assertion failed.');
  }
}<|MERGE_RESOLUTION|>--- conflicted
+++ resolved
@@ -1,11 +1,7 @@
 // Replacement for the external assert method to reduce bundle size
 // Note: We don't use the second "message" argument in calling code,
 // so no need to support it here
-<<<<<<< HEAD
-export default function assert(condition: unknown, message?: string): asserts condition {
-=======
 export default function assert(condition: any, message?: string): asserts condition {
->>>>>>> de6dc291
   if (!condition) {
     throw new Error(message || 'deck.gl: assertion failed.');
   }
