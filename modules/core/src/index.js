--- conflicted
+++ resolved
@@ -78,11 +78,7 @@
 export {default as log} from './utils/log';
 import {flattenVertices, fillArray} from './utils/flatten'; // Export? move to luma.gl or math.gl?
 
-<<<<<<< HEAD
 export {createIterable} from './utils/iterable-utils';
-import {default as BinSorter} from './utils/bin-sorter';
-=======
->>>>>>> df74327f
 import {default as Tesselator} from './utils/tesselator'; // Export? move to luma.gl or math.gl?
 
 // Exports for layers
