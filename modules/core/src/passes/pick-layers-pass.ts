import LayersPass, {LayersPassRenderOptions, RenderStats, Rect} from './layers-pass';
import type {Framebuffer, RenderPipelineParameters} from '@luma.gl/core';
import log from '../utils/log';

import type Viewport from '../viewports/viewport';
import type Layer from '../lib/layer';

const PICKING_BLENDING: RenderPipelineParameters = {
  blendColorOperation: 'add',
  blendColorSrcFactor: 'one',
  blendColorDstFactor: 'zero',
  blendAlphaOperation: 'add',
  blendAlphaSrcFactor: 'constant-alpha',
  blendAlphaDstFactor: 'zero'
};

type PickLayersPassRenderOptions = LayersPassRenderOptions & {
  pickingFBO: Framebuffer;
  deviceRect: Rect;
  pickZ: boolean;
};

type EncodedPickingColors = {
  a: number;
  layer: Layer;
  viewports: Viewport[];
};

export type PickingColorDecoder = (pickedColor: number[] | Uint8Array) =>
  | {
      pickedLayer: Layer;
      pickedViewports: Viewport[];
      pickedObjectIndex: number;
    }
  | undefined;

export default class PickLayersPass extends LayersPass {
  private pickZ?: boolean;
  private _colorEncoderState: {
    byLayer: Map<Layer, EncodedPickingColors>;
    byAlpha: EncodedPickingColors[];
  } | null = null;

  render(props: LayersPassRenderOptions | PickLayersPassRenderOptions) {
    if ('pickingFBO' in props) {
      // When drawing into an off-screen buffer, use the alpha channel to encode layer index
      return this._drawPickingBuffer(props);
    }
    // When drawing to screen (debug mode), do not use the alpha channel so that result is always visible
    return super.render(props);
  }

  // Private
  // Draws list of layers and viewports into the picking buffer
  // Note: does not sample the buffer, that has to be done by the caller
  _drawPickingBuffer({
    layers,
    layerFilter,
    views,
    viewports,
    onViewportActive,
    pickingFBO,
    deviceRect: {x, y, width, height},
    cullRect,
    effects,
    pass = 'picking',
    pickZ,
    moduleParameters
  }: PickLayersPassRenderOptions): {
    decodePickingColor: PickingColorDecoder | null;
    stats: RenderStats;
  } {
    this.pickZ = pickZ;
    const colorEncoderState = this._resetColorEncoder(pickZ);
    const scissorRect = [x, y, width, height];

    // Make sure we clear scissor test and fbo bindings in case of exceptions
    // We are only interested in one pixel, no need to render anything else
    // Note that the callback here is called synchronously.
    // Set blend mode for picking
    // always overwrite existing pixel with [r,g,b,layerIndex]
    const renderStatus = super.render({
      target: pickingFBO,
      layers,
      layerFilter,
      views,
      viewports,
      onViewportActive,
      cullRect,
      effects: effects?.filter(e => e.useInPicking),
      pass,
      isPicking: true,
      moduleParameters,
      clearColor: [0, 0, 0, 0],
      scissorRect
    });

    // Clear the temp field
    this._colorEncoderState = null;
    const decodePickingColor = colorEncoderState && decodeColor.bind(null, colorEncoderState);
    return {decodePickingColor, stats: renderStatus};
  }

  shouldDrawLayer(layer: Layer): boolean {
    const {pickable, operation} = layer.props;
    return (
      (pickable && operation.includes('draw')) ||
      operation.includes('terrain') ||
      operation.includes('mask')
    );
  }

  protected getModuleParameters() {
    return {
      picking: {
        isActive: 1,
        isAttribute: this.pickZ
      },
      // turn off lighting by adding empty light source object
      // lights shader module relies on the `lightSources` to turn on/off lighting
      lightSources: {}
    };
  }

  protected getLayerParameters(layer: Layer, layerIndex: number, viewport: Viewport): any {
    const {x, y, width, height} = viewport;
    const pickParameters = {
      ...layer.props.parameters,
<<<<<<< HEAD
      // When used as Mapbox custom layer, the context state may be dirty
      // TODO - Remove when mapbox fixes this issue
=======
      scissorTest: true,
      scissor: [x, y, width, height],
      // TODO - When used as a custom layer in older Mapbox versions, context
      // state was dirty. Mapbox fixed that; we should test and remove the workaround.
>>>>>>> f987b2cb
      // https://github.com/mapbox/mapbox-gl-js/issues/7801
      depthMask: true,
      depthTest: true,
      depthRange: [0, 1],
      colorMask: [true, true, true, true],
      // Blending
      ...PICKING_BLENDING,
      blend: !this.pickZ
    };
    const {pickable, operation} = layer.props;

    if (!this._colorEncoderState) {
      pickParameters.blend = false;
    } else if (pickable && operation.includes('draw')) {
      Object.assign(pickParameters, PICKING_BLENDING);
      pickParameters.blend = true;
      pickParameters.blendColor = encodeColor(this._colorEncoderState, layer, viewport);
    }
    if (operation.includes('terrain')) {
      pickParameters.blend = false;
    }

    return pickParameters;
  }

  protected _resetColorEncoder(pickZ: boolean) {
    // Track encoded layer indices
    this._colorEncoderState = pickZ
      ? null
      : {
          byLayer: new Map<Layer, EncodedPickingColors>(),
          byAlpha: []
        };
    // Temporarily store it on the instance so that it can be accessed by this.getLayerParameters
    return this._colorEncoderState;
  }
}

// Assign an unique alpha value for each pickable layer and track the encoding in the cache object
// Returns normalized blend color
function encodeColor(
  encoded: {
    byLayer: Map<Layer, EncodedPickingColors>;
    byAlpha: EncodedPickingColors[];
  },
  layer: Layer,
  viewport: Viewport
): number[] {
  const {byLayer, byAlpha} = encoded;
  let a;

  // Encode layerIndex in the alpha channel
  // TODO - combine small layers to better utilize the picking color space
  let entry = byLayer.get(layer);
  if (entry) {
    entry.viewports.push(viewport);
    a = entry.a;
  } else {
    a = byLayer.size + 1;
    if (a <= 255) {
      entry = {a, layer, viewports: [viewport]};
      byLayer.set(layer, entry);
      byAlpha[a] = entry;
    } else {
      log.warn('Too many pickable layers, only picking the first 255')();
      a = 0;
    }
  }
  return [0, 0, 0, a / 255];
}

// Given a picked color, retrieve the corresponding layer and viewports from cache
function decodeColor(
  encoded: {
    byLayer: Map<Layer, EncodedPickingColors>;
    byAlpha: EncodedPickingColors[];
  },
  pickedColor: number[] | Uint8Array
):
  | {
      pickedLayer: Layer;
      pickedViewports: Viewport[];
      pickedObjectIndex: number;
    }
  | undefined {
  const entry = encoded.byAlpha[pickedColor[3]];
  return (
    entry && {
      pickedLayer: entry.layer,
      pickedViewports: entry.viewports,
      pickedObjectIndex: entry.layer.decodePickingColor(pickedColor)
    }
  );
}<|MERGE_RESOLUTION|>--- conflicted
+++ resolved
@@ -126,15 +126,8 @@
     const {x, y, width, height} = viewport;
     const pickParameters = {
       ...layer.props.parameters,
-<<<<<<< HEAD
-      // When used as Mapbox custom layer, the context state may be dirty
-      // TODO - Remove when mapbox fixes this issue
-=======
-      scissorTest: true,
-      scissor: [x, y, width, height],
       // TODO - When used as a custom layer in older Mapbox versions, context
       // state was dirty. Mapbox fixed that; we should test and remove the workaround.
->>>>>>> f987b2cb
       // https://github.com/mapbox/mapbox-gl-js/issues/7801
       depthMask: true,
       depthTest: true,
