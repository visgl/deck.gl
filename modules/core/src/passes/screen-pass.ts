--- conflicted
+++ resolved
@@ -30,20 +30,7 @@
   }
 
   render(params: ScreenPassRenderOptions): void {
-<<<<<<< HEAD
-    const [drawingBufferWidth, drawingBufferHeight] =
-      // @ts-expect-error TODO - assuming WebGL context
-      this.device.canvasContext.getDrawingBufferSize();
-    this.device.setParametersWebGL({viewport: [0, 0, drawingBufferWidth, drawingBufferHeight]});
-
-    // TODO change to device when luma.gl is fixed
-    this.device.withParametersWebGL(
-      {framebuffer: params.outputBuffer, clearColor: [0, 0, 0, 0]},
-      () => this._renderPass(this.device, params)
-    );
-=======
     this._renderPass(this.device, params);
->>>>>>> d7bbfe45
   }
 
   delete() {
@@ -60,16 +47,6 @@
    * @param outputBuffer - Frame buffer that serves as the output render target
    */
   protected _renderPass(device: Device, options: ScreenPassRenderOptions) {
-<<<<<<< HEAD
-    const {inputBuffer} = options;
-    this.device.clearWebGL({color: true});
-    this.model.setShaderModuleProps(options.moduleSettings);
-    this.model.setBindings({
-      texture: inputBuffer.colorAttachments[0]
-    });
-    this.model.setUniforms({
-      texSize: [inputBuffer.width, inputBuffer.height]
-=======
     const {inputBuffer, outputBuffer} = options;
     const texSize = [inputBuffer.width, inputBuffer.height];
     this.model.shaderInputs.setProps(options.moduleSettings);
@@ -80,7 +57,6 @@
       parameters: {viewport: [0, 0, ...texSize]},
       clearColor: [0, 0, 0, 0],
       clearDepth: 1
->>>>>>> d7bbfe45
     });
 
     this.model.draw(renderPass);
