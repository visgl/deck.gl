--- conflicted
+++ resolved
@@ -30,20 +30,7 @@
   }
 
   render(params: ScreenPassRenderOptions): void {
-<<<<<<< HEAD
     this._renderPass(this.device, params);
-=======
-    const [drawingBufferWidth, drawingBufferHeight] =
-      // @ts-expect-error TODO - assuming WebGL context
-      this.device.canvasContext.getDrawingBufferSize();
-    this.device.setParametersWebGL({viewport: [0, 0, drawingBufferWidth, drawingBufferHeight]});
-
-    // TODO change to device when luma.gl is fixed
-    this.device.withParametersWebGL(
-      {framebuffer: params.outputBuffer, clearColor: [0, 0, 0, 0]},
-      () => this._renderPass(this.device, params)
-    );
->>>>>>> 168ccee0
   }
 
   delete() {
@@ -60,7 +47,6 @@
    * @param outputBuffer - Frame buffer that serves as the output render target
    */
   protected _renderPass(device: Device, options: ScreenPassRenderOptions) {
-<<<<<<< HEAD
     const {inputBuffer, outputBuffer} = options;
     const texSize = [inputBuffer.width, inputBuffer.height];
     this.model.shaderInputs.setProps(options.moduleSettings);
@@ -71,16 +57,6 @@
       parameters: {viewport: [0, 0, ...texSize]},
       clearColor: [0, 0, 0, 0],
       clearDepth: 1
-=======
-    const {inputBuffer} = options;
-    this.device.clearWebGL({color: true});
-    this.model.setShaderModuleProps(options.moduleSettings);
-    this.model.setBindings({
-      texture: inputBuffer.colorAttachments[0]
-    });
-    this.model.setUniforms({
-      texSize: [inputBuffer.width, inputBuffer.height]
->>>>>>> 168ccee0
     });
 
     this.model.draw(renderPass);
