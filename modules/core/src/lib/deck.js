// Copyright (c) 2015 - 2017 Uber Technologies, Inc.
//
// Permission is hereby granted, free of charge, to any person obtaining a copy
// of this software and associated documentation files (the "Software"), to deal
// in the Software without restriction, including without limitation the rights
// to use, copy, modify, merge, publish, distribute, sublicense, and/or sell
// copies of the Software, and to permit persons to whom the Software is
// furnished to do so, subject to the following conditions:
//
// The above copyright notice and this permission notice shall be included in
// all copies or substantial portions of the Software.
//
// THE SOFTWARE IS PROVIDED "AS IS", WITHOUT WARRANTY OF ANY KIND, EXPRESS OR
// IMPLIED, INCLUDING BUT NOT LIMITED TO THE WARRANTIES OF MERCHANTABILITY,
// FITNESS FOR A PARTICULAR PURPOSE AND NONINFRINGEMENT. IN NO EVENT SHALL THE
// AUTHORS OR COPYRIGHT HOLDERS BE LIABLE FOR ANY CLAIM, DAMAGES OR OTHER
// LIABILITY, WHETHER IN AN ACTION OF CONTRACT, TORT OR OTHERWISE, ARISING FROM,
// OUT OF OR IN CONNECTION WITH THE SOFTWARE OR THE USE OR OTHER DEALINGS IN
// THE SOFTWARE.

import LayerManager from './layer-manager';
import ViewManager from './view-manager';
import MapView from '../views/map-view';
import EffectManager from './effect-manager';
import Effect from './effect';
import DeckRenderer from './deck-renderer';
import DeckPicker from './deck-picker';
import Tooltip from './tooltip';
import log from '../utils/log';
import {deepEqual} from '../utils/deep-equal';
import typedArrayManager from '../utils/typed-array-manager';
import deckGlobal from './init';

import {getBrowser} from 'probe.gl/env';
import GL from '@luma.gl/constants';
import {
  AnimationLoop,
  createGLContext,
  instrumentGLContext,
  setParameters,
  Timeline,
  lumaStats
} from '@luma.gl/core';
import {Stats} from 'probe.gl';
import {EventManager} from 'mjolnir.js';

import assert from '../utils/assert';
import {EVENTS} from './constants';
/* global document */

function noop() {}

const getCursor = ({isDragging}) => (isDragging ? 'grabbing' : 'grab');

function getPropTypes(PropTypes) {
  // Note: Arrays (layers, views, ) can contain falsy values
  return {
    id: PropTypes.string,
    width: PropTypes.oneOfType([PropTypes.number, PropTypes.string]),
    height: PropTypes.oneOfType([PropTypes.number, PropTypes.string]),

    // layer/view/controller settings
    layers: PropTypes.oneOfType([PropTypes.object, PropTypes.array]),
    layerFilter: PropTypes.func,
    views: PropTypes.oneOfType([PropTypes.object, PropTypes.array]),
    viewState: PropTypes.object,
    effects: PropTypes.arrayOf(PropTypes.instanceOf(Effect)),
    controller: PropTypes.oneOfType([PropTypes.func, PropTypes.bool, PropTypes.object]),

    // GL settings
    gl: PropTypes.object,
    glOptions: PropTypes.object,
    parameters: PropTypes.object,
    pickingRadius: PropTypes.number,
    useDevicePixels: PropTypes.oneOfType([PropTypes.bool, PropTypes.number]),
    touchAction: PropTypes.string,
    eventRecognizerOptions: PropTypes.object,

    // Callbacks
    onWebGLInitialized: PropTypes.func,
    onResize: PropTypes.func,
    onViewStateChange: PropTypes.func,
    onInteractionStateChange: PropTypes.func,
    onBeforeRender: PropTypes.func,
    onAfterRender: PropTypes.func,
    onLoad: PropTypes.func,
    onError: PropTypes.func,

    // Debug settings
    debug: PropTypes.bool,
    drawPickingColors: PropTypes.bool,

    // Experimental props
    _framebuffer: PropTypes.object,
    // Forces a redraw every animation frame
    _animate: PropTypes.bool,

    // UNSAFE options - not exhaustively tested, not guaranteed to work in all cases, use at your own risk

    // Set to false to disable picking - avoiding picking buffer creation can save memory for mobile web browsers
    _pickable: PropTypes.bool,

    // Adjust parameters of typed array manager, can save memory e.g. for mobile web browsers
    _typedArrayManagerProps: PropTypes.object //  {overAlloc: number, poolSize: number}
  };
}

const defaultProps = {
  id: 'deckgl-overlay',
  width: '100%',
  height: '100%',

  pickingRadius: 0,
  layerFilter: null,
  glOptions: {},
  gl: null,
  layers: [],
  effects: [],
  views: null,
  controller: null, // Rely on external controller, e.g. react-map-gl
  useDevicePixels: true,
  touchAction: 'none',
  eventRecognizerOptions: {},
  _framebuffer: null,
  _animate: false,
  _pickable: true,
  _typedArrayManagerProps: {},

  onWebGLInitialized: noop,
  onResize: noop,
  onViewStateChange: noop,
  onInteractionStateChange: noop,
  onBeforeRender: noop,
  onAfterRender: noop,
  onLoad: noop,
  onError: (error, layer) => log.error(error)(),
  _onMetrics: null,

  getCursor,

  debug: false,
  drawPickingColors: false
};

/* eslint-disable max-statements */
export default class Deck {
  constructor(props) {
    props = {...defaultProps, ...props};
    this.props = {};

    this.width = 0; // "read-only", auto-updated from canvas
    this.height = 0; // "read-only", auto-updated from canvas

    // Maps view descriptors to vieports, rebuilds when width/height/viewState/views change
    this.viewManager = null;
    this.layerManager = null;
    this.effectManager = null;
    this.deckRenderer = null;
    this.deckPicker = null;

    this._needsRedraw = true;
    this._pickRequest = {};
    // Pick and store the object under the pointer on `pointerdown`.
    // This object is reused for subsequent `onClick` and `onDrag*` callbacks.
    this._lastPointerDownInfo = null;

    this.viewState = null; // Internal view state if no callback is supplied
    this.interactiveState = {
      isHovering: false, // Whether the cursor is over a pickable object
      isDragging: false // Whether the cursor is down
    };

    // Bind methods
    this._onEvent = this._onEvent.bind(this);
    this._onPointerDown = this._onPointerDown.bind(this);
    this._onPointerMove = this._onPointerMove.bind(this);

    if (props.viewState && props.initialViewState) {
      log.warn(
        'View state tracking is disabled. Use either `initialViewState` for auto update or `viewState` for manual update.'
      )();
    }
    if (getBrowser() === 'IE') {
      log.warn('IE 11 support will be deprecated in v8.0')();
    }

    if (!props.gl) {
      // Note: LayerManager creation deferred until gl context available
      if (typeof document !== 'undefined') {
        this.canvas = this._createCanvas(props);
      }
    }
    this.animationLoop = this._createAnimationLoop(props);

    this.stats = new Stats({id: 'deck.gl'});
    this.metrics = {
      fps: 0,
      setPropsTime: 0,
      updateAttributesTime: 0,
      framesRedrawn: 0,
      pickTime: 0,
      pickCount: 0,
      gpuTime: 0,
      gpuTimePerFrame: 0,
      cpuTime: 0,
      cpuTimePerFrame: 0,
      bufferMemory: 0,
      textureMemory: 0,
      renderbufferMemory: 0,
      gpuMemory: 0
    };
    this._metricsCounter = 0;

    this.setProps(props);

    // UNSAFE/experimental prop: only set at initialization to avoid performance hit
    if (props._typedArrayManagerProps) {
      typedArrayManager.setProps(props._typedArrayManagerProps);
    }

    this.animationLoop.start();
  }

  finalize() {
    this.animationLoop.stop();
    this.animationLoop = null;
    this._lastPointerDownInfo = null;

    if (this.layerManager) {
      this.layerManager.finalize();
      this.layerManager = null;

      this.viewManager.finalize();
      this.viewManager = null;

      this.effectManager.finalize();
      this.effectManager = null;

      this.deckRenderer.finalize();
      this.deckRenderer = null;

      this.deckPicker.finalize();
      this.deckPicker = null;

      this.eventManager.destroy();
      this.eventManager = null;

      this.tooltip.remove();
      this.tooltip = null;
    }

    if (!this.props.canvas && !this.props.gl && this.canvas) {
      // remove internally created canvas
      this.canvas.parentElement.removeChild(this.canvas);
      this.canvas = null;
    }
  }

  setProps(props) {
    this.stats.get('setProps Time').timeStart();

    if ('onLayerHover' in props) {
      log.removed('onLayerHover', 'onHover')();
    }
    if ('onLayerClick' in props) {
      log.removed('onLayerClick', 'onClick')();
    }
    if (props.initialViewState && !deepEqual(this.props.initialViewState, props.initialViewState)) {
      // Overwrite internal view state
      this.viewState = props.initialViewState;
    }

    // Merge with existing props
    Object.assign(this.props, props);

    // Update CSS size of canvas
    this._setCanvasSize(this.props);

    // We need to overwrite CSS style width and height with actual, numeric values
    const resolvedProps = Object.create(this.props);
    Object.assign(resolvedProps, {
      views: this._getViews(),
      width: this.width,
      height: this.height,
      viewState: this._getViewState()
    });

    // Update the animation loop
    this.animationLoop.setProps(resolvedProps);

    // If initialized, update sub manager props
    if (this.layerManager) {
      this.viewManager.setProps(resolvedProps);
      // Make sure that any new layer gets initialized with the current viewport
      this.layerManager.activateViewport(this.getViewports()[0]);
      this.layerManager.setProps(resolvedProps);
      this.effectManager.setProps(resolvedProps);
      this.deckRenderer.setProps(resolvedProps);
      this.deckPicker.setProps(resolvedProps);
    }

    this.stats.get('setProps Time').timeEnd();
  }

  // Public API
  // Check if a redraw is needed
  // Returns `false` or a string summarizing the redraw reason
  // opts.clearRedrawFlags (Boolean) - clear the redraw flag. Default `true`
  needsRedraw(opts = {clearRedrawFlags: false}) {
    if (this.props._animate) {
      return 'Deck._animate';
    }

    let redraw = this._needsRedraw;

    if (opts.clearRedrawFlags) {
      this._needsRedraw = false;
    }

    const viewManagerNeedsRedraw = this.viewManager.needsRedraw(opts);
    const layerManagerNeedsRedraw = this.layerManager.needsRedraw(opts);
    const effectManagerNeedsRedraw = this.effectManager.needsRedraw(opts);
    const deckRendererNeedsRedraw = this.deckRenderer.needsRedraw(opts);

    redraw =
      redraw ||
      viewManagerNeedsRedraw ||
      layerManagerNeedsRedraw ||
      effectManagerNeedsRedraw ||
      deckRendererNeedsRedraw;
    return redraw;
  }

  redraw(force) {
    if (!this.layerManager) {
      // Not yet initialized
      return;
    }
    // If force is falsy, check if we need to redraw
    const redrawReason = force || this.needsRedraw({clearRedrawFlags: true});

    if (!redrawReason) {
      return;
    }

    this.stats.get('Redraw Count').incrementCount();
    if (this.props._customRender) {
      this.props._customRender(redrawReason);
    } else {
      this._drawLayers(redrawReason);
    }
  }

  getViews() {
    return this.viewManager.views;
  }

  // Get a set of viewports for a given width and height
  getViewports(rect) {
    return this.viewManager.getViewports(rect);
  }

  /* {x, y, radius = 0, layerIds = null, unproject3D} */
  pickObject(opts) {
    const infos = this._pick('pickObject', 'pickObject Time', opts).result;
    return infos.length ? infos[0] : null;
  }

  /* {x, y, radius = 0, layerIds = null, unproject3D, depth = 10} */
  pickMultipleObjects(opts) {
    opts.depth = opts.depth || 10;
    return this._pick('pickObject', 'pickMultipleObjects Time', opts).result;
  }

  /* {x, y, width = 1, height = 1, layerIds = null} */
  pickObjects(opts) {
    return this._pick('pickObjects', 'pickObjects Time', opts);
  }

  // Experimental

  _addResources(resources, forceUpdate = false) {
    for (const id in resources) {
      this.layerManager.resourceManager.add({resourceId: id, data: resources[id], forceUpdate});
    }
  }

  _removeResources(resourceIds) {
    for (const id of resourceIds) {
      this.layerManager.resourceManager.remove(id);
    }
  }

  // Private Methods

  _pick(method, statKey, opts) {
    const {stats} = this;

    stats.get('Pick Count').incrementCount();
    stats.get(statKey).timeStart();

    const infos = this.deckPicker[method]({
      layers: this.layerManager.getLayers(opts),
      views: this.viewManager.getViews(),
      viewports: this.getViewports(opts),
      onViewportActive: this.layerManager.activateViewport,
      ...opts
    });

    stats.get(statKey).timeEnd();

    return infos;
  }

  // canvas, either string, canvas or `null`
  _createCanvas(props) {
    let canvas = props.canvas;

    // TODO EventManager should accept element id
    if (typeof canvas === 'string') {
      canvas = document.getElementById(canvas);
      assert(canvas);
    }

    if (!canvas) {
      canvas = document.createElement('canvas');
      const parent = props.parent || document.body;
      parent.appendChild(canvas);
    }

    const {id, style} = props;
    canvas.id = id;
    Object.assign(canvas.style, style);

    return canvas;
  }

  // Updates canvas width and/or height, if provided as props
  _setCanvasSize(props) {
    if (!this.canvas) {
      return;
    }

    let {width, height} = props;
    // Set size ONLY if props are being provided, otherwise let canvas be layouted freely
    if (width || width === 0) {
      width = Number.isFinite(width) ? `${width}px` : width;
      this.canvas.style.width = width;
    }
    if (height || height === 0) {
      height = Number.isFinite(height) ? `${height}px` : height;
      // Note: position==='absolute' required for height 100% to work
      this.canvas.style.position = 'absolute';
      this.canvas.style.height = height;
    }
  }

  // If canvas size has changed, updates
  _updateCanvasSize() {
    if (this._checkForCanvasSizeChange()) {
      const {width, height} = this;
      this.viewManager.setProps({width, height});
      this.props.onResize({width: this.width, height: this.height});
    }
  }

  // If canvas size has changed, reads out the new size and returns true
  _checkForCanvasSizeChange() {
    const {canvas} = this;
    if (!canvas) {
      return false;
    }
    // Fallback to width/height when clientWidth/clientHeight are 0 or undefined.
    const newWidth = canvas.clientWidth || canvas.width;
    const newHeight = canvas.clientHeight || canvas.height;
    if (newWidth !== this.width || newHeight !== this.height) {
      this.width = newWidth;
      this.height = newHeight;
      return true;
    }
    return false;
  }

  _createAnimationLoop(props) {
    const {
      width,
      height,
      gl,
      glOptions,
      debug,
      onError,
      onBeforeRender,
      onAfterRender,
      useDevicePixels,
      autoResizeDrawingBuffer
    } = props;

    return new AnimationLoop({
      width,
      height,
      useDevicePixels,
      autoResizeDrawingBuffer,
      autoResizeViewport: false,
      gl,
<<<<<<< HEAD
      onCreateContext: opts =>
        createGLContext({
          ...glOptions,
          ...opts,
          canvas: this.canvas,
          debug,
          onContextLost: _ => onError?.(new Error(`WebGL context is lost`))
        }),
      onInitialize: context => this._setGLContext(context.gl),
      onRender: this._onRenderFrame.bind(this),
      onBeforeRender,
      onAfterRender,
      onError
=======
      onCreateContext: opts => createGLContext({...glOptions, ...opts, canvas: this.canvas, debug}),
      onInitialize: context => this._setGLContext(context.gl),
      onRender: this._onRenderFrame.bind(this),
      onBeforeRender: props.onBeforeRender,
      onAfterRender: props.onAfterRender,
      onError: props.onError
>>>>>>> dd9945d1
    });
  }

  // Get the most relevant view state: props.viewState, if supplied, shadows internal viewState
  // TODO: For backwards compatibility ensure numeric width and height is added to the viewState
  _getViewState() {
    return this.props.viewState || this.viewState;
  }

  // Get the view descriptor list
  _getViews() {
    // Default to a full screen map view port
    let views = this.props.views || [new MapView({id: 'default-view'})];
    views = Array.isArray(views) ? views : [views];
    if (views.length && this.props.controller) {
      // Backward compatibility: support controller prop
      views[0].props.controller = this.props.controller;
    }
    return views;
  }

  // The `pointermove` event may fire multiple times in between two animation frames,
  // it's a waste of time to run picking without rerender. Instead we save the last pick
  // request and only do it once on the next animation frame.
  _onPointerMove(event) {
    const {_pickRequest} = this;
    if (event.type === 'pointerleave') {
      _pickRequest.x = -1;
      _pickRequest.y = -1;
      _pickRequest.radius = 0;
    } else if (event.leftButton || event.rightButton) {
      // Do not trigger onHover callbacks if mouse button is down.
      return;
    } else {
      const pos = event.offsetCenter;
      // Do not trigger callbacks when click/hover position is invalid. Doing so will cause a
      // assertion error when attempting to unproject the position.
      if (!pos) {
        return;
      }
      _pickRequest.x = pos.x;
      _pickRequest.y = pos.y;
      _pickRequest.radius = this.props.pickingRadius;
    }

    if (this.layerManager) {
      this.layerManager.context.mousePosition = {x: _pickRequest.x, y: _pickRequest.y};
    }

    _pickRequest.event = event;
    _pickRequest.mode = 'hover';
  }

  // Actually run picking
  _pickAndCallback() {
    const {_pickRequest} = this;

    if (_pickRequest.event) {
      // Perform picking
      const {result, emptyInfo} = this._pick('pickObject', 'pickObject Time', _pickRequest);
      this.interactiveState.isHovering = result.length > 0;

      // There are 4 possible scenarios:
      // result is [outInfo, pickedInfo] (moved from one pickable layer to another)
      // result is [outInfo] (moved outside of a pickable layer)
      // result is [pickedInfo] (moved into or over a pickable layer)
      // result is [] (nothing is or was picked)
      //
      // `layer.props.onHover` should be called on all affected layers (out/over)
      // `deck.props.onHover` should be called with the picked info if any, or empty info otherwise
      // `deck.props.getTooltip` should be called with the picked info if any, or empty info otherwise

      // Execute callbacks
      let pickedInfo = emptyInfo;
      let handled = false;
      for (const info of result) {
        pickedInfo = info;
        handled = info.layer.onHover(info, _pickRequest.event);
      }
      if (!handled && this.props.onHover) {
        this.props.onHover(pickedInfo, _pickRequest.event);
      }

      // Update tooltip
      if (this.props.getTooltip) {
        const displayInfo = this.props.getTooltip(pickedInfo);
        this.tooltip.setTooltip(displayInfo, pickedInfo.x, pickedInfo.y);
      }

      // Clear pending pickRequest
      _pickRequest.event = null;
    }
  }

  _updateCursor() {
    const container = this.props.parent || this.canvas;
    if (container) {
      container.style.cursor = this.props.getCursor(this.interactiveState);
    }
  }

  _setGLContext(gl) {
    if (this.layerManager) {
      return;
    }

    // if external context...
    if (!this.canvas) {
      this.canvas = gl.canvas;
      instrumentGLContext(gl, {enable: true, copyState: true});
    }

    this.tooltip = new Tooltip(this.canvas);

    setParameters(gl, {
      blend: true,
      blendFunc: [GL.SRC_ALPHA, GL.ONE_MINUS_SRC_ALPHA, GL.ONE, GL.ONE_MINUS_SRC_ALPHA],
      polygonOffsetFill: true,
      depthTest: true,
      depthFunc: GL.LEQUAL
    });

    this.props.onWebGLInitialized(gl);

    // timeline for transitions
    const timeline = new Timeline();
    timeline.play();
    this.animationLoop.attachTimeline(timeline);

    this.eventManager = new EventManager(this.props.parent || gl.canvas, {
      touchAction: this.props.touchAction,
      recognizerOptions: this.props.eventRecognizerOptions,
      events: {
        pointerdown: this._onPointerDown,
        pointermove: this._onPointerMove,
        pointerleave: this._onPointerMove
      }
    });
    for (const eventType in EVENTS) {
      this.eventManager.on(eventType, this._onEvent);
    }

    this.viewManager = new ViewManager({
      timeline,
      eventManager: this.eventManager,
      onViewStateChange: this._onViewStateChange.bind(this),
      onInteractionStateChange: this._onInteractionStateChange.bind(this),
      views: this._getViews(),
      viewState: this._getViewState(),
      width: this.width,
      height: this.height
    });

    // viewManager must be initialized before layerManager
    // layerManager depends on viewport created by viewManager.
    const viewport = this.viewManager.getViewports()[0];

    // Note: avoid React setState due GL animation loop / setState timing issue
    this.layerManager = new LayerManager(gl, {
      deck: this,
      stats: this.stats,
      viewport,
      timeline
    });

    this.effectManager = new EffectManager();

    this.deckRenderer = new DeckRenderer(gl);

    this.deckPicker = new DeckPicker(gl);

    this.setProps(this.props);

    this._updateCanvasSize();
    this.props.onLoad();
  }

  _drawLayers(redrawReason, renderOptions) {
    const {gl} = this.layerManager.context;

    setParameters(gl, this.props.parameters);

    this.props.onBeforeRender({gl});

    this.deckRenderer.renderLayers({
      target: this.props._framebuffer,
      layers: this.layerManager.getLayers(),
      viewports: this.viewManager.getViewports(),
      onViewportActive: this.layerManager.activateViewport,
      views: this.viewManager.getViews(),
      pass: 'screen',
      redrawReason,
      effects: this.effectManager.getEffects(),
      ...renderOptions
    });

    this.props.onAfterRender({gl});
  }

  // Callbacks

  _onRenderFrame(animationProps) {
    this._getFrameStats();

    // Log perf stats every second
    if (this._metricsCounter++ % 60 === 0) {
      this._getMetrics();
      this.stats.reset();
      log.table(4, this.metrics)();

      // Experimental: report metrics
      if (this.props._onMetrics) {
        this.props._onMetrics(this.metrics);
      }
    }

    this._updateCanvasSize();

    this._updateCursor();

    // If view state has changed, clear tooltip
    if (this.tooltip.isVisible && this.viewManager.needsRedraw()) {
      this.tooltip.setTooltip(null);
    }

    // Update layers if needed (e.g. some async prop has loaded)
    // Note: This can trigger a redraw
    this.layerManager.updateLayers();

    // Perform picking request if any
    this._pickAndCallback();

    // Redraw if necessary
    this.redraw(false);

    // Update viewport transition if needed
    // Note: this can trigger `onViewStateChange`, and affect layers
    // We want to defer these changes to the next frame
    if (this.viewManager) {
      this.viewManager.updateViewStates();
    }
  }

  // Callbacks

  _onViewStateChange(params) {
    // Let app know that view state is changing, and give it a chance to change it
    const viewState = this.props.onViewStateChange(params) || params.viewState;

    // If initialViewState was set on creation, auto track position
    if (this.viewState) {
      this.viewState = {...this.viewState, [params.viewId]: viewState};
      if (!this.props.viewState) {
        // Apply internal view state
        this.viewManager.setProps({viewState: this.viewState});
      }
    }
  }

  _onInteractionStateChange(interactionState) {
    this.interactiveState.isDragging = interactionState.isDragging;
    this.props.onInteractionStateChange(interactionState);
  }

  _onEvent(event) {
    const eventOptions = EVENTS[event.type];
    const pos = event.offsetCenter;

    if (!eventOptions || !pos) {
      return;
    }

    // Reuse last picked object
    const layers = this.layerManager.getLayers();
    const info = this.deckPicker.getLastPickedObject(
      {
        x: pos.x,
        y: pos.y,
        layers,
        viewports: this.getViewports(pos)
      },
      this._lastPointerDownInfo
    );

    const {layer} = info;
    const layerHandler =
      layer && (layer[eventOptions.handler] || layer.props[eventOptions.handler]);
    const rootHandler = this.props[eventOptions.handler];
    let handled = false;

    if (layerHandler) {
      handled = layerHandler.call(layer, info, event);
    }
    if (!handled && rootHandler) {
      rootHandler(info, event);
    }
  }

  _onPointerDown(event) {
    const pos = event.offsetCenter;
    this._lastPointerDownInfo = this.pickObject({
      x: pos.x,
      y: pos.y,
      radius: this.props.pickingRadius
    });
  }

  _getFrameStats() {
    const {stats} = this;
    stats.get('frameRate').timeEnd();
    stats.get('frameRate').timeStart();

    // Get individual stats from luma.gl so reset works
    const animationLoopStats = this.animationLoop.stats;
    stats.get('GPU Time').addTime(animationLoopStats.get('GPU Time').lastTiming);
    stats.get('CPU Time').addTime(animationLoopStats.get('CPU Time').lastTiming);
  }

  _getMetrics() {
    const {metrics, stats} = this;
    metrics.fps = stats.get('frameRate').getHz();
    metrics.setPropsTime = stats.get('setProps Time').time;
    metrics.updateAttributesTime = stats.get('Update Attributes').time;
    metrics.framesRedrawn = stats.get('Redraw Count').count;
    metrics.pickTime =
      stats.get('pickObject Time').time +
      stats.get('pickMultipleObjects Time').time +
      stats.get('pickObjects Time').time;
    metrics.pickCount = stats.get('Pick Count').count;

    // Luma stats
    metrics.gpuTime = stats.get('GPU Time').time;
    metrics.cpuTime = stats.get('CPU Time').time;
    metrics.gpuTimePerFrame = stats.get('GPU Time').getAverageTime();
    metrics.cpuTimePerFrame = stats.get('CPU Time').getAverageTime();

    const memoryStats = lumaStats.get('Memory Usage');
    metrics.bufferMemory = memoryStats.get('Buffer Memory').count;
    metrics.textureMemory = memoryStats.get('Texture Memory').count;
    metrics.renderbufferMemory = memoryStats.get('Renderbuffer Memory').count;
    metrics.gpuMemory = memoryStats.get('GPU Memory').count;
  }
}

Deck.getPropTypes = getPropTypes;
Deck.defaultProps = defaultProps;

// This is used to defeat tree shaking of init.js
// https://github.com/visgl/deck.gl/issues/3213
Deck.VERSION = deckGlobal.VERSION;<|MERGE_RESOLUTION|>--- conflicted
+++ resolved
@@ -502,7 +502,6 @@
       autoResizeDrawingBuffer,
       autoResizeViewport: false,
       gl,
-<<<<<<< HEAD
       onCreateContext: opts =>
         createGLContext({
           ...glOptions,
@@ -516,14 +515,6 @@
       onBeforeRender,
       onAfterRender,
       onError
-=======
-      onCreateContext: opts => createGLContext({...glOptions, ...opts, canvas: this.canvas, debug}),
-      onInitialize: context => this._setGLContext(context.gl),
-      onRender: this._onRenderFrame.bind(this),
-      onBeforeRender: props.onBeforeRender,
-      onAfterRender: props.onAfterRender,
-      onError: props.onError
->>>>>>> dd9945d1
     });
   }
 
