--- conflicted
+++ resolved
@@ -21,10 +21,6 @@
 import {registerLoaders} from '@loaders.gl/core';
 import {ImageLoader} from '@loaders.gl/images';
 
-<<<<<<< HEAD
-import {global} from '@probe.gl/env';
-=======
->>>>>>> 7eb1f1a3
 import log from '../utils/log';
 import {register} from '../debug';
 import jsonLoader from '../utils/json-loader';
