--- conflicted
+++ resolved
@@ -82,13 +82,8 @@
   _preRender(effects, opts) {
     let lastPostProcessEffect = null;
 
-    const preRenderStats = {};
     for (const effect of effects) {
-<<<<<<< HEAD
-      preRenderStats[effect.id] = effect.preRender(this.gl, {...opts, preRenderStats});
-=======
       opts.preRenderStats[effect.id] = effect.preRender(this.gl, opts);
->>>>>>> 108d0a70
       if (effect.postRender) {
         lastPostProcessEffect = effect;
       }
