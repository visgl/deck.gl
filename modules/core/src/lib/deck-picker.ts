// Copyright (c) 2015 - 2017 Uber Technologies, Inc.
//
// Permission is hereby granted, free of charge, to any person obtaining a copy
// of this software and associated documentation files (the "Software"), to deal
// in the Software without restriction, including without limitation the rights
// to use, copy, modify, merge, publish, distribute, sublicense, and/or sell
// copies of the Software, and to permit persons to whom the Software is
// furnished to do so, subject to the following conditions:
//
// The above copyright notice and this permission notice shall be included in
// all copies or substantial portions of the Software.
//
// THE SOFTWARE IS PROVIDED "AS IS", WITHOUT WARRANTY OF ANY KIND, EXPRESS OR
// IMPLIED, INCLUDING BUT NOT LIMITED TO THE WARRANTIES OF MERCHANTABILITY,
// FITNESS FOR A PARTICULAR PURPOSE AND NONINFRINGEMENT. IN NO EVENT SHALL THE
// AUTHORS OR COPYRIGHT HOLDERS BE LIABLE FOR ANY CLAIM, DAMAGES OR OTHER
// LIABILITY, WHETHER IN AN ACTION OF CONTRACT, TORT OR OTHERWISE, ARISING FROM,
// OUT OF OR IN CONNECTION WITH THE SOFTWARE OR THE USE OR OTHER DEALINGS IN
// THE SOFTWARE.

import {
  Framebuffer,
  Texture2D,
  isWebGL2,
  readPixelsToArray,
  cssToDeviceRatio,
  cssToDevicePixels
} from '@luma.gl/core';
import GL from '@luma.gl/constants';
import PickLayersPass, {PickingColorDecoder} from '../passes/pick-layers-pass';
import {getClosestObject, getUniqueObjects, PickedPixel} from './picking/query-object';
import {
  processPickInfo,
  getLayerPickingInfo,
  getEmptyPickingInfo,
  PickingInfo
} from './picking/pick-info';

import type {Framebuffer as LumaFramebuffer} from '@luma.gl/webgl';
import type {FilterContext, Rect} from '../passes/layers-pass';
import type Layer from './layer';
import type {Effect} from './effect';
import type View from '../views/view';
import type Viewport from '../viewports/viewport';

export type PickByPointOptions = {
  x: number;
  y: number;
  radius?: number;
  depth?: number;
  mode?: string;
  unproject3D?: boolean;
};

export type PickByRectOptions = {
  x: number;
  y: number;
  width?: number;
  height?: number;
  mode?: string;
  maxObjects?: number | null;
};

type PickOperationContext = {
  layers: Layer[];
  views: Record<string, View>;
  viewports: Viewport[];
  onViewportActive: (viewport: Viewport) => void;
  effects: Effect[];
};

/** Manages picking in a Deck context */
export default class DeckPicker {
  gl: WebGLRenderingContext;
  pickingFBO?: LumaFramebuffer;
  depthFBO?: LumaFramebuffer;
  pickLayersPass: PickLayersPass;
  layerFilter?: (context: FilterContext) => boolean;

  /** Identifiers of the previously picked object, for callback tracking and auto highlight */
  lastPickedInfo: {
    index: number;
    layerId: string | null;
    info: PickingInfo | null;
  };

  _pickable: boolean = true;

  constructor(gl: WebGLRenderingContext) {
    this.gl = gl;
    this.pickLayersPass = new PickLayersPass(gl);
    this.lastPickedInfo = {
      index: -1,
      layerId: null,
      info: null
    };
  }

  setProps(props: any): void {
    if ('layerFilter' in props) {
      this.layerFilter = props.layerFilter;
    }

    if ('_pickable' in props) {
      this._pickable = props._pickable;
    }
  }

  finalize() {
    if (this.pickingFBO) {
      this.pickingFBO.delete();
    }
    if (this.depthFBO) {
      this.depthFBO.color.delete();
      this.depthFBO.delete();
    }
  }

  /** Pick the closest info at given coordinate */
  pickObject(opts: PickByPointOptions & PickOperationContext) {
    return this._pickClosestObject(opts);
  }

  /** Get all unique infos within a bounding box */
  pickObjects(opts: PickByRectOptions & PickOperationContext) {
    return this._pickVisibleObjects(opts);
  }

  // Returns a new picking info object by assuming the last picked object is still picked
  getLastPickedObject({x, y, layers, viewports}, lastPickedInfo = this.lastPickedInfo.info) {
    const lastPickedLayerId = lastPickedInfo && lastPickedInfo.layer && lastPickedInfo.layer.id;
    const lastPickedViewportId =
      lastPickedInfo && lastPickedInfo.viewport && lastPickedInfo.viewport.id;
    const layer = lastPickedLayerId ? layers.find(l => l.id === lastPickedLayerId) : null;
    const viewport =
      (lastPickedViewportId && viewports.find(v => v.id === lastPickedViewportId)) || viewports[0];
    const coordinate = viewport && viewport.unproject([x - viewport.x, y - viewport.y]);

    const info = {
      x,
      y,
      viewport,
      coordinate,
      layer
    };

    return {...lastPickedInfo, ...info};
  }

  // Private

  /** Ensures that picking framebuffer exists and matches the canvas size */
  _resizeBuffer() {
    const {gl} = this;

    // Create a frame buffer if not already available
    if (!this.pickingFBO) {
      this.pickingFBO = new Framebuffer(gl);

      if (Framebuffer.isSupported(gl, {colorBufferFloat: true})) {
        const depthFBO = new Framebuffer(gl);
        depthFBO.attach({
          [GL.COLOR_ATTACHMENT0]: new Texture2D(gl, {
            format: isWebGL2(gl) ? GL.RGBA32F : GL.RGBA,
            type: GL.FLOAT
          })
        });
        this.depthFBO = depthFBO;
      }
    }
    // Resize it to current canvas size (this is a noop if size hasn't changed)
    this.pickingFBO?.resize({width: gl.canvas.width, height: gl.canvas.height});
    this.depthFBO?.resize({width: gl.canvas.width, height: gl.canvas.height});
  }

  /** Preliminary filtering of the layers list. Skid picking pass if no layer is pickable. */
  _getPickable(layers: Layer[]): Layer[] | null {
    if (this._pickable === false) {
      return null;
    }
    const pickableLayers = layers.filter(
      layer => this.pickLayersPass.shouldDrawLayer(layer) && !layer.isComposite
    );
    return pickableLayers.length ? pickableLayers : null;
  }

  /** Pick the closest object at the given coordinate */
  // eslint-disable-next-line max-statements,complexity
  _pickClosestObject({
    layers,
    views,
    viewports,
    x,
    y,
    radius = 0,
    depth = 1,
    mode = 'query',
    unproject3D,
    onViewportActive,
    effects
  }: PickByPointOptions & PickOperationContext): {
    result: PickingInfo[];
    emptyInfo: PickingInfo;
  } {
    const pickableLayers = this._getPickable(layers);
    const pixelRatio = cssToDeviceRatio(this.gl);

    if (!pickableLayers) {
      return {
        result: [],
        emptyInfo: getEmptyPickingInfo({viewports, x, y, pixelRatio})
      };
    }

    this._resizeBuffer();

    // Convert from canvas top-left to WebGL bottom-left coordinates
    // Top-left coordinates [x, y] to bottom-left coordinates [deviceX, deviceY]
    // And compensate for pixelRatio
    const devicePixelRange = cssToDevicePixels(this.gl, [x, y], true);
    const devicePixel = [
      devicePixelRange.x + Math.floor(devicePixelRange.width / 2),
      devicePixelRange.y + Math.floor(devicePixelRange.height / 2)
    ];

    const deviceRadius = Math.round(radius * pixelRatio);
    const {width, height} = this.pickingFBO as LumaFramebuffer;
    const deviceRect = this._getPickingRect({
      deviceX: devicePixel[0],
      deviceY: devicePixel[1],
      deviceRadius,
      deviceWidth: width,
      deviceHeight: height
    });

    const cullRect: Rect = {
      x: x - radius,
      y: y - radius,
      width: radius * 2 + 1,
      height: radius * 2 + 1
    };

    let infos: Map<string | null, PickingInfo>;
    const result: PickingInfo[] = [];
    const affectedLayers = new Set<Layer>();

    for (let i = 0; i < depth; i++) {
      let pickInfo: PickedPixel;

      if (deviceRect) {
        const pickedResult = this._drawAndSample({
          layers: pickableLayers,
          views,
          viewports,
          onViewportActive,
          deviceRect,
          cullRect,
          effects,
          pass: `picking:${mode}`
        });

        pickInfo = getClosestObject({
          ...pickedResult,
          deviceX: devicePixel[0],
          deviceY: devicePixel[1],
          deviceRadius,
          deviceRect
        });
      } else {
        pickInfo = {
          pickedColor: null,
          pickedObjectIndex: -1
        };
      }

      let z;
      if (pickInfo.pickedLayer && unproject3D && this.depthFBO) {
        const pickedResultPass2 = this._drawAndSample(
          {
            layers: [pickInfo.pickedLayer],
            views,
            viewports,
            onViewportActive,
            deviceRect: {
              x: pickInfo.pickedX as number,
              y: pickInfo.pickedY as number,
              width: 1,
              height: 1
            },
            cullRect,
            effects,
            pass: `picking:${mode}:z`
          },
          true
        );
        // picked value is in common space (pixels) from the camera target (viewport.position)
        // convert it to meters from the ground
        z = pickedResultPass2.pickedColors[0];
      }

      // Only exclude if we need to run picking again.
      // We need to run picking again if an object is detected AND
      // we have not exhausted the requested depth.
      if (pickInfo.pickedLayer && i + 1 < depth) {
        affectedLayers.add(pickInfo.pickedLayer);
        pickInfo.pickedLayer.disablePickingIndex(pickInfo.pickedObjectIndex);
      }

      // This logic needs to run even if no object is picked.
      infos = processPickInfo({
        pickInfo,
        lastPickedInfo: this.lastPickedInfo,
        mode,
        layers: pickableLayers,
        viewports,
        x,
        y,
        z,
        pixelRatio
      });

      for (const info of infos.values()) {
        if (info.layer) {
          result.push(info);
        }
      }

      // If no object is picked stop.
      if (!pickInfo.pickedColor) {
        break;
      }
    }

    // reset only affected buffers
    for (const layer of affectedLayers) {
      layer.restorePickingColors();
    }

    return {result, emptyInfo: infos!.get(null) as PickingInfo};
  }

  /** Pick all objects within the given bounding box */
  _pickVisibleObjects({
    layers,
    views,
    viewports,
    x,
    y,
    width = 1,
    height = 1,
    mode = 'query',
    maxObjects = null,
    onViewportActive,
    effects
  }: PickByRectOptions & PickOperationContext): PickingInfo[] {
    const pickableLayers = this._getPickable(layers);

    if (!pickableLayers) {
      return [];
    }

    this._resizeBuffer();
    // Convert from canvas top-left to WebGL bottom-left coordinates
    // And compensate for pixelRatio
    const pixelRatio = cssToDeviceRatio(this.gl);
    const leftTop = cssToDevicePixels(this.gl, [x, y], true);

    // take left and top (y inverted in device pixels) from start location
    const deviceLeft = leftTop.x;
    const deviceTop = leftTop.y + leftTop.height;

    // take right and bottom (y inverted in device pixels) from end location
    const rightBottom = cssToDevicePixels(this.gl, [x + width, y + height], true);
    const deviceRight = rightBottom.x + rightBottom.width;
    const deviceBottom = rightBottom.y;

    const deviceRect = {
      x: deviceLeft,
      y: deviceBottom,
      // deviceTop and deviceRight represent the first pixel outside the desired rect
      width: deviceRight - deviceLeft,
      height: deviceTop - deviceBottom
    };

    const pickedResult = this._drawAndSample({
      layers: pickableLayers,
      views,
      viewports,
      onViewportActive,
      deviceRect,
      cullRect: {x, y, width, height},
      effects,
      pass: `picking:${mode}`
    });

    const pickInfos = getUniqueObjects(pickedResult);

    // Only return unique infos, identified by info.object
    const uniqueInfos = new Map();

    const isMaxObjects = Number.isFinite(maxObjects);

    for (let i = 0; i < pickInfos.length; i++) {
      if (isMaxObjects && maxObjects && uniqueInfos.size >= maxObjects) {
        break;
      }
      const pickInfo = pickInfos[i];
      let info: PickingInfo = {
        color: pickInfo.pickedColor,
        layer: null,
        index: pickInfo.pickedObjectIndex,
        picked: true,
        x,
        y,
        pixelRatio
      };

      info = getLayerPickingInfo({layer: pickInfo.pickedLayer as Layer, info, mode});
      if (!uniqueInfos.has(info.object)) {
        uniqueInfos.set(info.object, info);
      }
    }

    return Array.from(uniqueInfos.values());
  }

  /** Renders layers into the picking buffer with picking colors and read the pixels. */
  _drawAndSample(params: {
    deviceRect: Rect;
    pass: string;
    layers: Layer[];
    views: Record<string, View>;
    viewports: Viewport[];
    onViewportActive: (viewport: Viewport) => void;
    cullRect?: Rect;
    effects: Effect[];
  }): {
    pickedColors: Uint8Array;
    decodePickingColor: PickingColorDecoder;
  };

  /** Renders layers into the picking buffer with encoded z values and read the pixels. */
  _drawAndSample(
    params: {
      deviceRect: Rect;
      pass: string;
      layers: Layer[];
      views: Record<string, View>;
      viewports: Viewport[];
      onViewportActive: (viewport: Viewport) => void;
      cullRect?: Rect;
      effects: Effect[];
    },
    pickZ: true
  ): {
    pickedColors: Float32Array;
    decodePickingColor: null;
  };

  _drawAndSample(
    {
      layers,
      views,
      viewports,
      onViewportActive,
      deviceRect,
      cullRect,
      effects,
      pass
    }: {
      deviceRect: Rect;
      pass: string;
      layers: Layer[];
      views: Record<string, View>;
      viewports: Viewport[];
      onViewportActive: (viewport: Viewport) => void;
      cullRect?: Rect;
      effects: Effect[];
    },
    pickZ: boolean = false
  ): {
    pickedColors: Uint8Array | Float32Array;
    decodePickingColor: PickingColorDecoder | null;
  } {
    const pickingFBO = pickZ ? this.depthFBO : this.pickingFBO;
    const preRenderStats: Record<string, any> = {};
    const opts = {
      layers,
      layerFilter: this.layerFilter,
      views,
      viewports,
      onViewportActive,
      pickingFBO,
      deviceRect,
      cullRect,
      effects,
      pass,
      pickZ,
<<<<<<< HEAD
      preRenderStats
=======
      preRenderStats: {}
>>>>>>> 108d0a70
    };

    for (const effect of effects) {
      if (effect.useInPicking) {
<<<<<<< HEAD
        preRenderStats[effect.id] = effect.preRender(this.gl, opts);
=======
        opts.preRenderStats[effect.id] = effect.preRender(this.gl, opts);
>>>>>>> 108d0a70
      }
    }

    const {decodePickingColor} = this.pickLayersPass.render(opts);

    // Read from an already rendered picking buffer
    // Returns an Uint8ClampedArray of picked pixels
    const {x, y, width, height} = deviceRect;
    const pickedColors = new (pickZ ? Float32Array : Uint8Array)(width * height * 4);
    readPixelsToArray(pickingFBO, {
      sourceX: x,
      sourceY: y,
      sourceWidth: width,
      sourceHeight: height,
      target: pickedColors
    });

    return {pickedColors, decodePickingColor};
  }

  // Calculate a picking rect centered on deviceX and deviceY and clipped to device
  // Returns null if pixel is outside of device
  _getPickingRect({
    deviceX,
    deviceY,
    deviceRadius,
    deviceWidth,
    deviceHeight
  }: {
    deviceX: number;
    deviceY: number;
    deviceRadius: number;
    deviceWidth: number;
    deviceHeight: number;
  }): Rect | null {
    // Create a box of size `radius * 2 + 1` centered at [deviceX, deviceY]
    const x = Math.max(0, deviceX - deviceRadius);
    const y = Math.max(0, deviceY - deviceRadius);
    const width = Math.min(deviceWidth, deviceX + deviceRadius + 1) - x;
    const height = Math.min(deviceHeight, deviceY + deviceRadius + 1) - y;

    // x, y out of bounds.
    if (width <= 0 || height <= 0) {
      return null;
    }

    return {x, y, width, height};
  }
}<|MERGE_RESOLUTION|>--- conflicted
+++ resolved
@@ -483,7 +483,6 @@
     decodePickingColor: PickingColorDecoder | null;
   } {
     const pickingFBO = pickZ ? this.depthFBO : this.pickingFBO;
-    const preRenderStats: Record<string, any> = {};
     const opts = {
       layers,
       layerFilter: this.layerFilter,
@@ -496,20 +495,12 @@
       effects,
       pass,
       pickZ,
-<<<<<<< HEAD
-      preRenderStats
-=======
       preRenderStats: {}
->>>>>>> 108d0a70
     };
 
     for (const effect of effects) {
       if (effect.useInPicking) {
-<<<<<<< HEAD
-        preRenderStats[effect.id] = effect.preRender(this.gl, opts);
-=======
         opts.preRenderStats[effect.id] = effect.preRender(this.gl, opts);
->>>>>>> 108d0a70
       }
     }
 
