// Copyright (c) 2015 - 2017 Uber Technologies, Inc.
//
// Permission is hereby granted, free of charge, to any person obtaining a copy
// of this software and associated documentation files (the "Software"), to deal
// in the Software without restriction, including without limitation the rights
// to use, copy, modify, merge, publish, distribute, sublicense, and/or sell
// copies of the Software, and to permit persons to whom the Software is
// furnished to do so, subject to the following conditions:
//
// The above copyright notice and this permission notice shall be included in
// all copies or substantial portions of the Software.
//
// THE SOFTWARE IS PROVIDED "AS IS", WITHOUT WARRANTY OF ANY KIND, EXPRESS OR
// IMPLIED, INCLUDING BUT NOT LIMITED TO THE WARRANTIES OF MERCHANTABILITY,
// FITNESS FOR A PARTICULAR PURPOSE AND NONINFRINGEMENT. IN NO EVENT SHALL THE
// AUTHORS OR COPYRIGHT HOLDERS BE LIABLE FOR ANY CLAIM, DAMAGES OR OTHER
// LIABILITY, WHETHER IN AN ACTION OF CONTRACT, TORT OR OTHERWISE, ARISING FROM,
// OUT OF OR IN CONNECTION WITH THE SOFTWARE OR THE USE OR OTHER DEALINGS IN
// THE SOFTWARE.
import {deepEqual} from '../utils/deep-equal';
import type Layer from './layer';
import type CompositeLayer from './composite-layer';
import type {UpdateParameters} from './layer';
import type {LayerContext} from './layer-manager';

export default abstract class LayerExtension<OptionsT = undefined> {
  /**
   * Note that defaultProps of a LayerExtension does not behave like defaultProps of a Layer:
      - The default values are not automatically merged with user-supplied props when the layer is constructed
      - The types are not used during props diff
   * Currently they are only used in getSubLayerProps
   * TODO: find a more consistent solution
   */
  static defaultProps: any = {};
  opts!: OptionsT;

  constructor(opts?: OptionsT) {
    if (opts) {
      this.opts = opts;
    }
  }

  /** Returns true if two extensions are equivalent */
  equals(extension: LayerExtension<OptionsT>): boolean {
    if (this === extension) {
      return true;
    }

    // Compare extensions shallowly
    return this.constructor === extension.constructor && deepEqual(this.opts, extension.opts, 1);
  }

  /** Only called if attached to a primitive layer */
  getShaders(this: Layer, extension: this): any {
    return null;
  }

  /** Only called if attached to a CompositeLayer */
  getSubLayerProps(this: CompositeLayer, extension: this): any {
    const {defaultProps} = extension.constructor as typeof LayerExtension;
    const newProps = {
      updateTriggers: {}
    };

    /* eslint-disable max-depth */
    for (const key in defaultProps) {
      if (key in this.props) {
        const propDef = defaultProps[key];
        const propValue = this.props[key];
        newProps[key] = propValue;
        if (propDef && propDef.type === 'accessor') {
          newProps.updateTriggers[key] = this.props.updateTriggers[key];
          if (typeof propValue === 'function') {
            newProps[key] = this.getSubLayerAccessor(propValue);
          }
        }
      }
    }
    /* eslint-enable max-depth */
    return newProps;
  }

  /* eslint-disable @typescript-eslint/no-empty-function */
  initializeState(this: Layer, context: LayerContext, extension: this): void {}

  updateState(this: Layer, params: UpdateParameters<Layer>, extension: this): void {}

  getNeedsRedraw(this: Layer, opts: {clearRedrawFlags: boolean}): boolean {
    return false;
  }

<<<<<<< HEAD
  /** (Internal) Indicate if this extension needs picking buffer */
  needsPickingBuffer(this: Layer, props: Layer['props']): boolean {
=======
  getNeedsPickingBuffer(this: Layer, extension: this): boolean {
>>>>>>> 108d0a70
    return false;
  }

  draw(this: Layer, params: any, extension: this): void {}

  finalizeState(this: Layer, context: LayerContext, extension: this): void {}
}<|MERGE_RESOLUTION|>--- conflicted
+++ resolved
@@ -89,12 +89,7 @@
     return false;
   }
 
-<<<<<<< HEAD
-  /** (Internal) Indicate if this extension needs picking buffer */
-  needsPickingBuffer(this: Layer, props: Layer['props']): boolean {
-=======
   getNeedsPickingBuffer(this: Layer, extension: this): boolean {
->>>>>>> 108d0a70
     return false;
   }
 
