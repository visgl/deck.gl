{
  "name": "deck.gl",
  "description": "A suite of 3D-enabled data visualization overlays, suitable for react-map-gl",
  "license": "MIT",
  "type": "module",
  "version": "9.0.0-beta.11",
  "keywords": [
    "webgl",
    "visualization",
    "overlay",
    "layer"
  ],
  "repository": {
    "type": "git",
    "url": "https://github.com/visgl/deck.gl.git"
  },
  "types": "dist/index.d.ts",
  "main": "dist/index.cjs",
  "module": "dist/index.js",
  "exports": {
    ".": {
      "types": "./dist/index.d.ts",
      "import": "./dist/index.js",
      "require": "./dist/index.cjs"
    }
  },
  "files": [
    "dist",
    "src",
    "dist.min.js"
  ],
  "sideEffects": false,
  "scripts": {
    "build": "npm run build-bundle",
    "build-bundle": "ocular-bundle ./bundle.ts",
    "prepublishOnly": "npm run build-bundle && npm run build-bundle -- --env=dev"
  },
  "dependencies": {
    "@deck.gl/aggregation-layers": "9.0.0-beta.11",
    "@deck.gl/arcgis": "9.0.0-beta.11",
    "@deck.gl/carto": "9.0.0-beta.11",
    "@deck.gl/core": "9.0.0-beta.11",
    "@deck.gl/extensions": "9.0.0-beta.11",
    "@deck.gl/geo-layers": "9.0.0-beta.11",
    "@deck.gl/google-maps": "9.0.0-beta.11",
    "@deck.gl/json": "9.0.0-beta.11",
    "@deck.gl/layers": "9.0.0-beta.11",
    "@deck.gl/mapbox": "9.0.0-beta.11",
    "@deck.gl/mesh-layers": "9.0.0-beta.11",
    "@deck.gl/react": "9.0.0-beta.11",
    "@deck.gl/widgets": "9.0.0-beta.11",
    "@loaders.gl/core": "^4.2.0",
<<<<<<< HEAD
    "@luma.gl/core": "^9.0.12",
    "@luma.gl/engine": "^9.0.12",
    "@deck.gl/aggregation-layers": "9.0.0-beta.10",
    "@deck.gl/arcgis": "9.0.0-beta.10",
    "@deck.gl/carto": "9.0.0-beta.10",
    "@deck.gl/core": "9.0.0-beta.10",
    "@deck.gl/extensions": "9.0.0-beta.10",
    "@deck.gl/geo-layers": "9.0.0-beta.10",
    "@deck.gl/google-maps": "9.0.0-beta.10",
    "@deck.gl/json": "9.0.0-beta.10",
    "@deck.gl/layers": "9.0.0-beta.10",
    "@deck.gl/mapbox": "9.0.0-beta.10",
    "@deck.gl/mesh-layers": "9.0.0-beta.10",
    "@deck.gl/react": "9.0.0-beta.10",
    "@deck.gl/widgets": "9.0.0-beta.10"
=======
    "@luma.gl/core": "^9.0.9",
    "@luma.gl/engine": "^9.0.9"
>>>>>>> 65f9a250
  },
  "peerDependencies": {
    "@arcgis/core": "^4.0.0",
    "react": ">=16.3.0",
    "react-dom": ">=16.3.0"
  },
  "peerDependenciesMeta": {
    "@arcgis/core": {
      "optional": true
    },
    "react": {
      "optional": true
    },
    "react-dom": {
      "optional": true
    }
  },
  "gitHead": "13ace64fc2cee08c133afc882fc307253489a4e4"
}<|MERGE_RESOLUTION|>--- conflicted
+++ resolved
@@ -50,26 +50,8 @@
     "@deck.gl/react": "9.0.0-beta.11",
     "@deck.gl/widgets": "9.0.0-beta.11",
     "@loaders.gl/core": "^4.2.0",
-<<<<<<< HEAD
     "@luma.gl/core": "^9.0.12",
-    "@luma.gl/engine": "^9.0.12",
-    "@deck.gl/aggregation-layers": "9.0.0-beta.10",
-    "@deck.gl/arcgis": "9.0.0-beta.10",
-    "@deck.gl/carto": "9.0.0-beta.10",
-    "@deck.gl/core": "9.0.0-beta.10",
-    "@deck.gl/extensions": "9.0.0-beta.10",
-    "@deck.gl/geo-layers": "9.0.0-beta.10",
-    "@deck.gl/google-maps": "9.0.0-beta.10",
-    "@deck.gl/json": "9.0.0-beta.10",
-    "@deck.gl/layers": "9.0.0-beta.10",
-    "@deck.gl/mapbox": "9.0.0-beta.10",
-    "@deck.gl/mesh-layers": "9.0.0-beta.10",
-    "@deck.gl/react": "9.0.0-beta.10",
-    "@deck.gl/widgets": "9.0.0-beta.10"
-=======
-    "@luma.gl/core": "^9.0.9",
-    "@luma.gl/engine": "^9.0.9"
->>>>>>> 65f9a250
+    "@luma.gl/engine": "^9.0.12"
   },
   "peerDependencies": {
     "@arcgis/core": "^4.0.0",
