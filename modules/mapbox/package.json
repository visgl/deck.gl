--- conflicted
+++ resolved
@@ -38,21 +38,12 @@
     "prepublishOnly": "npm run build-bundle && npm run build-bundle -- --env=dev"
   },
   "dependencies": {
-<<<<<<< HEAD
-    "@luma.gl/constants": "9.0.0-beta.3",
-    "@luma.gl/core": "9.0.0-beta.3",
-    "@math.gl/web-mercator": "^4.0.0"
-  },
-  "peerDependencies": {
-    "@luma.gl/constants": "9.0.0-beta.3",
-=======
     "@luma.gl/constants": "9.0.0-beta.4",
     "@luma.gl/core": "9.0.0-beta.4",
     "@math.gl/web-mercator": "^4.0.0"
   },
   "peerDependencies": {
     "@luma.gl/constants": "9.0.0-beta.4",
->>>>>>> d7bbfe45
     "@deck.gl/core": "^9.0.0-alpha"
   },
   "gitHead": "13ace64fc2cee08c133afc882fc307253489a4e4"
