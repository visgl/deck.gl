--- conflicted
+++ resolved
@@ -45,15 +45,9 @@
   },
   "peerDependencies": {
     "@deck.gl/core": "^9.0.0-alpha",
-<<<<<<< HEAD
-    "@luma.gl/constants": "9.0.0-beta.3",
-    "@luma.gl/core": "9.0.0-beta.3",
-    "@luma.gl/engine": "9.0.0-beta.3",
-=======
     "@luma.gl/constants": "9.0.0-beta.4",
     "@luma.gl/core": "9.0.0-beta.4",
     "@luma.gl/engine": "9.0.0-beta.4",
->>>>>>> d7bbfe45
     "@math.gl/core": "^4.0.0"
   },
   "gitHead": "13ace64fc2cee08c133afc882fc307253489a4e4"
