// deck.gl
// SPDX-License-Identifier: MIT
// Copyright (c) vis.gl contributors

/* global console, window */
/* eslint-disable no-console */
import {CSVLoader} from '@loaders.gl/csv';
import {registerLoaders} from '@loaders.gl/core';

// Avoid calling it GL - would be removed by babel-plugin-inline-webgl-constants
import {GL as GLConstants} from '@luma.gl/constants';

import makeTooltip from './widget-tooltip';

import mapboxgl, {modifyMapboxElements} from './utils/mapbox-utils';
import {loadScript} from './utils/script-utils';
import {createGoogleMapsDeckOverlay} from './utils/google-maps-utils';
import {createMapLibreDeckOverlay} from './utils/maplibre-utils';

import {addSupportComponents} from '../lib/components/index';

/* eslint-disable import/namespace */
import * as deckExports from '../deck-bundle';
import {COORDINATE_SYSTEM, log, WebMercatorViewport} from '@deck.gl/core';
import {JSONConverter} from '@deck.gl/json';
import DeckGL from '@deck.gl/core/scripting/deckgl';

const classesFilter = x => x.charAt(0) === x.charAt(0).toUpperCase();
const functionsFilter = x => x.charAt(0) === x.charAt(0).toLowerCase() && x.charAt(0) !== '_';

function extractElements(library = {}, filter) {
  // Extracts exported elements as a dictionary from a library
  const dict = {};
  const elements = Object.keys(library).filter(filter);
  for (const el of elements) {
    dict[el] = library[el];
  }
  return dict;
}

// Handle JSONConverter and loaders configuration
const jsonConverterConfiguration = {
  classes: {
    ...extractElements(deckExports, classesFilter),
    // Add experimental widgets (exported with _ prefix)
    FpsWidget: deckExports._FpsWidget,
    StatsWidget: deckExports._StatsWidget,
    ScaleWidget: deckExports._ScaleWidget,
    GeocoderWidget: deckExports._GeocoderWidget,
    SplitterWidget: deckExports._SplitterWidget,
<<<<<<< HEAD
    ViewSelectorWidget: deckExports._ViewSelectorWidget,
    InfoWidget: deckExports._InfoWidget,
    ContextMenuWidget: deckExports._ContextMenuWidget,
    TimelineWidget: deckExports._TimelineWidget,
=======
    InfoWidget: deckExports._InfoWidget,
>>>>>>> 3826d592
    ThemeWidget: deckExports._ThemeWidget,
    LoadingWidget: deckExports._LoadingWidget
  },
  // Will be resolved as `<enum-name>.<enum-value>`
  enumerations: {
    COORDINATE_SYSTEM,
    GL: GLConstants
  }
};

registerLoaders([CSVLoader]);

const jsonConverter = new JSONConverter({
  configuration: jsonConverterConfiguration
});

function addModuleToConverter(module, converter) {
  const newConfiguration = {
    classes: extractElements(module, classesFilter),
    functions: extractElements(module, functionsFilter)
  };
  converter.mergeConfiguration(newConfiguration);
}

export function addCustomLibraries(customLibraries, onComplete) {
  if (!customLibraries) {
    return;
  }

  const loaded = {};

  function onEachFinish() {
    if (Object.values(loaded).every(f => f)) {
      // when all libraries loaded
      if (typeof onComplete === 'function') onComplete();
    }
  }

  function onModuleLoaded(libraryName, module) {
    addModuleToConverter(module, jsonConverter);
    loaded[libraryName] = module;
    onEachFinish();
  }

  customLibraries.forEach(({libraryName, resourceUri}) => {
    // set loaded to be false, even if addCustomLibraries is called multiple times
    // with the same parameters
    loaded[libraryName] = false;

    if (libraryName in window) {
      // do not redefine
      onModuleLoaded(libraryName, window[libraryName]);
      return;
    }

    // because loadscript is async and scipt execution is untraceble
    // the only way we can listen on its execution complete is to observe on the
    // window.libraryName property
    Object.defineProperty(window, libraryName, {
      set: module => onModuleLoaded(libraryName, module),
      get: () => {
        return loaded[libraryName];
      }
    });

    loadScript(resourceUri);
  });
}

function updateDeck(inputJson, deckgl) {
  const results = jsonConverter.convert(inputJson);
  deckgl.setProps(results);
}

function missingProps(oldProps, newProps) {
  return oldProps.filter(op => op && op.id && !newProps.find(np => np.id === op.id));
}

function createStandaloneFromProvider({
  mapProvider,
  props,
  mapboxApiKey,
  googleMapsKey,
  handleEvent,
  getTooltip,
  container,
  onError,
  mapProjection
}) {
  // Common deck.gl props for all basemaos
  const handlers = handleEvent
    ? {
        onClick: info => handleEvent('deck-click-event', info),
        onHover: info => handleEvent('deck-hover-event', info),
        onResize: size => handleEvent('deck-resize-event', size),
        onViewStateChange: ({viewState, interactionState, oldViewState}) => {
          const viewport = new WebMercatorViewport(viewState);
          viewState.nw = viewport.unproject([0, 0]);
          viewState.se = viewport.unproject([viewport.width, viewport.height]);
          handleEvent('deck-view-state-change-event', viewState);
        },
        onDragStart: info => handleEvent('deck-drag-start-event', info),
        onDrag: info => handleEvent('deck-drag-event', info),
        onDragEnd: info => handleEvent('deck-drag-end-event', info)
      }
    : {};
  handlers.onError = onError;

  const sharedProps = {
    ...handlers,
    getTooltip,
    container
  };

  switch (mapProvider) {
    case 'mapbox':
      log.info('Using Mapbox base maps')();
      return new DeckGL({
        ...sharedProps,
        ...props,
        map: mapboxgl,
        mapboxApiAccessToken: mapboxApiKey,
        onLoad: modifyMapboxElements
      });
    case 'carto':
      log.info('Using Carto base maps')();
      return new DeckGL({
        map: mapboxgl,
        ...sharedProps,
        ...props
      });
    case 'google_maps':
      log.info('Using Google Maps base maps')();
      return createGoogleMapsDeckOverlay({
        ...sharedProps,
        ...props,
        googleMapsKey
      });
    case 'maplibre':
      log.info('Using MapLibre')();
      return createMapLibreDeckOverlay({
        ...sharedProps,
        ...props,
        mapStyle: props.mapStyle,
        mapProjection
      });
    default:
      log.info('No recognized map provider specified')();
      return new DeckGL({
        ...sharedProps,
        ...props,
        map: null,
        mapboxApiAccessToken: null
      });
  }
}

function createDeck({
  mapboxApiKey,
  googleMapsKey,
  container,
  jsonInput,
  tooltip,
  handleEvent,
  customLibraries,
  configuration,
  showError,
  mapProjection
}) {
  let deckgl;
  const onError = e => {
    if (showError) {
      const uiErrorText = window.document.createElement('pre');
      uiErrorText.textContent = `Error: ${e.message}\nSource: ${e.source}\nLine: ${e.lineno}:${e.colno}\n${e.error ? e.error.stack : ''}`;
      uiErrorText.className = 'error_text';

      container.appendChild(uiErrorText);
    }

    // This will fail in node tests
    // eslint-disable-next-line
    console.error(e);
  };

  try {
    if (configuration) {
      jsonConverter.mergeConfiguration(configuration);
    }

    const oldLayers = jsonInput.layers || [];
    const oldWidgets = jsonInput.widgets || [];
    const props = jsonConverter.convert(jsonInput);

    addSupportComponents(container, props);

    const convertedLayers = (props.layers || []).filter(l => l);
    const convertedWidgets = (props.widgets || []).filter(w => w);

    // loading custom library is async, some layers/widgets might not be convertable before custom library loads
    const layersToLoad = missingProps(oldLayers, convertedLayers);
    const widgetsToLoad = missingProps(oldWidgets, convertedWidgets);
    const getTooltip = makeTooltip(tooltip);
    const {mapProvider} = props;

    deckgl = createStandaloneFromProvider({
      mapProvider,
      props,
      mapboxApiKey,
      googleMapsKey,
      handleEvent,
      getTooltip,
      container,
      onError,
      mapProjection
    });

    const onComplete = () => {
      if (layersToLoad.length || widgetsToLoad.length) {
        const newProps = jsonConverter.convert({
          layers: jsonInput.layers,
          widgets: jsonInput.widgets
        });

        const newLayers = (newProps.layers || []).filter(l => l);
        const newWidgets = (newProps.widgets || []).filter(w => w);

        if (
          newLayers.length > convertedLayers.length ||
          newWidgets.length > convertedWidgets.length
        ) {
          // if more layers/widgets are converted
          deckgl.setProps({layers: newLayers, widgets: newWidgets});
        }
      }
    };

    addCustomLibraries(customLibraries, onComplete);
  } catch (err) {
    onError(err);
  }
  return deckgl;
}

export {createDeck, updateDeck, jsonConverter};<|MERGE_RESOLUTION|>--- conflicted
+++ resolved
@@ -48,14 +48,7 @@
     ScaleWidget: deckExports._ScaleWidget,
     GeocoderWidget: deckExports._GeocoderWidget,
     SplitterWidget: deckExports._SplitterWidget,
-<<<<<<< HEAD
-    ViewSelectorWidget: deckExports._ViewSelectorWidget,
     InfoWidget: deckExports._InfoWidget,
-    ContextMenuWidget: deckExports._ContextMenuWidget,
-    TimelineWidget: deckExports._TimelineWidget,
-=======
-    InfoWidget: deckExports._InfoWidget,
->>>>>>> 3826d592
     ThemeWidget: deckExports._ThemeWidget,
     LoadingWidget: deckExports._LoadingWidget
   },
