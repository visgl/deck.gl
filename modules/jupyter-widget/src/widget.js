--- conflicted
+++ resolved
@@ -28,17 +28,10 @@
       _view_name: DeckGLModel.view_name,
       _view_module: DeckGLModel.view_module,
       _view_module_version: DeckGLModel.view_module_version,
-<<<<<<< HEAD
       json_input: {},
       mapbox_key: null,
       width: 500,
       height: 500
-=======
-      json_input: null,
-      width: 500,
-      height: 500,
-      mapbox_key: null
->>>>>>> b0281904
     };
   }
 
