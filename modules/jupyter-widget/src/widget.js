/* global document */
import {DOMWidgetModel, DOMWidgetView} from '@jupyter-widgets/base';

import {MODULE_NAME, MODULE_VERSION} from './version';

import {loadCss, hideMapboxCSSWarning, initDeck, updateDeck} from './utils';

const MAPBOX_CSS_URL = 'https://api.tiles.mapbox.com/mapbox-gl-js/v1.2.1/mapbox-gl.css';

// Note: Variables shared explictly between Python and JavaScript use snake_case
export class DeckGLModel extends DOMWidgetModel {
  defaults() {
    return {
      ...super.defaults(),
      _model_name: DeckGLModel.model_name,
      _model_module: DeckGLModel.model_module,
      _model_module_version: DeckGLModel.model_module_version,
      _view_name: DeckGLModel.view_name,
      _view_module: DeckGLModel.view_module,
      _view_module_version: DeckGLModel.view_module_version,
      json_input: null,
      mapbox_key: null,
      selected_data: null,
<<<<<<< HEAD
      width: '100%',
=======
      tooltip: null,
      width: 500,
>>>>>>> 220a6f63
      height: 500
    };
  }

  static get serializers() {
    return {...DOMWidgetModel.serializers};
    // Add any extra serializers here
  }

  static get model_name() {
    return 'DeckGLModel';
  }
  static get model_module() {
    return MODULE_NAME;
  }
  static get model_module_version() {
    return MODULE_VERSION;
  }
  static get view_name() {
    return 'DeckGLView';
  }
  static get view_module() {
    return MODULE_NAME;
  }
  static get view_module_version() {
    return MODULE_VERSION;
  }
}

export class DeckGLView extends DOMWidgetView {
  initialize() {
    this.listenTo(this.model, 'destroy', this.remove);
  }

  remove() {
    if (this.jsonDeck) {
      this.jsonDeck.deckgl.finalize();
      this.jsonDeck = null;
    }
  }

  render() {
    super.render();
    this.model.on('change:json_input', this.valueChanged.bind(this), this);

    const container = document.createElement('div');

    if (!this.jsonDeck) {
<<<<<<< HEAD
      containerDiv.style.height = `${this.model.get('height')}px`;
      containerDiv.style.width = Number.isFinite(this.model.get('width'))
        ? `${this.model.get('width')}px`
        : this.model.get('width');
      containerDiv.style.position = 'relative';
      this.el.appendChild(containerDiv);
=======
      const height = this.model.get('height');
      const width = this.model.get('width');
      const mapboxApiKey = this.model.get('mapbox_key');
      const jsonInput = JSON.parse(this.model.get('json_input'));
      const useTooltip = this.model.get('tooltip');

      container.style.height = `${height}px`;
      container.style.width = `${width}px`;
      container.style.position = 'relative';
      this.el.appendChild(container);
>>>>>>> 220a6f63

      loadCss(MAPBOX_CSS_URL);
      initDeck({
        mapboxApiKey,
        container,
        jsonInput,
        useTooltip,
        onComplete: ({jsonConverter, deckgl}) => {
          this.jsonDeck = {jsonConverter, deckgl};
        },
        handleClick: this.handleClick.bind(this)
      });
    }
  }

  valueChanged() {
    updateDeck(JSON.parse(this.model.get('json_input')), this.jsonDeck);
    // Jupyter notebook displays an error that this suppresses
    hideMapboxCSSWarning();
  }

  handleClick(e) {
    if (!e) {
      return;
    }
    if (e.object && e.object.points) {
      this.model.set('selected_data', e.object.points);
    } else {
      this.model.set('selected_data', e.object);
    }
    this.model.save_changes();
  }
}<|MERGE_RESOLUTION|>--- conflicted
+++ resolved
@@ -21,12 +21,8 @@
       json_input: null,
       mapbox_key: null,
       selected_data: null,
-<<<<<<< HEAD
+      tooltip: null,
       width: '100%',
-=======
-      tooltip: null,
-      width: 500,
->>>>>>> 220a6f63
       height: 500
     };
   }
@@ -75,16 +71,10 @@
     const container = document.createElement('div');
 
     if (!this.jsonDeck) {
-<<<<<<< HEAD
-      containerDiv.style.height = `${this.model.get('height')}px`;
-      containerDiv.style.width = Number.isFinite(this.model.get('width'))
+      const height = `${this.model.get('height')}px`;
+      const width = Number.isFinite(this.model.get('width'))
         ? `${this.model.get('width')}px`
         : this.model.get('width');
-      containerDiv.style.position = 'relative';
-      this.el.appendChild(containerDiv);
-=======
-      const height = this.model.get('height');
-      const width = this.model.get('width');
       const mapboxApiKey = this.model.get('mapbox_key');
       const jsonInput = JSON.parse(this.model.get('json_input'));
       const useTooltip = this.model.get('tooltip');
@@ -93,7 +83,6 @@
       container.style.width = `${width}px`;
       container.style.position = 'relative';
       this.el.appendChild(container);
->>>>>>> 220a6f63
 
       loadCss(MAPBOX_CSS_URL);
       initDeck({
