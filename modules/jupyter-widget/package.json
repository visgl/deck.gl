{
  "name": "@deck.gl/jupyter-widget",
  "description": "Jupyter widget for rendering deck.gl in a Jupyter notebook",
  "license": "MIT",
  "version": "7.3.0-alpha.1",
  "keywords": [
    "jupyter",
    "jupyterlab",
    "jupyterlab-extension",
    "widgets",
    "geospatial"
  ],
  "repository": {
    "type": "git",
    "url": "https://github.com/uber/deck.gl.git"
  },
  "main": "dist/es5/index.js",
  "module": "dist/esm/index.js",
  "esnext": "dist/es6/index.js",
  "files": [
    "dist",
    "src",
    "README.md"
  ],
  "sideEffects": false,
  "scripts": {
    "build": "webpack"
  },
  "dependencies": {
<<<<<<< HEAD
    "@jupyter-widgets/base": "^1.1.10"
  }
=======
    "@deck.gl/aggregation-layers": "7.3.0-alpha.1",
    "@deck.gl/core": "7.3.0-alpha.1",
    "@deck.gl/json": "7.3.0-alpha.1",
    "@deck.gl/layers": "7.3.0-alpha.1",
    "@jupyter-widgets/base": "^1.1.10",
    "@luma.gl/constants": "^7.3.0-alpha.1",
    "mapbox-gl": "^0.53.1"
  },
  "private": true
>>>>>>> c55cbff9
}<|MERGE_RESOLUTION|>--- conflicted
+++ resolved
@@ -27,18 +27,6 @@
     "build": "webpack"
   },
   "dependencies": {
-<<<<<<< HEAD
     "@jupyter-widgets/base": "^1.1.10"
   }
-=======
-    "@deck.gl/aggregation-layers": "7.3.0-alpha.1",
-    "@deck.gl/core": "7.3.0-alpha.1",
-    "@deck.gl/json": "7.3.0-alpha.1",
-    "@deck.gl/layers": "7.3.0-alpha.1",
-    "@jupyter-widgets/base": "^1.1.10",
-    "@luma.gl/constants": "^7.3.0-alpha.1",
-    "mapbox-gl": "^0.53.1"
-  },
-  "private": true
->>>>>>> c55cbff9
 }