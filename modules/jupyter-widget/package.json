{
  "name": "@deck.gl/jupyter-widget",
  "description": "Jupyter widget for rendering deck.gl in a Jupyter notebook",
  "license": "MIT",
  "version": "9.0.0-beta.2",
  "keywords": [
    "jupyter",
    "jupyterlab",
    "jupyterlab-extension",
    "widgets",
    "geospatial"
  ],
  "repository": {
    "type": "git",
    "url": "https://github.com/visgl/deck.gl.git"
  },
  "main": "dist/index.js",
  "files": [
    "dist/index.js",
    "dist/index.js.map",
    "src",
    "README.md"
  ],
  "sideEffects": false,
  "scripts": {
    "watch": "npm run build -- --watch",
    "build": "ocular-bundle ./src/index.js --output=./dist/index.js --globalName= --sourcemap --format=umd --externals=@jupyter-widgets/base",
    "build:labextension": "npm pack",
    "prepublishOnly": "npm run build"
  },
  "dependencies": {
    "@deck.gl/aggregation-layers": "9.0.0-beta.2",
    "@deck.gl/geo-layers": "9.0.0-beta.2",
    "@deck.gl/google-maps": "9.0.0-beta.2",
    "@deck.gl/json": "9.0.0-beta.2",
    "@deck.gl/layers": "9.0.0-beta.2",
    "@deck.gl/mesh-layers": "9.0.0-beta.2",
    "@jupyter-widgets/base": "^1.1.10 || ^2 || ^3 || ^4",
    "@loaders.gl/3d-tiles": "4.1.0-alpha.9",
    "@loaders.gl/core": "4.1.0-alpha.9",
    "@loaders.gl/csv": "4.1.0-alpha.9",
<<<<<<< HEAD
    "@luma.gl/core": "9.0.0-beta.3",
=======
    "@luma.gl/core": "9.0.0-beta.4",
>>>>>>> d7bbfe45
    "mapbox-gl": "^1.13.2"
  },
  "jupyterlab": {
    "extension": "src/plugin",
    "sharedPackages": {
      "@jupyter-widgets/base": {
        "bundled": false,
        "singleton": true
      }
    }
  },
  "gitHead": "13ace64fc2cee08c133afc882fc307253489a4e4"
}<|MERGE_RESOLUTION|>--- conflicted
+++ resolved
@@ -39,11 +39,7 @@
     "@loaders.gl/3d-tiles": "4.1.0-alpha.9",
     "@loaders.gl/core": "4.1.0-alpha.9",
     "@loaders.gl/csv": "4.1.0-alpha.9",
-<<<<<<< HEAD
-    "@luma.gl/core": "9.0.0-beta.3",
-=======
     "@luma.gl/core": "9.0.0-beta.4",
->>>>>>> d7bbfe45
     "mapbox-gl": "^1.13.2"
   },
   "jupyterlab": {
