--- conflicted
+++ resolved
@@ -34,16 +34,10 @@
     "@deck.gl/json": "8.2.0-alpha.1",
     "@deck.gl/layers": "8.2.0-alpha.1",
     "@deck.gl/mesh-layers": "8.2.0-alpha.1",
-<<<<<<< HEAD
-    "@loaders.gl/3d-tiles": "^2.1.1",
-    "@loaders.gl/core": "^2.1.1",
-    "@loaders.gl/csv": "^2.1.1",
-=======
     "@jupyter-widgets/base": "^2",
     "@loaders.gl/3d-tiles": "^2.1.5",
     "@loaders.gl/core": "^2.1.5",
     "@loaders.gl/csv": "^2.1.5",
->>>>>>> ba63a096
     "@luma.gl/constants": "^8.1.2",
     "mapbox-gl": "^1.2.1"
   },
