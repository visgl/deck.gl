{
  "name": "@deck.gl/jupyter-widget",
  "description": "Jupyter widget for rendering deck.gl in a Jupyter notebook",
  "license": "MIT",
  "version": "9.1.0-beta.3",
  "keywords": [
    "jupyter",
    "jupyterlab",
    "jupyterlab-extension",
    "widgets",
    "geospatial"
  ],
  "repository": {
    "type": "git",
    "url": "https://github.com/visgl/deck.gl.git"
  },
  "main": "dist/index.js",
  "files": [
    "dist/index.js",
    "dist/index.js.map",
    "src",
    "README.md"
  ],
  "sideEffects": false,
  "scripts": {
    "watch": "npm run build -- --watch",
    "build": "ocular-bundle ./src/index.js --output=./dist/index.js --globalName= --sourcemap --format=umd --externals=@jupyter-widgets/base",
    "build:labextension": "npm pack",
    "prepublishOnly": "npm run build"
  },
  "dependencies": {
    "@deck.gl/aggregation-layers": "9.1.0-beta.3",
    "@deck.gl/core": "9.1.0-beta.3",
    "@deck.gl/geo-layers": "9.1.0-beta.3",
    "@deck.gl/google-maps": "9.1.0-beta.3",
    "@deck.gl/json": "9.1.0-beta.3",
    "@deck.gl/layers": "9.1.0-beta.3",
    "@deck.gl/mesh-layers": "9.1.0-beta.3",
    "@deck.gl/widgets": "9.1.0-beta.3",
    "@jupyter-widgets/base": "^1.1.10 || ^2 || ^3 || ^4",
    "@loaders.gl/3d-tiles": "^4.2.0",
    "@loaders.gl/core": "^4.2.0",
    "@loaders.gl/csv": "^4.2.0",
<<<<<<< HEAD
    "@luma.gl/core": "^9.2.0-alpha.1",
=======
    "@luma.gl/constants": "^9.1.9",
    "@luma.gl/core": "^9.1.9",
    "@luma.gl/webgl": "^9.1.9",
>>>>>>> d000516a
    "d3-dsv": "^1.0.8",
    "mapbox-gl": "^1.13.2"
  },
  "jupyterlab": {
    "extension": "src/plugin",
    "sharedPackages": {
      "@jupyter-widgets/base": {
        "bundled": false,
        "singleton": true
      }
    }
  },
  "gitHead": "13ace64fc2cee08c133afc882fc307253489a4e4"
}<|MERGE_RESOLUTION|>--- conflicted
+++ resolved
@@ -41,13 +41,9 @@
     "@loaders.gl/3d-tiles": "^4.2.0",
     "@loaders.gl/core": "^4.2.0",
     "@loaders.gl/csv": "^4.2.0",
-<<<<<<< HEAD
-    "@luma.gl/core": "^9.2.0-alpha.1",
-=======
-    "@luma.gl/constants": "^9.1.9",
-    "@luma.gl/core": "^9.1.9",
-    "@luma.gl/webgl": "^9.1.9",
->>>>>>> d000516a
+    "@luma.gl/core": "^9.2.0-alpha.3",
+    "@luma.gl/constants": "^9.2.0-alpha.3",
+    "@luma.gl/webgl": "^9.2.0-alpha.3",
     "d3-dsv": "^1.0.8",
     "mapbox-gl": "^1.13.2"
   },
