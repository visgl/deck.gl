--- conflicted
+++ resolved
@@ -38,12 +38,8 @@
     "@loaders.gl/3d-tiles": "^2.1.1",
     "@loaders.gl/core": "^2.1.1",
     "@loaders.gl/csv": "^2.1.1",
-<<<<<<< HEAD
     "@loaders.gl/draco": "^2.1.1",
-    "@luma.gl/constants": "^8.1.0",
-=======
     "@luma.gl/constants": "^8.1.2",
->>>>>>> 554dec0a
     "mapbox-gl": "^1.2.1"
   },
   "jupyterlab": {
