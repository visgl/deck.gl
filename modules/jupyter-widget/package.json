--- conflicted
+++ resolved
@@ -29,22 +29,13 @@
     "prepublishOnly": "webpack"
   },
   "dependencies": {
-<<<<<<< HEAD
-    "@deck.gl/aggregation-layers": "8.4.0-alpha.1",
-    "@deck.gl/carto": "8.4.0-alpha.1",
-    "@deck.gl/geo-layers": "8.4.0-alpha.1",
-    "@deck.gl/google-maps": "8.4.0-alpha.1",
-    "@deck.gl/json": "8.4.0-alpha.1",
-    "@deck.gl/layers": "8.4.0-alpha.1",
-    "@deck.gl/mesh-layers": "8.4.0-alpha.1",
-=======
     "@deck.gl/aggregation-layers": "8.4.0-alpha.2",
+    "@deck.gl/carto": "8.4.0-alpha.2",
     "@deck.gl/geo-layers": "8.4.0-alpha.2",
     "@deck.gl/google-maps": "8.4.0-alpha.2",
     "@deck.gl/json": "8.4.0-alpha.2",
     "@deck.gl/layers": "8.4.0-alpha.2",
     "@deck.gl/mesh-layers": "8.4.0-alpha.2",
->>>>>>> 44d95368
     "@jupyter-widgets/base": "^1.1.10 || ^2 || ^3",
     "@loaders.gl/3d-tiles": "^2.3.0",
     "@loaders.gl/core": "^2.3.0",
