{
  "name": "@deck.gl/arcgis",
  "description": "Use deck.gl as a custom ArcGIS API for JavaScript layer",
  "license": "MIT",
  "type": "module",
  "version": "9.0.0-beta.9",
  "publishConfig": {
    "access": "public"
  },
  "keywords": [
    "webgl",
    "visualization",
    "esri",
    "arcgis"
  ],
  "repository": {
    "type": "git",
    "url": "https://github.com/visgl/deck.gl.git"
  },
  "main": "dist/index.cjs",
  "module": "dist/index.js",
  "exports": {
    ".": {
      "import": "./dist/index.js",
      "require": "./dist/index.cjs"
    }
  },
  "files": [
    "dist",
    "src",
    "dist.min.js"
  ],
  "sideEffects": false,
  "scripts": {
    "build-bundle": "ocular-bundle ./bundle.ts",
    "prepublishOnly": "npm run build-bundle && npm run build-bundle -- --env=dev"
  },
  "dependencies": {
    "@luma.gl/constants": "^9.0.4",
    "@luma.gl/webgl": "^9.0.4",
    "esri-loader": "^3.3.0"
  },
  "peerDependencies": {
    "@arcgis/core": "^4.0.0",
    "@deck.gl/core": "^9.0.0-beta",
    "@luma.gl/core": "^9.0.4",
    "@luma.gl/engine": "^9.0.4"
<<<<<<< HEAD
=======
  },
  "devDependencies": {
    "@arcgis/core": "^4.21.0"
>>>>>>> 963bbcfb
  },
  "gitHead": "13ace64fc2cee08c133afc882fc307253489a4e4"
}<|MERGE_RESOLUTION|>--- conflicted
+++ resolved
@@ -45,12 +45,9 @@
     "@deck.gl/core": "^9.0.0-beta",
     "@luma.gl/core": "^9.0.4",
     "@luma.gl/engine": "^9.0.4"
-<<<<<<< HEAD
-=======
   },
   "devDependencies": {
     "@arcgis/core": "^4.21.0"
->>>>>>> 963bbcfb
   },
   "gitHead": "13ace64fc2cee08c133afc882fc307253489a4e4"
 }