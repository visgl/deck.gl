--- conflicted
+++ resolved
@@ -38,15 +38,9 @@
   "peerDependencies": {
     "@arcgis/core": "^4.0.0",
     "@deck.gl/core": "^9.0.0-alpha",
-<<<<<<< HEAD
-    "@luma.gl/constants": "9.0.0-beta.3",
-    "@luma.gl/core": "9.0.0-beta.3",
-    "@luma.gl/engine": "9.0.0-beta.3"
-=======
     "@luma.gl/constants": "9.0.0-beta.4",
     "@luma.gl/core": "9.0.0-beta.4",
     "@luma.gl/engine": "9.0.0-beta.4"
->>>>>>> d7bbfe45
   },
   "dependencies": {
     "@babel/runtime": "^7.0.0",
