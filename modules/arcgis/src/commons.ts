--- conflicted
+++ resolved
@@ -1,21 +1,19 @@
 /* eslint-disable no-invalid-this */
 
 import type {Device} from '@luma.gl/core';
-import {loadImageBitmap} from '@luma.gl/core';
 import {Model} from '@luma.gl/engine';
 import {GL} from '@luma.gl/constants';
 import {Deck} from '@deck.gl/core';
 import {WebGLDevice} from '@luma.gl/webgl';
 
-<<<<<<< HEAD
 export function initializeResources(device: Device) {
   // 'this' refers to the BaseLayerViewGL2D class from
   // import BaseLayerViewGL2D from "@arcgis/core/views/2d/layers/BaseLayerViewGL2D.js";
 
   const deckglTexture = device.createTexture({
     format: 'rgba8unorm',
-    width: 500,
-    height: 500,
+    width: 1,
+    height: 1,
     sampler: {
       minFilter: 'linear',
       magFilter: 'linear',
@@ -26,14 +24,6 @@
 
   this.deckglTexture = deckglTexture;
 
-=======
-export function initializeResources(this: any, device: Device) {
-  // What is `this` referring to this function???
-  const deckglTexture = device.createTexture({ width: 1, height: 1 });
-  const imageTexture = device.createTexture({data: loadImageBitmap('https://as2.ftcdn.net/jpg/02/25/74/91/500_F_225749110_EF3DzP1hwjPyalkJkVRHAS8vggkM4Z19.jpg')});
-
-  this.imageTexture = imageTexture;
->>>>>>> 5bb151c8
   this.buffer = device.createBuffer(new Int8Array([
     // Triangle 1
     -1, -1, // bottom left
@@ -44,17 +34,13 @@
     1, 1,
     1, -1
   ]));
-<<<<<<< HEAD
 
-=======
->>>>>>> 5bb151c8
 
   this.model = new Model(device, {
     vs: `\
 #version 300 es
 in vec2 a_pos;
 out vec2 v_texcoord;
-
 void main(void) {
     gl_Position = vec4(a_pos, 0.0, 1.0);
     v_texcoord = (a_pos + 1.0) / 2.0;
@@ -64,46 +50,18 @@
 #version 300 es
 precision mediump float;
 uniform sampler2D deckglTexture;
-<<<<<<< HEAD
-=======
-uniform sampler2D imageTexture;
->>>>>>> 5bb151c8
 in vec2 v_texcoord;
 out vec4 fragColor;
 
 void main(void) {
-<<<<<<< HEAD
     vec4 imageColor = texture(deckglTexture, v_texcoord);
     imageColor.rgb *= imageColor.a;
     fragColor = imageColor;
-    // fragColor = vec4(imageColor.r, imageColor.g, imageColor.b,  1.0);
 }
     `,
     bufferLayout: [{name: 'a_pos', format: 'sint8x2'}],
     bindings: {
       deckglTexture,
-=======
-    vec4 imageColor = texture(imageTexture, v_texcoord);
-    fragColor += imageColor;
-    
-    vec4 deckglColor = texture(deckglTexture, v_texcoord);
-    deckglColor.rbg *= deckglColor.a;
-    fragColor = deckglColor;
-    // this gives the gradient
-    // fragColor += vec4(v_texcoord.x, v_texcoord.y, 0.0, 1.0);
-    
-    // directly render textured data
-    // fragColor = vec4(imageColor.r, imageColor.g, imageColor.b,  1.0);
-    
-    fragColor = texture(deckglTexture, v_texcoord);
-}
-    `,
-
-    bufferLayout: [{name: 'a_pos', format: 'sint8x2'}],
-    bindings: {
-      deckglTexture,
-      imageTexture
->>>>>>> 5bb151c8
     },
     parameters: {
       depthWriteEnabled: true,
@@ -113,22 +71,13 @@
       a_pos: this.buffer
     },
     vertexCount: 6,
-<<<<<<< HEAD
     drawMode: GL.TRIANGLE_STRIP
-=======
-    drawMode: GL.TRIANGLE_STRIP,
->>>>>>> 5bb151c8
   });
 
   this.deckFbo = device.createFramebuffer({
     id: 'deckfbo',
-<<<<<<< HEAD
-    width: 500,
-    height: 500,
-=======
-    width: 100,
-    height: 100,
->>>>>>> 5bb151c8
+    width: 1,
+    height: 1,
     colorAttachments: [ deckglTexture ]
   });
 
@@ -141,10 +90,7 @@
 
     // We use the same WebGL context as the ArcGIS API for JavaScript.
     gl: device.props.gl,
-<<<<<<< HEAD
 
-=======
->>>>>>> 5bb151c8
     // We need depth testing in general; we don't know what layers might be added to the deck.
     parameters: {
       depthTest: true
@@ -166,13 +112,17 @@
     }
   });
 }
-export function render(this: any, {gl, width, height, viewState}) {
+
+export function render({gl, width, height, viewState}) {
   const screenFbo = gl.getParameter(gl.FRAMEBUFFER_BINDING);
+
   /* global window */
   const dpr = window.devicePixelRatio;
   width = Math.round(width * dpr);
   height = Math.round(height * dpr);
+
   this.deckFbo.resize({width, height});
+
   this.deckInstance.setProps({viewState});
   // redraw deck immediately into deckFbo
   this.deckInstance.redraw('arcgis');
@@ -180,11 +130,7 @@
   // We overlay the texture on top of the map using the full-screen quad.
   const device: WebGLDevice = this.deckInstance.device;
 
-<<<<<<< HEAD
   const textureToScreenPass = device.beginRenderPass({
-=======
-  const renderPass = device.beginRenderPass({
->>>>>>> 5bb151c8
     framebuffer: screenFbo,
     parameters: {viewport: [0, 0, width, height]},
     clearColor: [0, 0, 0, 0],
@@ -198,25 +144,15 @@
       viewport: [0, 0, width, height]
     },
     () => {
-<<<<<<< HEAD
       this.model.setBindings({
         'deckglTexture': this.deckFbo.colorAttachments[0],
       });
       this.model.draw(textureToScreenPass);
     },
-=======
-      // eslint-disable-next-line camelcase
-      this.model.setBindings({
-        'deckglTexture': this.deckFbo.colorAttachments[0],
-        'imageTexture': this.imageTexture,
-      });
-      this.model.draw(renderPass);
-    }
->>>>>>> 5bb151c8
   );
 }
 
-export function finalizeResources(this: any) {
+export function finalizeResources() {
   this.deckInstance?.finalize();
   this.deckInstance = null;
 
