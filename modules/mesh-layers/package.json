--- conflicted
+++ resolved
@@ -39,23 +39,15 @@
   },
   "dependencies": {
     "@loaders.gl/gltf": "^4.2.0",
-<<<<<<< HEAD
-    "@luma.gl/gltf": "^9.2.0-alpha.1",
-    "@luma.gl/shadertools": "^9.2.0-alpha.1"
-  },
-  "peerDependencies": {
-    "@deck.gl/core": "^9.1.0-alpha",
-    "@luma.gl/core": "^9.2.0-alpha.1",
-    "@luma.gl/engine": "^9.2.0-alpha.1"
-=======
-    "@luma.gl/gltf": "^9.1.9",
-    "@luma.gl/shadertools": "^9.1.9"
+    "@luma.gl/gltf": "^9.2.0-alpha.3",
+    "@luma.gl/shadertools": "^9.2.0-alpha.3"
   },
   "peerDependencies": {
     "@deck.gl/core": "^9.1.0",
-    "@luma.gl/core": "^9.1.9",
-    "@luma.gl/engine": "^9.1.9"
->>>>>>> d000516a
+    "@luma.gl/core": "^9.2.0-alpha.3",
+    "@luma.gl/engine": "^9.2.0-alpha.3",
+    "@luma.gl/gltf": "^9.2.0-alpha.3",
+    "@luma.gl/shadertools": "^9.2.0-alpha.3"
   },
   "gitHead": "13ace64fc2cee08c133afc882fc307253489a4e4"
 }