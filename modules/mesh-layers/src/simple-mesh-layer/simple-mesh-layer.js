--- conflicted
+++ resolved
@@ -87,12 +87,8 @@
   material: true,
   getPosition: {type: 'accessor', value: x => x.position},
   getColor: {type: 'accessor', value: DEFAULT_COLOR},
-<<<<<<< HEAD
-  isDebugMode: false,
-=======
   pickFeatures: false,
   segmentationData: {type: 'Float32Array', value: []},
->>>>>>> 6597a572
 
   // yaw, pitch and roll are in degrees
   // https://en.wikipedia.org/wiki/Euler_angles
@@ -106,15 +102,12 @@
 
 export default class SimpleMeshLayer extends Layer {
   getShaders() {
-    const {material, isDebugMode} = this.props;
+    const {material} = this.props;
     const transpileToGLSL100 = !isWebGL2(this.context.gl);
 
     const defines = {};
     if (hasFeature(this.context.gl, FEATURES.GLSL_DERIVATIVES)) {
       defines.DERIVATIVES_AVAILABLE = 1;
-    }
-    if (isDebugMode) {
-      defines.INSTANCE_PICKING_MODE = 1;
     }
     const modules = [project32, phongLighting, picking];
     if (material) {
@@ -153,16 +146,6 @@
       instanceModelMatrix: MATRIX_ATTRIBUTES
     });
 
-<<<<<<< HEAD
-    this.state.attributeManager.add({
-      pickingColors: {
-        type: GL.UNSIGNED_BYTE,
-        size: 3,
-        noAlloc: true,
-        update: this.calculatePickingColors
-      }
-    });
-=======
     if (pickFeatures && segmentationData.length) {
       this.state.attributeManager.add({
         segmentationPickingColors: {
@@ -173,7 +156,6 @@
         }
       });
     }
->>>>>>> 6597a572
 
     this.setState({
       // Avoid luma.gl's missing uniform warning
@@ -235,12 +217,9 @@
         sizeScale,
         composeModelMatrix: !_instanced || shouldComposeModelMatrix(viewport, coordinateSystem),
         flatShading: !this.state.hasNormals,
-<<<<<<< HEAD
         // Needed for PBR (TODO: find better way to get it)
-        u_Camera: this.state.model.getUniforms().project_uCameraPosition
-=======
+        u_Camera: this.state.model.getUniforms().project_uCameraPosition,
         u_pickSegmentation: Boolean(pickFeatures && segmentationData)
->>>>>>> 6597a572
       })
       .draw();
   }
