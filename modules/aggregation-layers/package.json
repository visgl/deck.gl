{
  "name": "@deck.gl/aggregation-layers",
  "description": "deck.gl layers that aggregate the input data into alternative representations",
  "license": "MIT",
  "type": "module",
  "version": "9.0.0-beta.2",
  "publishConfig": {
    "access": "public"
  },
  "keywords": [
    "webgl",
    "visualization",
    "analytics",
    "layer"
  ],
  "repository": {
    "type": "git",
    "url": "https://github.com/visgl/deck.gl.git"
  },
  "types": "dist/index.d.ts",
  "main": "dist/index.cjs",
  "module": "dist/index.js",
  "exports": {
    ".": {
      "types": "./dist/index.d.ts",
      "import": "./dist/index.js",
      "require": "./dist/index.cjs"
    }
  },
  "files": [
    "dist",
    "src",
    "dist.min.js"
  ],
  "sideEffects": false,
  "scripts": {
    "build-bundle": "ocular-bundle ./bundle.ts",
    "prepublishOnly": "npm run build-bundle && npm run build-bundle -- --env=dev"
  },
  "dependencies": {
    "@babel/runtime": "^7.0.0",
<<<<<<< HEAD
    "@luma.gl/constants": "9.0.0-beta.3",
    "@luma.gl/core": "9.0.0-beta.3",
    "@luma.gl/shadertools": "9.0.0-beta.3",
=======
    "@luma.gl/constants": "9.0.0-beta.4",
    "@luma.gl/core": "9.0.0-beta.4",
    "@luma.gl/shadertools": "9.0.0-beta.4",
>>>>>>> d7bbfe45
    "@math.gl/web-mercator": "^4.0.0",
    "d3-hexbin": "^0.2.1"
  },
  "peerDependencies": {
    "@deck.gl/core": "^9.0.0-alpha",
    "@deck.gl/layers": "^9.0.0-alpha",
<<<<<<< HEAD
    "@luma.gl/core": "9.0.0-beta.3",
    "@luma.gl/engine": "9.0.0-beta.3"
=======
    "@luma.gl/core": "9.0.0-beta.4",
    "@luma.gl/engine": "9.0.0-beta.4"
>>>>>>> d7bbfe45
  },
  "gitHead": "13ace64fc2cee08c133afc882fc307253489a4e4"
}<|MERGE_RESOLUTION|>--- conflicted
+++ resolved
@@ -39,28 +39,17 @@
   },
   "dependencies": {
     "@babel/runtime": "^7.0.0",
-<<<<<<< HEAD
-    "@luma.gl/constants": "9.0.0-beta.3",
-    "@luma.gl/core": "9.0.0-beta.3",
-    "@luma.gl/shadertools": "9.0.0-beta.3",
-=======
     "@luma.gl/constants": "9.0.0-beta.4",
     "@luma.gl/core": "9.0.0-beta.4",
     "@luma.gl/shadertools": "9.0.0-beta.4",
->>>>>>> d7bbfe45
     "@math.gl/web-mercator": "^4.0.0",
     "d3-hexbin": "^0.2.1"
   },
   "peerDependencies": {
     "@deck.gl/core": "^9.0.0-alpha",
     "@deck.gl/layers": "^9.0.0-alpha",
-<<<<<<< HEAD
-    "@luma.gl/core": "9.0.0-beta.3",
-    "@luma.gl/engine": "9.0.0-beta.3"
-=======
     "@luma.gl/core": "9.0.0-beta.4",
     "@luma.gl/engine": "9.0.0-beta.4"
->>>>>>> d7bbfe45
   },
   "gitHead": "13ace64fc2cee08c133afc882fc307253489a4e4"
 }