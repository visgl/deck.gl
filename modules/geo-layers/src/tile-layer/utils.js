import {getOSMTileIndices} from './tile-2d-traversal';

const TILE_SIZE = 512;
const DEFAULT_EXTENT = [-Infinity, -Infinity, Infinity, Infinity];

export const urlType = {
  type: 'url',
  value: null,
  validate: (value, propType) =>
    (propType.optional && value === null) ||
    typeof value === 'string' ||
    (Array.isArray(value) && value.every(url => typeof url === 'string')),
  equals: (value1, value2) => {
    if (value1 === value2) {
      return true;
    }
    if (!Array.isArray(value1) || !Array.isArray(value2)) {
      return false;
    }
    const len = value1.length;
    if (len !== value2.length) {
      return false;
    }
    for (let i = 0; i < len; i++) {
      if (value1[i] !== value2[i]) {
        return false;
      }
    }
    return true;
  }
};

function transformBox(bbox, modelMatrix) {
  const transformedCoords = [
    // top-left
    modelMatrix.transformPoint([bbox[0], bbox[1]]),
    // top-right
    modelMatrix.transformPoint([bbox[2], bbox[1]]),
    // bottom-left
    modelMatrix.transformPoint([bbox[0], bbox[3]]),
    // bottom-right
    modelMatrix.transformPoint([bbox[2], bbox[3]])
  ];
  const transformedBox = [
    // Minimum x coord
    Math.min(...transformedCoords.map(i => i[0])),
    // Minimum y coord
    Math.min(...transformedCoords.map(i => i[1])),
    // Max x coord
    Math.max(...transformedCoords.map(i => i[0])),
    // Max y coord
    Math.max(...transformedCoords.map(i => i[1]))
  ];
  return transformedBox;
}

export function getURLFromTemplate(template, properties) {
  if (!template || !template.length) {
    return null;
  }
  if (Array.isArray(template)) {
    const index = Math.abs(properties.x + properties.y) % template.length;
    template = template[index];
  }

  const {x, y, z} = properties;
  return template
    .replace('{x}', x)
    .replace('{y}', y)
    .replace('{z}', z)
    .replace('{-y}', Math.pow(2, z) - y - 1);
}

/**
 * gets the bounding box of a viewport
 */
function getBoundingBox(viewport, zRange, extent) {
  let bounds;
  if (zRange && zRange.length === 2) {
    const [minZ, maxZ] = zRange;
    const bounds0 = viewport.getBounds({z: minZ});
    const bounds1 = viewport.getBounds({z: maxZ});
    bounds = [
      Math.min(bounds0[0], bounds1[0]),
      Math.min(bounds0[1], bounds1[1]),
      Math.max(bounds0[2], bounds1[2]),
      Math.max(bounds0[3], bounds1[3])
    ];
  } else {
    bounds = viewport.getBounds();
  }
  if (!viewport.isGeospatial) {
    return [
      // Top corner should not be more then bottom corner in either direction
      Math.max(Math.min(bounds[0], extent[2]), extent[0]),
      Math.max(Math.min(bounds[1], extent[3]), extent[1]),
      // Bottom corner should not be less then top corner in either direction
      Math.min(Math.max(bounds[2], extent[0]), extent[2]),
      Math.min(Math.max(bounds[3], extent[1]), extent[3])
    ];
  }
  return [
    Math.max(bounds[0], extent[0]),
    Math.max(bounds[1], extent[1]),
    Math.min(bounds[2], extent[2]),
    Math.min(bounds[3], extent[3])
  ];
}

function getIndexingCoords(bbox, scale, modelMatrixInverse) {
  if (modelMatrixInverse) {
    const transformedTileIndex = transformBox(bbox, modelMatrixInverse).map(
      i => (i * scale) / TILE_SIZE
    );
    return transformedTileIndex;
  }
  return bbox.map(i => (i * scale) / TILE_SIZE);
}

<<<<<<< HEAD
function getScale(z, tileSize = TILE_SIZE) {
=======
function getScale(z, tileSize) {
>>>>>>> 7e1c115f
  return (Math.pow(2, z) * TILE_SIZE) / tileSize;
}

// https://wiki.openstreetmap.org/wiki/Slippy_map_tilenames#Lon..2Flat._to_tile_numbers_2
export function osmTile2lngLat(x, y, z) {
  const scale = getScale(z, TILE_SIZE);
  const lng = (x / scale) * 360 - 180;
  const n = Math.PI - (2 * Math.PI * y) / scale;
  const lat = (180 / Math.PI) * Math.atan(0.5 * (Math.exp(n) - Math.exp(-n)));
  return [lng, lat];
}

function tile2XY(x, y, z, tileSize) {
  const scale = getScale(z, tileSize);
  return [(x / scale) * TILE_SIZE, (y / scale) * TILE_SIZE];
}
export function tileToBoundingBox(viewport, x, y, z, tileSize = TILE_SIZE) {
  if (viewport.isGeospatial) {
    const [west, north] = osmTile2lngLat(x, y, z);
    const [east, south] = osmTile2lngLat(x + 1, y + 1, z);
    return {west, north, east, south};
  }
  const [left, top] = tile2XY(x, y, z, tileSize);
  const [right, bottom] = tile2XY(x + 1, y + 1, z, tileSize);
  return {left, top, right, bottom};
}

function getIdentityTileIndices(viewport, z, tileSize, extent, modelMatrixInverse) {
  const bbox = getBoundingBox(viewport, null, extent);
  const scale = getScale(z, tileSize);
  const [minX, minY, maxX, maxY] = getIndexingCoords(bbox, scale, modelMatrixInverse);
  const indices = [];

  /*
      |  TILE  |  TILE  |  TILE  |
        |(minX)            |(maxX)
   */
  for (let x = Math.floor(minX); x < maxX; x++) {
    for (let y = Math.floor(minY); y < maxY; y++) {
      indices.push({x, y, z});
    }
  }
  return indices;
}

/**
 * Returns all tile indices in the current viewport. If the current zoom level is smaller
 * than minZoom, return an empty array. If the current zoom level is greater than maxZoom,
 * return tiles that are on maxZoom.
 */
// eslint-disable-next-line complexity
export function getTileIndices({
  viewport,
  maxZoom,
  minZoom,
  zRange,
  extent,
  tileSize = TILE_SIZE,
  modelMatrix,
  modelMatrixInverse,
  zoomOffset = 0
}) {
  let z = viewport.isGeospatial
<<<<<<< HEAD
    ? Math.round(viewport.zoom + Math.log2(TILE_SIZE / tileSize)) + zoomOffset
    : Math.ceil(viewport.zoom) + zoomOffset;
=======
    ? Math.round(viewport.zoom + Math.log2(TILE_SIZE / tileSize))
    : Math.ceil(viewport.zoom);
>>>>>>> 7e1c115f
  if (Number.isFinite(minZoom) && z < minZoom) {
    if (!extent) {
      return [];
    }
    z = minZoom;
  }
  if (Number.isFinite(maxZoom) && z > maxZoom) {
    z = maxZoom;
  }
  let transformedExtent = extent;
  if (modelMatrix && modelMatrixInverse && extent && !viewport.isGeospatial) {
    transformedExtent = transformBox(extent, modelMatrix);
  }
  return viewport.isGeospatial
    ? getOSMTileIndices(viewport, z, zRange, extent || DEFAULT_EXTENT)
    : getIdentityTileIndices(
        viewport,
        z,
        tileSize,
        transformedExtent || DEFAULT_EXTENT,
        modelMatrixInverse
      );
}

/**
 * Returns true if s is a valid URL template
 */
export function isURLTemplate(s) {
  return /(?=.*{z})(?=.*{x})(?=.*({y}|{-y}))/.test(s);
}<|MERGE_RESOLUTION|>--- conflicted
+++ resolved
@@ -117,11 +117,7 @@
   return bbox.map(i => (i * scale) / TILE_SIZE);
 }
 
-<<<<<<< HEAD
-function getScale(z, tileSize = TILE_SIZE) {
-=======
 function getScale(z, tileSize) {
->>>>>>> 7e1c115f
   return (Math.pow(2, z) * TILE_SIZE) / tileSize;
 }
 
@@ -185,13 +181,8 @@
   zoomOffset = 0
 }) {
   let z = viewport.isGeospatial
-<<<<<<< HEAD
     ? Math.round(viewport.zoom + Math.log2(TILE_SIZE / tileSize)) + zoomOffset
     : Math.ceil(viewport.zoom) + zoomOffset;
-=======
-    ? Math.round(viewport.zoom + Math.log2(TILE_SIZE / tileSize))
-    : Math.ceil(viewport.zoom);
->>>>>>> 7e1c115f
   if (Number.isFinite(minZoom) && z < minZoom) {
     if (!extent) {
       return [];
