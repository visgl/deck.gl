// deck.gl
// SPDX-License-Identifier: MIT
// Copyright (c) vis.gl contributors

/* eslint-disable max-len */

<<<<<<< HEAD
export {DGGSLayer, type DGGSLayerProps} from './dggs-layer/ddgs-layer';
=======
export {default as A5Layer} from './a5-layer/a5-layer';
>>>>>>> 249aeb18
export {WMSLayer as _WMSLayer} from './wms-layer/wms-layer';
export {default as GreatCircleLayer} from './great-circle-layer/great-circle-layer';
export {default as S2Layer} from './s2-layer/s2-layer';
export {default as QuadkeyLayer} from './quadkey-layer/quadkey-layer';
export {default as TileLayer} from './tile-layer/tile-layer';
export {default as TripsLayer} from './trips-layer/trips-layer';
export {default as H3ClusterLayer} from './h3-layers/h3-cluster-layer';
export {default as H3HexagonLayer} from './h3-layers/h3-hexagon-layer';
export {default as Tile3DLayer} from './tile-3d-layer/tile-3d-layer';
export {default as TerrainLayer} from './terrain-layer/terrain-layer';
export {default as MVTLayer} from './mvt-layer/mvt-layer';
export {default as GeohashLayer} from './geohash-layer/geohash-layer';

export {default as _GeoCellLayer} from './geo-cell-layer/GeoCellLayer';

// Types
export type {A5LayerProps} from './a5-layer/a5-layer';
export type {WMSLayerProps} from './wms-layer/wms-layer';
export type {H3ClusterLayerProps} from './h3-layers/h3-cluster-layer';
export type {H3HexagonLayerProps} from './h3-layers/h3-hexagon-layer';
export type {GreatCircleLayerProps} from './great-circle-layer/great-circle-layer';
export type {S2LayerProps} from './s2-layer/s2-layer';
export type {TileLayerProps, TileLayerPickingInfo} from './tile-layer/tile-layer';
export type {TripsLayerProps} from './trips-layer/trips-layer';
export type {QuadkeyLayerProps} from './quadkey-layer/quadkey-layer';
export type {TerrainLayerProps} from './terrain-layer/terrain-layer';
export type {Tile3DLayerProps} from './tile-3d-layer/tile-3d-layer';
export type {MVTLayerProps, MVTLayerPickingInfo} from './mvt-layer/mvt-layer';
export type {GeoCellLayerProps as _GeoCellLayerProps} from './geo-cell-layer/GeoCellLayer';
export type {GeohashLayerProps} from './geohash-layer/geohash-layer';

// Tileset2D

export type {GeoBoundingBox, NonGeoBoundingBox} from './tileset-2d/index';
export type {TileLoadProps as _TileLoadProps} from './tileset-2d/index';

export {getURLFromTemplate as _getURLFromTemplate} from './tileset-2d/index';
export {Tileset2D as _Tileset2D} from './tileset-2d/index';
export {Tile2DHeader as _Tile2DHeader} from './tileset-2d/index';

// Additional classes
export {type DGGSDecoder} from './dggs-layer/dggs-decoder';
export {A5Decoder} from './dggs-layer/a5-decoder';<|MERGE_RESOLUTION|>--- conflicted
+++ resolved
@@ -4,11 +4,8 @@
 
 /* eslint-disable max-len */
 
-<<<<<<< HEAD
 export {DGGSLayer, type DGGSLayerProps} from './dggs-layer/ddgs-layer';
-=======
 export {default as A5Layer} from './a5-layer/a5-layer';
->>>>>>> 249aeb18
 export {WMSLayer as _WMSLayer} from './wms-layer/wms-layer';
 export {default as GreatCircleLayer} from './great-circle-layer/great-circle-layer';
 export {default as S2Layer} from './s2-layer/s2-layer';
