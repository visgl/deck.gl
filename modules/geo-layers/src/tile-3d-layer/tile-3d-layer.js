--- conflicted
+++ resolved
@@ -307,13 +307,11 @@
   if (contentAttributes.texCoords) {
     attributes.texCoords = contentAttributes.texCoords;
   }
-<<<<<<< HEAD
   if (contentAttributes.colors) {
     attributes.colors = contentAttributes.colors;
-=======
+  }
   if (contentAttributes.uvRegions) {
     attributes.uvRegions = contentAttributes.uvRegions;
->>>>>>> 41224e74
   }
   return attributes;
 }
