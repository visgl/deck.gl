--- conflicted
+++ resolved
@@ -234,19 +234,14 @@
 
   _makeSimpleMeshLayer(tileHeader, oldLayer) {
     const content = tileHeader.content;
-<<<<<<< HEAD
     const {attributes, indices, modelMatrix, cartographicOrigin, material, objectIds} = content;
     const {
       pickable,
       pickFeatures,
       autoHighlight,
       highlightColor,
-      getSimpleMeshLayerColor
+      _getMeshColor
     } = this.props;
-=======
-    const {attributes, indices, modelMatrix, cartographicOrigin, material} = content;
-    const {_getMeshColor} = this.props;
->>>>>>> 9c727089
 
     const geometry =
       (oldLayer && oldLayer.props.mesh) ||
