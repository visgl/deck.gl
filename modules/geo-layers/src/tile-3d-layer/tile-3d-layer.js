import GL from '@luma.gl/constants';
import {Geometry} from '@luma.gl/core';
import {COORDINATE_SYSTEM, CompositeLayer} from '@deck.gl/core';
import {PointCloudLayer} from '@deck.gl/layers';
import {ScenegraphLayer, SimpleMeshLayer} from '@deck.gl/mesh-layers';
import {log} from '@deck.gl/core';

import {load} from '@loaders.gl/core';
import {Tileset3D, TILE_TYPE} from '@loaders.gl/tiles';
import {Tiles3DLoader} from '@loaders.gl/3d-tiles';

const SINGLE_DATA = [0];

const defaultProps = {
  getPointColor: {type: 'accessor', value: [0, 0, 0, 255]},
  pointSize: 1.0,

  data: null,
  loader: Tiles3DLoader,
<<<<<<< HEAD
  loadTiles: true,
  isDebugMode: false,
=======
  highlightColor: [0, 0, 255, 150],
  pickFeatures: false,
>>>>>>> 6597a572

  onTilesetLoad: {type: 'function', value: tileset3d => {}, compare: false},
  onTileLoad: {type: 'function', value: tileHeader => {}, compare: false},
  onTileUnload: {type: 'function', value: tileHeader => {}, compare: false},
  onTileError: {type: 'function', value: (tile, message, url) => {}, compare: false}
};

export default class Tile3DLayer extends CompositeLayer {
  initializeState() {
    if ('onTileLoadFail' in this.props) {
      log.removed('onTileLoadFail', 'onTileError')();
    }
    // prop verification
    this.state = {
      layerMap: {},
      tileset3d: null
    };
  }

  get isLoaded() {
    const {tileset3d} = this.state;
    return tileset3d && tileset3d.isLoaded();
  }

  shouldUpdateState({changeFlags}) {
    return changeFlags.somethingChanged;
  }

  updateState({props, oldProps, changeFlags}) {
    if (props.data && props.data !== oldProps.data) {
      this._loadTileset(props.data);
    }

    if (changeFlags.viewportChanged) {
      const {tileset3d} = this.state;
      this._updateTileset(tileset3d);
    }
    if (changeFlags.propsChanged) {
      const {layerMap} = this.state;
      for (const key in layerMap) {
        layerMap[key].needsUpdate = true;
      }
    }
  }

  getPickingInfo({info, sourceLayer}) {
    const {layerMap} = this.state;
    const layerId = sourceLayer && sourceLayer.id;
    if (layerId) {
      // layerId: this.id-[scenegraph|pointcloud]-tileId
      const substr = layerId.substring(this.id.length + 1);
      const tileId = substr.substring(substr.indexOf('-') + 1);
      info.object = layerMap[tileId] && layerMap[tileId].tile;
    }

    return info;
  }

  _updateAutoHighlight(info) {
    if (info.sourceLayer) {
      info.sourceLayer.updateAutoHighlight(info);
    }
  }

  async _loadTileset(tilesetUrl) {
    const {loadOptions} = this.props;

    // TODO: deprecate `loader` in v9.0
    let loader = this.props.loader || this.props.loaders;
    if (Array.isArray(loader)) {
      loader = loader[0];
    }

    const options = {...loadOptions};
    if (loader.preload) {
      const preloadOptions = await loader.preload(tilesetUrl, loadOptions);
      Object.assign(options, preloadOptions);
    }
    const tilesetJson = await load(tilesetUrl, loader, options);

    const tileset3d = new Tileset3D(tilesetJson, {
      onTileLoad: this._onTileLoad.bind(this),
      onTileUnload: this._onTileUnload.bind(this),
      onTileLoadFail: this.props.onTileError,
      ...options
    });

    this.setState({
      tileset3d,
      layerMap: {}
    });

    this._updateTileset(tileset3d);
    this.props.onTilesetLoad(tileset3d);
  }

  _onTileLoad(tileHeader) {
    this.props.onTileLoad(tileHeader);
    this._updateTileset(this.state.tileset3d);
    this.setNeedsUpdate();
  }

  _onTileUnload(tileHeader) {
    // Was cleaned up from tileset cache. We no longer need to track it.
    delete this.state.layerMap[tileHeader.id];
    this.props.onTileUnload(tileHeader);
  }

  _updateTileset(tileset3d) {
    const {timeline, deck} = this.context;
    const viewports = deck.viewManager.getViewports();
    if (!timeline || !viewports || !tileset3d) {
      return;
    }
    const currentProps = this.getCurrentLayer().props;
    if (!currentProps.loadTiles) {
      return;
    }
    const frameNumber = tileset3d.update(viewports);
    const tilesetChanged = this.state.frameNumber !== frameNumber;
    if (tilesetChanged) {
      this.setState({frameNumber});
    }
  }

  _getSubLayer(tileHeader, oldLayer) {
    if (!tileHeader.content) {
      return null;
    }

    switch (tileHeader.type) {
      case TILE_TYPE.POINTCLOUD:
        return this._makePointCloudLayer(tileHeader, oldLayer);
      case TILE_TYPE.SCENEGRAPH:
        return this._make3DModelLayer(tileHeader, oldLayer);
      case TILE_TYPE.MESH:
        return this._makeSimpleMeshLayer(tileHeader, oldLayer);
      default:
        throw new Error(`Tile3DLayer: Failed to render layer of type ${tileHeader.content.type}`);
    }
  }

  _makePointCloudLayer(tileHeader, oldLayer) {
    const {
      attributes,
      pointCount,
      constantRGBA,
      cartographicOrigin,
      modelMatrix
    } = tileHeader.content;
    const {positions, normals, colors} = attributes;

    if (!positions) {
      return null;
    }
    const data = (oldLayer && oldLayer.props.data) || {
      header: {
        vertexCount: pointCount
      },
      attributes: {
        POSITION: positions,
        NORMAL: normals,
        COLOR_0: colors
      }
    };

    const {pointSize, getPointColor} = this.props;
    const SubLayerClass = this.getSubLayerClass('pointcloud', PointCloudLayer);
    return new SubLayerClass(
      {
        pointSize
      },
      this.getSubLayerProps({
        id: 'pointcloud'
      }),
      {
        id: `${this.id}-pointcloud-${tileHeader.id}`,
        data,
        coordinateSystem: COORDINATE_SYSTEM.METER_OFFSETS,
        coordinateOrigin: cartographicOrigin,
        modelMatrix,

        getColor: constantRGBA || getPointColor
      }
    );
  }

  _make3DModelLayer(tileHeader) {
    const {gltf, instances, cartographicOrigin, modelMatrix} = tileHeader.content;

    const SubLayerClass = this.getSubLayerClass('scenegraph', ScenegraphLayer);

    return new SubLayerClass(
      {
        _lighting: 'pbr'
      },
      this.getSubLayerProps({
        id: 'scenegraph'
      }),
      {
        id: `${this.id}-scenegraph-${tileHeader.id}`,
        data: instances || SINGLE_DATA,
        scenegraph: gltf,

        coordinateSystem: COORDINATE_SYSTEM.METER_OFFSETS,
        coordinateOrigin: cartographicOrigin,
        modelMatrix,
        getTransformMatrix: instance => instance.modelMatrix,
        getPosition: [0, 0, 0]
      }
    );
  }

  _makeSimpleMeshLayer(tileHeader, oldLayer) {
    const content = tileHeader.content;
<<<<<<< HEAD
    const {attributes, modelMatrix, cartographicOrigin, texture, material} = content;
    const {
      pickable,
      autoHighlight,
      tileColorMode,
      isDebugMode,
      colorsMap,
      selectedTileId,
      coloredTilesMap,
      wireframe
    } = this.props;
=======
    const {segmentationData} = tileHeader.header;
    const {attributes, modelMatrix, cartographicOrigin, texture} = content;
    const {pickable, pickFeatures, autoHighlight, highlightColor} = this.props;
>>>>>>> 6597a572

    const geometry =
      (oldLayer && oldLayer.props.mesh) ||
      new Geometry({
        drawMode: GL.TRIANGLES,
        attributes: getMeshGeometry(attributes)
      });

    const color = colorsMap
      ? colorsMap.getTileColor(tileHeader, {
          coloredBy: tileColorMode,
          selectedTileId,
          coloredTilesMap
        })
      : [255, 255, 255];

    const SubLayerClass = this.getSubLayerClass('mesh', SimpleMeshLayer);

    return new SubLayerClass(
      this.getSubLayerProps({
        id: 'mesh'
      }),
      {
        id: `${this.id}-mesh-${tileHeader.id}`,
        viewportIds: tileHeader.viewportIds,
        mesh: geometry,
        data: SINGLE_DATA,
        getPosition: [0, 0, 0],
        getColor: color,
        texture,
        material,
        modelMatrix,
        coordinateOrigin: cartographicOrigin,
        coordinateSystem: COORDINATE_SYSTEM.METER_OFFSETS,
        pickable,
        autoHighlight,
<<<<<<< HEAD
        highlightColor: [0, 0, 255, 150],
        isDebugMode,
        wireframe
=======
        highlightColor,
        pickFeatures,
        segmentationData
>>>>>>> 6597a572
      }
    );
  }

  renderLayers() {
    const {tileset3d, layerMap} = this.state;
    if (!tileset3d) {
      return null;
    }

    return tileset3d.tiles
      .map(tile => {
        const layerCache = (layerMap[tile.id] = layerMap[tile.id] || {tile});
        let {layer} = layerCache;
        if (tile.selected) {
          // render selected tiles
          if (!layer) {
            // create layer
            layer = this._getSubLayer(tile);
          } else if (layerCache.needsUpdate) {
            // props have changed, rerender layer
            layer = this._getSubLayer(tile, layer);
            layerCache.needsUpdate = false;
          } else if (!layer.props.visible) {
            // update layer visibility
            // Still has GPU resource but visibility is turned off so turn it back on so we can render it.
            layer = layer.clone({visible: true});
          }
        } else if (layer && layer.props.visible) {
          // hide non-selected tiles
          // Still in tileset cache but doesn't need to render this frame. Keep the GPU resource bound but don't render it.
          layer = layer.clone({visible: false});
        }
        layerCache.layer = layer;
        return layer;
      })
      .filter(Boolean);
  }
}

function getMeshGeometry(contentAttributes) {
  const attributes = {};
  attributes.positions = {
    ...contentAttributes.positions,
    value: new Float32Array(contentAttributes.positions.value)
  };
  if (contentAttributes.normals) {
    attributes.normals = contentAttributes.normals;
  }
  if (contentAttributes.texCoords) {
    attributes.texCoords = contentAttributes.texCoords;
  }
  if (contentAttributes.uvRegions) {
    attributes.uvRegions = contentAttributes.uvRegions;
  }
  if (contentAttributes.colors) {
    attributes.colors = contentAttributes.colors;
  }
  if (contentAttributes.featureIds) {
    attributes.featureIds = contentAttributes.featureIds;
  }
  return attributes;
}

Tile3DLayer.layerName = 'Tile3DLayer';
Tile3DLayer.defaultProps = defaultProps;<|MERGE_RESOLUTION|>--- conflicted
+++ resolved
@@ -17,13 +17,9 @@
 
   data: null,
   loader: Tiles3DLoader,
-<<<<<<< HEAD
   loadTiles: true,
-  isDebugMode: false,
-=======
   highlightColor: [0, 0, 255, 150],
   pickFeatures: false,
->>>>>>> 6597a572
 
   onTilesetLoad: {type: 'function', value: tileset3d => {}, compare: false},
   onTileLoad: {type: 'function', value: tileHeader => {}, compare: false},
@@ -239,23 +235,19 @@
 
   _makeSimpleMeshLayer(tileHeader, oldLayer) {
     const content = tileHeader.content;
-<<<<<<< HEAD
+    const {segmentationData} = tileHeader.header;
     const {attributes, modelMatrix, cartographicOrigin, texture, material} = content;
     const {
       pickable,
+      pickFeatures,
       autoHighlight,
+      highlightColor,
       tileColorMode,
-      isDebugMode,
       colorsMap,
       selectedTileId,
       coloredTilesMap,
       wireframe
     } = this.props;
-=======
-    const {segmentationData} = tileHeader.header;
-    const {attributes, modelMatrix, cartographicOrigin, texture} = content;
-    const {pickable, pickFeatures, autoHighlight, highlightColor} = this.props;
->>>>>>> 6597a572
 
     const geometry =
       (oldLayer && oldLayer.props.mesh) ||
@@ -292,15 +284,10 @@
         coordinateSystem: COORDINATE_SYSTEM.METER_OFFSETS,
         pickable,
         autoHighlight,
-<<<<<<< HEAD
-        highlightColor: [0, 0, 255, 150],
-        isDebugMode,
-        wireframe
-=======
+        wireframe,
         highlightColor,
         pickFeatures,
         segmentationData
->>>>>>> 6597a572
       }
     );
   }
