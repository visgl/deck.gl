import GL from '@luma.gl/constants';
import {Geometry} from '@luma.gl/core';
import {COORDINATE_SYSTEM, CompositeLayer} from '@deck.gl/core';
import {PointCloudLayer} from '@deck.gl/layers';
import {ScenegraphLayer} from '@deck.gl/mesh-layers';
import {default as _MeshLayer} from '../mesh-layer/mesh-layer';
import {log} from '@deck.gl/core';

import {load} from '@loaders.gl/core';
import {Tileset3D, TILE_TYPE} from '@loaders.gl/tiles';
import {Tiles3DLoader} from '@loaders.gl/3d-tiles';

const SINGLE_DATA = [0];

const defaultProps = {
  getPointColor: {type: 'accessor', value: [0, 0, 0, 255]},
  pointSize: 1.0,

  data: null,
  loader: Tiles3DLoader,

  onTilesetLoad: {type: 'function', value: tileset3d => {}, compare: false},
  onTileLoad: {type: 'function', value: tileHeader => {}, compare: false},
  onTileUnload: {type: 'function', value: tileHeader => {}, compare: false},
  onTileError: {type: 'function', value: (tile, message, url) => {}, compare: false},
  getSimpleMeshLayerColor: {type: 'function', value: tileHeader => [255, 255, 255], compare: false}
};

export default class Tile3DLayer extends CompositeLayer {
  initializeState() {
    if ('onTileLoadFail' in this.props) {
      log.removed('onTileLoadFail', 'onTileError')();
    }
    // prop verification
    this.state = {
      layerMap: {},
      tileset3d: null
    };
  }

  get isLoaded() {
    const {tileset3d} = this.state;
    return tileset3d && tileset3d.isLoaded();
  }

  shouldUpdateState({changeFlags}) {
    return changeFlags.somethingChanged;
  }

  updateState({props, oldProps, changeFlags}) {
    if (props.data && props.data !== oldProps.data) {
      this._loadTileset(props.data);
    }

    if (changeFlags.viewportChanged) {
      const {tileset3d} = this.state;
      this._updateTileset(tileset3d);
    }
    if (changeFlags.propsChanged) {
      const {layerMap} = this.state;
      for (const key in layerMap) {
        layerMap[key].needsUpdate = true;
      }
    }
  }

  getPickingInfo({info, sourceLayer}) {
    const {layerMap} = this.state;
    const layerId = sourceLayer && sourceLayer.id;
    if (layerId) {
      // layerId: this.id-[scenegraph|pointcloud]-tileId
      const substr = layerId.substring(this.id.length + 1);
      const tileId = substr.substring(substr.indexOf('-') + 1);
      info.object = layerMap[tileId] && layerMap[tileId].tile;
    }

    return info;
  }

  _updateAutoHighlight(info) {
    if (info.sourceLayer) {
      info.sourceLayer.updateAutoHighlight(info);
    }
  }

  async _loadTileset(tilesetUrl) {
    const {loadOptions} = this.props;

    // TODO: deprecate `loader` in v9.0
    let loader = this.props.loader || this.props.loaders;
    if (Array.isArray(loader)) {
      loader = loader[0];
    }

    const options = {...loadOptions};
    if (loader.preload) {
      const preloadOptions = await loader.preload(tilesetUrl, loadOptions);
      Object.assign(options, preloadOptions);
    }
    const tilesetJson = await load(tilesetUrl, loader, options);

    const tileset3d = new Tileset3D(tilesetJson, {
      onTileLoad: this._onTileLoad.bind(this),
      onTileUnload: this._onTileUnload.bind(this),
      onTileLoadFail: this.props.onTileError,
      ...options
    });

    this.setState({
      tileset3d,
      layerMap: {}
    });

    this._updateTileset(tileset3d);
    this.props.onTilesetLoad(tileset3d);
  }

  _onTileLoad(tileHeader) {
    this.props.onTileLoad(tileHeader);
    this._updateTileset(this.state.tileset3d);
    this.setNeedsUpdate();
  }

  _onTileUnload(tileHeader) {
    // Was cleaned up from tileset cache. We no longer need to track it.
    delete this.state.layerMap[tileHeader.id];
    this.props.onTileUnload(tileHeader);
  }

  _updateTileset(tileset3d) {
    const {timeline, viewport} = this.context;
    if (!timeline || !viewport || !tileset3d) {
      return;
    }
    const frameNumber = tileset3d.update(viewport);
    const tilesetChanged = this.state.frameNumber !== frameNumber;
    if (tilesetChanged) {
      this.setState({frameNumber});
    }
  }

  _getSubLayer(tileHeader, oldLayer) {
    if (!tileHeader.content) {
      return null;
    }

    switch (tileHeader.type) {
      case TILE_TYPE.POINTCLOUD:
        return this._makePointCloudLayer(tileHeader, oldLayer);
      case TILE_TYPE.SCENEGRAPH:
        return this._make3DModelLayer(tileHeader, oldLayer);
      case TILE_TYPE.MESH:
        return this._makeSimpleMeshLayer(tileHeader, oldLayer);
      default:
        throw new Error(`Tile3DLayer: Failed to render layer of type ${tileHeader.content.type}`);
    }
  }

  _makePointCloudLayer(tileHeader, oldLayer) {
    const {
      attributes,
      pointCount,
      constantRGBA,
      cartographicOrigin,
      modelMatrix
    } = tileHeader.content;
    const {positions, normals, colors} = attributes;

    if (!positions) {
      return null;
    }
    const data = (oldLayer && oldLayer.props.data) || {
      header: {
        vertexCount: pointCount
      },
      attributes: {
        POSITION: positions,
        NORMAL: normals,
        COLOR_0: colors
      }
    };

    const {pointSize, getPointColor} = this.props;
    const SubLayerClass = this.getSubLayerClass('pointcloud', PointCloudLayer);
    return new SubLayerClass(
      {
        pointSize
      },
      this.getSubLayerProps({
        id: 'pointcloud'
      }),
      {
        id: `${this.id}-pointcloud-${tileHeader.id}`,
        data,
        coordinateSystem: COORDINATE_SYSTEM.METER_OFFSETS,
        coordinateOrigin: cartographicOrigin,
        modelMatrix,

        getColor: constantRGBA || getPointColor
      }
    );
  }

  _make3DModelLayer(tileHeader) {
    const {gltf, instances, cartographicOrigin, modelMatrix} = tileHeader.content;

    const SubLayerClass = this.getSubLayerClass('scenegraph', ScenegraphLayer);

    return new SubLayerClass(
      {
        _lighting: 'pbr'
      },
      this.getSubLayerProps({
        id: 'scenegraph'
      }),
      {
        id: `${this.id}-scenegraph-${tileHeader.id}`,
        data: instances || SINGLE_DATA,
        scenegraph: gltf,

        coordinateSystem: COORDINATE_SYSTEM.METER_OFFSETS,
        coordinateOrigin: cartographicOrigin,
        modelMatrix,
        getTransformMatrix: instance => instance.modelMatrix,
        getPosition: [0, 0, 0]
      }
    );
  }

  _makeSimpleMeshLayer(tileHeader, oldLayer) {
    const content = tileHeader.content;
<<<<<<< HEAD
    const {attributes, modelMatrix, cartographicOrigin, texture, material} = content;
=======
    const {attributes, modelMatrix, cartographicOrigin, texture} = content;
    const {getSimpleMeshLayerColor} = this.props;
>>>>>>> 294a69af

    const geometry =
      (oldLayer && oldLayer.props.mesh) ||
      new Geometry({
        drawMode: GL.TRIANGLES,
        attributes: getMeshGeometry(attributes)
      });

    const SubLayerClass = this.getSubLayerClass('mesh', _MeshLayer);

    return new SubLayerClass(
      this.getSubLayerProps({
        id: 'mesh'
      }),
      {
        id: `${this.id}-mesh-${tileHeader.id}`,
        mesh: geometry,
        data: SINGLE_DATA,
        getPosition: [0, 0, 0],
        getColor: getSimpleMeshLayerColor(tileHeader),
        texture,
        _lighting: material ? 'pbr' : 'flat',
        pbrMaterial: material,
        modelMatrix,
        coordinateOrigin: cartographicOrigin,
        coordinateSystem: COORDINATE_SYSTEM.METER_OFFSETS
      }
    );
  }

  renderLayers() {
    const {tileset3d, layerMap} = this.state;
    if (!tileset3d) {
      return null;
    }

    return tileset3d.tiles
      .map(tile => {
        const layerCache = (layerMap[tile.id] = layerMap[tile.id] || {tile});
        let {layer} = layerCache;
        if (tile.selected) {
          // render selected tiles
          if (!layer) {
            // create layer
            layer = this._getSubLayer(tile);
          } else if (layerCache.needsUpdate) {
            // props have changed, rerender layer
            layer = this._getSubLayer(tile, layer);
            layerCache.needsUpdate = false;
          } else if (!layer.props.visible) {
            // update layer visibility
            // Still has GPU resource but visibility is turned off so turn it back on so we can render it.
            layer = layer.clone({visible: true});
          }
        } else if (layer && layer.props.visible) {
          // hide non-selected tiles
          // Still in tileset cache but doesn't need to render this frame. Keep the GPU resource bound but don't render it.
          layer = layer.clone({visible: false});
        }
        layerCache.layer = layer;
        return layer;
      })
      .filter(Boolean);
  }
}

function getMeshGeometry(contentAttributes) {
  const attributes = {};
  attributes.positions = {
    ...contentAttributes.positions,
    value: new Float32Array(contentAttributes.positions.value)
  };
  if (contentAttributes.normals) {
    attributes.normals = contentAttributes.normals;
  }
  if (contentAttributes.texCoords) {
    attributes.texCoords = contentAttributes.texCoords;
  }
  return attributes;
}

Tile3DLayer.layerName = 'Tile3DLayer';
Tile3DLayer.defaultProps = defaultProps;<|MERGE_RESOLUTION|>--- conflicted
+++ resolved
@@ -229,12 +229,8 @@
 
   _makeSimpleMeshLayer(tileHeader, oldLayer) {
     const content = tileHeader.content;
-<<<<<<< HEAD
     const {attributes, modelMatrix, cartographicOrigin, texture, material} = content;
-=======
-    const {attributes, modelMatrix, cartographicOrigin, texture} = content;
     const {getSimpleMeshLayerColor} = this.props;
->>>>>>> 294a69af
 
     const geometry =
       (oldLayer && oldLayer.props.mesh) ||
