import GL from '@luma.gl/constants';
import {Geometry} from '@luma.gl/core';
import {COORDINATE_SYSTEM, CompositeLayer} from '@deck.gl/core';
import {PointCloudLayer} from '@deck.gl/layers';
import {ScenegraphLayer} from '@deck.gl/mesh-layers';
import {default as _MeshLayer} from '../mesh-layer/mesh-layer';
import {log} from '@deck.gl/core';

import {load} from '@loaders.gl/core';
import {Tileset3D, TILE_TYPE} from '@loaders.gl/tiles';
import {Tiles3DLoader} from '@loaders.gl/3d-tiles';

const SINGLE_DATA = [0];

const defaultProps = {
  getPointColor: {type: 'accessor', value: [0, 0, 0, 255]},
  pointSize: 1.0,

  data: null,
  loader: Tiles3DLoader,

  onTilesetLoad: {type: 'function', value: tileset3d => {}, compare: false},
  onTileLoad: {type: 'function', value: tileHeader => {}, compare: false},
  onTileUnload: {type: 'function', value: tileHeader => {}, compare: false},
  onTileError: {type: 'function', value: (tile, message, url) => {}, compare: false},
  getSimpleMeshLayerColor: {type: 'function', value: tileHeader => [255, 255, 255], compare: false}
};

export default class Tile3DLayer extends CompositeLayer {
  initializeState() {
    if ('onTileLoadFail' in this.props) {
      log.removed('onTileLoadFail', 'onTileError')();
    }
    // prop verification
    this.state = {
      layerMap: {},
      tileset3d: null
    };
  }

  get isLoaded() {
    const {tileset3d} = this.state;
    return tileset3d && tileset3d.isLoaded();
  }

  shouldUpdateState({changeFlags}) {
    return changeFlags.somethingChanged;
  }

  updateState({props, oldProps, changeFlags}) {
    if (props.data && props.data !== oldProps.data) {
      this._loadTileset(props.data);
    }

    if (changeFlags.viewportChanged) {
      const {tileset3d} = this.state;
      this._updateTileset(tileset3d);
    }
    if (changeFlags.propsChanged) {
      const {layerMap} = this.state;
      for (const key in layerMap) {
        layerMap[key].needsUpdate = true;
      }
    }
  }

  getPickingInfo({info, sourceLayer}) {
    const {layerMap} = this.state;
    const layerId = sourceLayer && sourceLayer.id;
    if (layerId) {
      // layerId: this.id-[scenegraph|pointcloud]-tileId
      const substr = layerId.substring(this.id.length + 1);
      const tileId = substr.substring(substr.indexOf('-') + 1);
      info.object = layerMap[tileId] && layerMap[tileId].tile;
    }

    return info;
  }

  _updateAutoHighlight(info) {
    if (info.sourceLayer) {
      info.sourceLayer.updateAutoHighlight(info);
    }
  }

  async _loadTileset(tilesetUrl) {
    const {loadOptions} = this.props;

    // TODO: deprecate `loader` in v9.0
    let loader = this.props.loader || this.props.loaders;
    if (Array.isArray(loader)) {
      loader = loader[0];
    }

    const options = {...loadOptions};
    if (loader.preload) {
      const preloadOptions = await loader.preload(tilesetUrl, loadOptions);
      Object.assign(options, preloadOptions);
    }
    const tilesetJson = await load(tilesetUrl, loader, options);

    const tileset3d = new Tileset3D(tilesetJson, {
      onTileLoad: this._onTileLoad.bind(this),
      onTileUnload: this._onTileUnload.bind(this),
      onTileLoadFail: this.props.onTileError,
      ...options
    });

    this.setState({
      tileset3d,
      layerMap: {}
    });

    this._updateTileset(tileset3d);
    this.props.onTilesetLoad(tileset3d);
  }

  _onTileLoad(tileHeader) {
    this.props.onTileLoad(tileHeader);
    this._updateTileset(this.state.tileset3d);
    this.setNeedsUpdate();
  }

  _onTileUnload(tileHeader) {
    // Was cleaned up from tileset cache. We no longer need to track it.
    delete this.state.layerMap[tileHeader.id];
    this.props.onTileUnload(tileHeader);
  }

  _updateTileset(tileset3d) {
    const {timeline, viewport} = this.context;
    if (!timeline || !viewport || !tileset3d) {
      return;
    }
    const frameNumber = tileset3d.update(viewport);
    const tilesetChanged = this.state.frameNumber !== frameNumber;
    if (tilesetChanged) {
      this.setState({frameNumber});
    }
  }

  _getSubLayer(tileHeader, oldLayer) {
    if (!tileHeader.content) {
      return null;
    }

    switch (tileHeader.type) {
      case TILE_TYPE.POINTCLOUD:
        return this._makePointCloudLayer(tileHeader, oldLayer);
      case TILE_TYPE.SCENEGRAPH:
        return this._make3DModelLayer(tileHeader, oldLayer);
      case TILE_TYPE.MESH:
        return this._makeSimpleMeshLayer(tileHeader, oldLayer);
      default:
        throw new Error(`Tile3DLayer: Failed to render layer of type ${tileHeader.content.type}`);
    }
  }

  _makePointCloudLayer(tileHeader, oldLayer) {
    const {
      attributes,
      pointCount,
      constantRGBA,
      cartographicOrigin,
      modelMatrix
    } = tileHeader.content;
    const {positions, normals, colors} = attributes;

    if (!positions) {
      return null;
    }
    const data = (oldLayer && oldLayer.props.data) || {
      header: {
        vertexCount: pointCount
      },
      attributes: {
        POSITION: positions,
        NORMAL: normals,
        COLOR_0: colors
      }
    };

    const {pointSize, getPointColor} = this.props;
    const SubLayerClass = this.getSubLayerClass('pointcloud', PointCloudLayer);
    return new SubLayerClass(
      {
        pointSize
      },
      this.getSubLayerProps({
        id: 'pointcloud'
      }),
      {
        id: `${this.id}-pointcloud-${tileHeader.id}`,
        data,
        coordinateSystem: COORDINATE_SYSTEM.METER_OFFSETS,
        coordinateOrigin: cartographicOrigin,
        modelMatrix,

        getColor: constantRGBA || getPointColor
      }
    );
  }

  _make3DModelLayer(tileHeader) {
    const {gltf, instances, cartographicOrigin, modelMatrix} = tileHeader.content;

    const SubLayerClass = this.getSubLayerClass('scenegraph', ScenegraphLayer);

    return new SubLayerClass(
      {
        _lighting: 'pbr'
      },
      this.getSubLayerProps({
        id: 'scenegraph'
      }),
      {
        id: `${this.id}-scenegraph-${tileHeader.id}`,
        data: instances || SINGLE_DATA,
        scenegraph: gltf,

        coordinateSystem: COORDINATE_SYSTEM.METER_OFFSETS,
        coordinateOrigin: cartographicOrigin,
        modelMatrix,
        getTransformMatrix: instance => instance.modelMatrix,
        getPosition: [0, 0, 0]
      }
    );
  }

  _makeSimpleMeshLayer(tileHeader, oldLayer) {
    const content = tileHeader.content;
<<<<<<< HEAD
    const {attributes, modelMatrix, cartographicOrigin, material} = content;
=======
    const {attributes, indices, modelMatrix, cartographicOrigin, texture} = content;
>>>>>>> 26635d30
    const {getSimpleMeshLayerColor} = this.props;

    const geometry =
      (oldLayer && oldLayer.props.mesh) ||
      new Geometry({
        drawMode: GL.TRIANGLES,
        attributes: getMeshGeometry(attributes),
        indices
      });

    const SubLayerClass = this.getSubLayerClass('mesh', _MeshLayer);

    return new SubLayerClass(
      this.getSubLayerProps({
        id: 'mesh'
      }),
      {
        id: `${this.id}-mesh-${tileHeader.id}`,
        mesh: geometry,
        data: SINGLE_DATA,
        getPosition: [0, 0, 0],
        getColor: getSimpleMeshLayerColor(tileHeader),
        pbrMaterial: material,
        modelMatrix,
        coordinateOrigin: cartographicOrigin,
        coordinateSystem: COORDINATE_SYSTEM.METER_OFFSETS
      }
    );
  }

  renderLayers() {
    const {tileset3d, layerMap} = this.state;
    if (!tileset3d) {
      return null;
    }

    return tileset3d.tiles
      .map(tile => {
        const layerCache = (layerMap[tile.id] = layerMap[tile.id] || {tile});
        let {layer} = layerCache;
        if (tile.selected) {
          // render selected tiles
          if (!layer) {
            // create layer
            layer = this._getSubLayer(tile);
          } else if (layerCache.needsUpdate) {
            // props have changed, rerender layer
            layer = this._getSubLayer(tile, layer);
            layerCache.needsUpdate = false;
          } else if (!layer.props.visible) {
            // update layer visibility
            // Still has GPU resource but visibility is turned off so turn it back on so we can render it.
            layer = layer.clone({visible: true});
          }
        } else if (layer && layer.props.visible) {
          // hide non-selected tiles
          // Still in tileset cache but doesn't need to render this frame. Keep the GPU resource bound but don't render it.
          layer = layer.clone({visible: false});
        }
        layerCache.layer = layer;
        return layer;
      })
      .filter(Boolean);
  }
}

function getMeshGeometry(contentAttributes) {
  const attributes = {};
  attributes.positions = {
    ...contentAttributes.positions,
    value: new Float32Array(contentAttributes.positions.value)
  };
  if (contentAttributes.normals) {
    attributes.normals = contentAttributes.normals;
  }
  if (contentAttributes.texCoords) {
    attributes.texCoords = contentAttributes.texCoords;
  }
  return attributes;
}

Tile3DLayer.layerName = 'Tile3DLayer';
Tile3DLayer.defaultProps = defaultProps;<|MERGE_RESOLUTION|>--- conflicted
+++ resolved
@@ -229,11 +229,7 @@
 
   _makeSimpleMeshLayer(tileHeader, oldLayer) {
     const content = tileHeader.content;
-<<<<<<< HEAD
-    const {attributes, modelMatrix, cartographicOrigin, material} = content;
-=======
-    const {attributes, indices, modelMatrix, cartographicOrigin, texture} = content;
->>>>>>> 26635d30
+    const {attributes, indices, modelMatrix, cartographicOrigin, material} = content;
     const {getSimpleMeshLayerColor} = this.props;
 
     const geometry =
