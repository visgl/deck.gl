import GL from '@luma.gl/constants';
import {Geometry} from '@luma.gl/core';
import {COORDINATE_SYSTEM, CompositeLayer} from '@deck.gl/core';
import {PointCloudLayer} from '@deck.gl/layers';
import {ScenegraphLayer} from '@deck.gl/mesh-layers';
import {default as _MeshLayer} from '../mesh-layer/mesh-layer';
import {log} from '@deck.gl/core';

import {load} from '@loaders.gl/core';
import {Tileset3D, TILE_TYPE} from '@loaders.gl/tiles';
import {Tiles3DLoader} from '@loaders.gl/3d-tiles';

const SINGLE_DATA = [0];

const defaultProps = {
  getPointColor: {type: 'accessor', value: [0, 0, 0, 255]},
  pointSize: 1.0,

  data: null,
  loader: Tiles3DLoader,

  onTilesetLoad: {type: 'function', value: tileset3d => {}, compare: false},
  onTileLoad: {type: 'function', value: tileHeader => {}, compare: false},
  onTileUnload: {type: 'function', value: tileHeader => {}, compare: false},
  onTileError: {type: 'function', value: (tile, message, url) => {}, compare: false},
  getTileColor: {type: 'function', value: tileHeader => [255, 255, 255], compare: false}
};

export default class Tile3DLayer extends CompositeLayer {
  initializeState() {
    if ('onTileLoadFail' in this.props) {
      log.removed('onTileLoadFail', 'onTileError')();
    }
    // prop verification
    this.state = {
      layerMap: {},
      tileset3d: null
    };
  }

  get isLoaded() {
    const {tileset3d} = this.state;
    return tileset3d && tileset3d.isLoaded();
  }

  shouldUpdateState({changeFlags}) {
    return changeFlags.somethingChanged;
  }

  updateState({props, oldProps, changeFlags}) {
    if (props.data && props.data !== oldProps.data) {
      this._loadTileset(props.data);
    }

    if (changeFlags.viewportChanged) {
      const {tileset3d} = this.state;
      this._updateTileset(tileset3d);
    }
    if (changeFlags.propsChanged) {
      const {layerMap} = this.state;
      for (const key in layerMap) {
        layerMap[key].needsUpdate = true;
      }
    }
  }

  getPickingInfo({info, sourceLayer}) {
    const {layerMap} = this.state;
    const layerId = sourceLayer && sourceLayer.id;
    if (layerId) {
      // layerId: this.id-[scenegraph|pointcloud]-tileId
      const substr = layerId.substring(this.id.length + 1);
      const tileId = substr.substring(substr.indexOf('-') + 1);
      info.object = layerMap[tileId] && layerMap[tileId].tile;
    }

    return info;
  }

  _updateAutoHighlight(info) {
    if (info.sourceLayer) {
      info.sourceLayer.updateAutoHighlight(info);
    }
  }

  async _loadTileset(tilesetUrl) {
    const {loadOptions} = this.props;

    // TODO: deprecate `loader` in v9.0
    let loader = this.props.loader || this.props.loaders;
    if (Array.isArray(loader)) {
      loader = loader[0];
    }

    const options = {...loadOptions};
    if (loader.preload) {
      const preloadOptions = await loader.preload(tilesetUrl, loadOptions);
      Object.assign(options, preloadOptions);
    }
    const tilesetJson = await load(tilesetUrl, loader, options);

    const tileset3d = new Tileset3D(tilesetJson, {
      onTileLoad: this._onTileLoad.bind(this),
      onTileUnload: this._onTileUnload.bind(this),
      onTileLoadFail: this.props.onTileError,
      ...options
    });

    this.setState({
      tileset3d,
      layerMap: {}
    });

    this._updateTileset(tileset3d);
    this.props.onTilesetLoad(tileset3d);
  }

  _onTileLoad(tileHeader) {
    this.props.onTileLoad(tileHeader);
    this._updateTileset(this.state.tileset3d);
    this.setNeedsUpdate();
  }

  _onTileUnload(tileHeader) {
    // Was cleaned up from tileset cache. We no longer need to track it.
    delete this.state.layerMap[tileHeader.id];
    this.props.onTileUnload(tileHeader);
  }

  _updateTileset(tileset3d) {
    const {timeline, viewport} = this.context;
    if (!timeline || !viewport || !tileset3d) {
      return;
    }
    const frameNumber = tileset3d.update(viewport);
    const tilesetChanged = this.state.frameNumber !== frameNumber;
    if (tilesetChanged) {
      this.setState({frameNumber});
    }
  }

  _getSubLayer(tileHeader, oldLayer) {
    if (!tileHeader.content) {
      return null;
    }

    switch (tileHeader.type) {
      case TILE_TYPE.POINTCLOUD:
        return this._makePointCloudLayer(tileHeader, oldLayer);
      case TILE_TYPE.SCENEGRAPH:
        return this._make3DModelLayer(tileHeader, oldLayer);
      case TILE_TYPE.MESH:
        return this._makeSimpleMeshLayer(tileHeader, oldLayer);
      default:
        throw new Error(`Tile3DLayer: Failed to render layer of type ${tileHeader.content.type}`);
    }
  }

  _makePointCloudLayer(tileHeader, oldLayer) {
    const {
      attributes,
      pointCount,
      constantRGBA,
      cartographicOrigin,
      modelMatrix
    } = tileHeader.content;
    const {positions, normals, colors} = attributes;

    if (!positions) {
      return null;
    }
    const data = (oldLayer && oldLayer.props.data) || {
      header: {
        vertexCount: pointCount
      },
      attributes: {
        POSITION: positions,
        NORMAL: normals,
        COLOR_0: colors
      }
    };

    const {pointSize, getPointColor} = this.props;
    const SubLayerClass = this.getSubLayerClass('pointcloud', PointCloudLayer);
    return new SubLayerClass(
      {
        pointSize
      },
      this.getSubLayerProps({
        id: 'pointcloud'
      }),
      {
        id: `${this.id}-pointcloud-${tileHeader.id}`,
        data,
        coordinateSystem: COORDINATE_SYSTEM.METER_OFFSETS,
        coordinateOrigin: cartographicOrigin,
        modelMatrix,

        getColor: constantRGBA || getPointColor
      }
    );
  }

  _make3DModelLayer(tileHeader) {
    const {gltf, instances, cartographicOrigin, modelMatrix} = tileHeader.content;

    const SubLayerClass = this.getSubLayerClass('scenegraph', ScenegraphLayer);

    return new SubLayerClass(
      {
        _lighting: 'pbr'
      },
      this.getSubLayerProps({
        id: 'scenegraph'
      }),
      {
        id: `${this.id}-scenegraph-${tileHeader.id}`,
        data: instances || SINGLE_DATA,
        scenegraph: gltf,

        coordinateSystem: COORDINATE_SYSTEM.METER_OFFSETS,
        coordinateOrigin: cartographicOrigin,
        modelMatrix,
        getTransformMatrix: instance => instance.modelMatrix,
        getPosition: [0, 0, 0]
      }
    );
  }

  _makeSimpleMeshLayer(tileHeader, oldLayer) {
    const content = tileHeader.content;
<<<<<<< HEAD
    const {attributes, indices, modelMatrix, cartographicOrigin, texture} = content;
    const {getTileColor} = this.props;
=======
    const {attributes, indices, modelMatrix, cartographicOrigin, material} = content;
    const {getSimpleMeshLayerColor} = this.props;
>>>>>>> ecd3de76

    const geometry =
      (oldLayer && oldLayer.props.mesh) ||
      new Geometry({
        drawMode: GL.TRIANGLES,
        attributes: getMeshGeometry(attributes),
        indices
      });

    const SubLayerClass = this.getSubLayerClass('mesh', _MeshLayer);

    return new SubLayerClass(
      this.getSubLayerProps({
        id: 'mesh'
      }),
      {
        id: `${this.id}-mesh-${tileHeader.id}`,
        mesh: geometry,
        data: SINGLE_DATA,
<<<<<<< HEAD
        getPosition: [0, 0, 0],
        getColor: getTileColor(tileHeader),
        texture,
=======
        getColor: getSimpleMeshLayerColor(tileHeader),
        pbrMaterial: material,
>>>>>>> ecd3de76
        modelMatrix,
        coordinateOrigin: cartographicOrigin,
        coordinateSystem: COORDINATE_SYSTEM.METER_OFFSETS
      }
    );
  }

  renderLayers() {
    const {tileset3d, layerMap} = this.state;
    if (!tileset3d) {
      return null;
    }

    return tileset3d.tiles
      .map(tile => {
        const layerCache = (layerMap[tile.id] = layerMap[tile.id] || {tile});
        let {layer} = layerCache;
        if (tile.selected) {
          // render selected tiles
          if (!layer) {
            // create layer
            layer = this._getSubLayer(tile);
          } else if (layerCache.needsUpdate) {
            // props have changed, rerender layer
            layer = this._getSubLayer(tile, layer);
            layerCache.needsUpdate = false;
          } else if (!layer.props.visible) {
            // update layer visibility
            // Still has GPU resource but visibility is turned off so turn it back on so we can render it.
            layer = layer.clone({visible: true});
          }
        } else if (layer && layer.props.visible) {
          // hide non-selected tiles
          // Still in tileset cache but doesn't need to render this frame. Keep the GPU resource bound but don't render it.
          layer = layer.clone({visible: false});
        }
        layerCache.layer = layer;
        return layer;
      })
      .filter(Boolean);
  }
}

function getMeshGeometry(contentAttributes) {
  const attributes = {};
  attributes.positions = {
    ...contentAttributes.positions,
    value: new Float32Array(contentAttributes.positions.value)
  };
  if (contentAttributes.normals) {
    attributes.normals = contentAttributes.normals;
  }
  if (contentAttributes.texCoords) {
    attributes.texCoords = contentAttributes.texCoords;
  }
  if (contentAttributes.colors) {
    attributes.colors = contentAttributes.colors;
  }
  if (contentAttributes.uvRegions) {
    attributes.uvRegions = contentAttributes.uvRegions;
  }
  return attributes;
}

Tile3DLayer.layerName = 'Tile3DLayer';
Tile3DLayer.defaultProps = defaultProps;<|MERGE_RESOLUTION|>--- conflicted
+++ resolved
@@ -229,13 +229,8 @@
 
   _makeSimpleMeshLayer(tileHeader, oldLayer) {
     const content = tileHeader.content;
-<<<<<<< HEAD
-    const {attributes, indices, modelMatrix, cartographicOrigin, texture} = content;
+    const {attributes, indices, modelMatrix, cartographicOrigin, material} = content;
     const {getTileColor} = this.props;
-=======
-    const {attributes, indices, modelMatrix, cartographicOrigin, material} = content;
-    const {getSimpleMeshLayerColor} = this.props;
->>>>>>> ecd3de76
 
     const geometry =
       (oldLayer && oldLayer.props.mesh) ||
@@ -255,14 +250,8 @@
         id: `${this.id}-mesh-${tileHeader.id}`,
         mesh: geometry,
         data: SINGLE_DATA,
-<<<<<<< HEAD
-        getPosition: [0, 0, 0],
         getColor: getTileColor(tileHeader),
-        texture,
-=======
-        getColor: getSimpleMeshLayerColor(tileHeader),
         pbrMaterial: material,
->>>>>>> ecd3de76
         modelMatrix,
         coordinateOrigin: cartographicOrigin,
         coordinateSystem: COORDINATE_SYSTEM.METER_OFFSETS
