--- conflicted
+++ resolved
@@ -30,15 +30,11 @@
     "prepublishOnly": "npm run build-bundle && npm run build-bundle -- --env.dev"
   },
   "dependencies": {
-<<<<<<< HEAD
-    "@loaders.gl/3d-tiles": "^2.0.2",
+    "@loaders.gl/3d-tiles": "2.1.0-alpha.4",
+    "@loaders.gl/terrain": "^2.1.0-alpha.4",
     "@loaders.gl/mvt": "^2.1.0-alpha.2",
     "@loaders.gl/core": "^2.0.4",
     "math.gl": "^3.1.3",
-=======
-    "@loaders.gl/3d-tiles": "^2.1.0-alpha.4",
-    "@loaders.gl/terrain": "^2.1.0-alpha.4",
->>>>>>> 3e5a561c
     "@math.gl/web-mercator": "^3.1.3",
     "h3-js": "^3.6.0",
     "long": "^3.2.0",
