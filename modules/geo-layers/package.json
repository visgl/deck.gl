--- conflicted
+++ resolved
@@ -38,18 +38,6 @@
     "prepublishOnly": "npm run build-bundle && npm run build-bundle -- --env=dev"
   },
   "dependencies": {
-<<<<<<< HEAD
-    "@loaders.gl/3d-tiles": "^4.1.0",
-    "@loaders.gl/gis": "^4.1.0",
-    "@loaders.gl/loader-utils": "^4.1.0",
-    "@loaders.gl/mvt": "^4.1.0",
-    "@loaders.gl/schema": "^4.1.0",
-    "@loaders.gl/terrain": "^4.1.0",
-    "@loaders.gl/tiles": "^4.1.0",
-    "@loaders.gl/wms": "^4.1.0",
-    "@luma.gl/gltf": "9.0.0-beta.10",
-    "@luma.gl/shadertools": "9.0.0-beta.10",
-=======
     "@loaders.gl/3d-tiles": "^4.2.0-alpha.5",
     "@loaders.gl/gis": "^4.2.0-alpha.5",
     "@loaders.gl/loader-utils": "^4.2.0-alpha.5",
@@ -58,9 +46,8 @@
     "@loaders.gl/terrain": "^4.2.0-alpha.5",
     "@loaders.gl/tiles": "^4.2.0-alpha.5",
     "@loaders.gl/wms": "^4.2.0-alpha.5",
-    "@luma.gl/gltf": "9.0.0-beta.8",
-    "@luma.gl/shadertools": "9.0.0-beta.8",
->>>>>>> 71d9de99
+    "@luma.gl/gltf": "9.0.0-beta.10",
+    "@luma.gl/shadertools": "9.0.0-beta.10",
     "@math.gl/core": "^4.0.0",
     "@math.gl/culling": "^4.0.0",
     "@math.gl/web-mercator": "^4.0.0",
@@ -73,15 +60,9 @@
     "@deck.gl/extensions": "^9.0.0-beta",
     "@deck.gl/layers": "^9.0.0-beta",
     "@deck.gl/mesh-layers": "^9.0.0-beta",
-<<<<<<< HEAD
-    "@loaders.gl/core": "^4.1.0",
+    "@loaders.gl/core": "^4.2.0-alpha.5",
     "@luma.gl/core": "9.0.0-beta.10",
     "@luma.gl/engine": "9.0.0-beta.10"
-=======
-    "@loaders.gl/core": "^4.2.0-alpha.5",
-    "@luma.gl/core": "9.0.0-beta.8",
-    "@luma.gl/engine": "9.0.0-beta.8"
->>>>>>> 71d9de99
   },
   "gitHead": "13ace64fc2cee08c133afc882fc307253489a4e4"
 }