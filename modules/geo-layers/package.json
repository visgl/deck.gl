--- conflicted
+++ resolved
@@ -29,22 +29,13 @@
     "prepublishOnly": "npm run build-bundle && npm run build-bundle -- --env.dev"
   },
   "dependencies": {
-<<<<<<< HEAD
-    "@loaders.gl/3d-tiles": "^3.0.0-alpha.14",
-    "@loaders.gl/gis": "^3.0.0-alpha.14",
-    "@loaders.gl/loader-utils": "^3.0.0-alpha.14",
-    "@loaders.gl/mvt": "^3.0.0-alpha.14",
-    "@loaders.gl/terrain": "^3.0.0-alpha.14",
-    "@loaders.gl/tiles": "^3.0.0-alpha.14",
-    "@luma.gl/experimental": "^8.5.0-alpha.1",
-=======
     "@loaders.gl/3d-tiles": "^3.0.0-alpha.16",
     "@loaders.gl/gis": "^3.0.0-alpha.16",
     "@loaders.gl/loader-utils": "^3.0.0-alpha.16",
     "@loaders.gl/mvt": "^3.0.0-alpha.16",
     "@loaders.gl/terrain": "^3.0.0-alpha.16",
     "@loaders.gl/tiles": "^3.0.0-alpha.16",
->>>>>>> 752c79fc
+    "@luma.gl/experimental": "^8.5.0-alpha.1",
     "@math.gl/culling": "^3.4.2",
     "@math.gl/web-mercator": "^3.4.2",
     "h3-js": "^3.6.0",
