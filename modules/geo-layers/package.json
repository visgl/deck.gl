--- conflicted
+++ resolved
@@ -47,19 +47,11 @@
     "@loaders.gl/terrain": "4.1.0-alpha.9",
     "@loaders.gl/tiles": "4.1.0-alpha.9",
     "@loaders.gl/wms": "4.1.0-alpha.9",
-<<<<<<< HEAD
-    "@luma.gl/constants": "9.0.0-beta.3",
-    "@luma.gl/core": "9.0.0-beta.3",
-    "@luma.gl/engine": "9.0.0-beta.3",
-    "@luma.gl/gltf": "9.0.0-beta.3",
-    "@luma.gl/shadertools": "9.0.0-beta.3",
-=======
     "@luma.gl/constants": "9.0.0-beta.4",
     "@luma.gl/core": "9.0.0-beta.4",
     "@luma.gl/engine": "9.0.0-beta.4",
     "@luma.gl/gltf": "9.0.0-beta.4",
     "@luma.gl/shadertools": "9.0.0-beta.4",
->>>>>>> d7bbfe45
     "@math.gl/core": "^4.0.0",
     "@math.gl/culling": "^4.0.0",
     "@math.gl/web-mercator": "^4.0.0",
@@ -73,19 +65,11 @@
     "@deck.gl/layers": "^9.0.0-alpha",
     "@deck.gl/mesh-layers": "^9.0.0-alpha",
     "@loaders.gl/core": "4.1.0-alpha.9",
-<<<<<<< HEAD
-    "@luma.gl/constants": "9.0.0-beta.3",
-    "@luma.gl/core": "9.0.0-beta.3",
-    "@luma.gl/engine": "9.0.0-beta.3",
-    "@luma.gl/gltf": "9.0.0-beta.3",
-    "@luma.gl/shadertools": "9.0.0-beta.3"
-=======
     "@luma.gl/constants": "9.0.0-beta.4",
     "@luma.gl/core": "9.0.0-beta.4",
     "@luma.gl/engine": "9.0.0-beta.4",
     "@luma.gl/gltf": "9.0.0-beta.4",
     "@luma.gl/shadertools": "9.0.0-beta.4"
->>>>>>> d7bbfe45
   },
   "gitHead": "13ace64fc2cee08c133afc882fc307253489a4e4"
 }