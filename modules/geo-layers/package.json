--- conflicted
+++ resolved
@@ -52,11 +52,7 @@
     "@math.gl/culling": "^4.1.0",
     "@math.gl/web-mercator": "^4.1.0",
     "@types/geojson": "^7946.0.8",
-<<<<<<< HEAD
-    "a5-js": "^0.1.1",
-=======
     "a5-js": "^0.1.3",
->>>>>>> 249aeb18
     "h3-js": "^4.1.0",
     "long": "^3.2.0"
   },
