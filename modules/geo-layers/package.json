--- conflicted
+++ resolved
@@ -46,13 +46,8 @@
     "@loaders.gl/terrain": "^4.2.0",
     "@loaders.gl/tiles": "^4.2.0",
     "@loaders.gl/wms": "^4.2.0",
-<<<<<<< HEAD
-    "@luma.gl/gltf": "^9.2.0-alpha.1",
-    "@luma.gl/shadertools": "^9.2.0-alpha.1",
-=======
-    "@luma.gl/gltf": "^9.1.9",
-    "@luma.gl/shadertools": "^9.1.9",
->>>>>>> d000516a
+    "@luma.gl/gltf": "^9.2.0-alpha.3",
+    "@luma.gl/shadertools": "^9.2.0-alpha.3",
     "@math.gl/core": "^4.1.0",
     "@math.gl/culling": "^4.1.0",
     "@math.gl/web-mercator": "^4.1.0",
@@ -66,13 +61,8 @@
     "@deck.gl/layers": "^9.1.0",
     "@deck.gl/mesh-layers": "^9.1.0",
     "@loaders.gl/core": "^4.2.0",
-<<<<<<< HEAD
-    "@luma.gl/core": "^9.2.0-alpha.1",
-    "@luma.gl/engine": "^9.2.0-alpha.1"
-=======
-    "@luma.gl/core": "^9.1.9",
-    "@luma.gl/engine": "^9.1.9"
->>>>>>> d000516a
+    "@luma.gl/core": "^9.2.0-alpha.3",
+    "@luma.gl/engine": "^9.2.0-alpha.3"
   },
   "gitHead": "13ace64fc2cee08c133afc882fc307253489a4e4"
 }