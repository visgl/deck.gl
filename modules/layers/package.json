{
  "name": "@deck.gl/layers",
  "description": "deck.gl core layers",
  "license": "MIT",
  "type": "module",
  "version": "9.0.0-beta.7",
  "publishConfig": {
    "access": "public"
  },
  "keywords": [
    "webgl",
    "visualization",
    "layer"
  ],
  "repository": {
    "type": "git",
    "url": "https://github.com/visgl/deck.gl.git"
  },
  "types": "dist/index.d.ts",
  "main": "dist/index.cjs",
  "module": "dist/index.js",
  "exports": {
    ".": {
      "types": "./dist/index.d.ts",
      "import": "./dist/index.js",
      "require": "./dist/index.cjs"
    }
  },
  "files": [
    "dist",
    "src",
    "dist.min.js"
  ],
  "sideEffects": false,
  "scripts": {
    "build-bundle": "ocular-bundle ./bundle/index.ts",
    "prepublishOnly": "npm run build-bundle && npm run build-bundle -- --env=dev"
  },
  "dependencies": {
    "@loaders.gl/images": "^4.2.0-alpha.5",
    "@loaders.gl/schema": "^4.2.0-alpha.5",
    "@mapbox/tiny-sdf": "^2.0.5",
    "@math.gl/core": "^4.0.0",
    "@math.gl/polygon": "^4.0.0",
    "@math.gl/web-mercator": "^4.0.0",
    "earcut": "^2.2.4"
  },
  "peerDependencies": {
    "@deck.gl/core": "^9.0.0-beta",
<<<<<<< HEAD
    "@loaders.gl/core": "^4.1.0",
    "@luma.gl/core": "9.0.0-beta.10",
    "@luma.gl/engine": "9.0.0-beta.10"
=======
    "@loaders.gl/core": "^4.2.0-alpha.5",
    "@luma.gl/core": "9.0.0-beta.8",
    "@luma.gl/engine": "9.0.0-beta.8"
>>>>>>> 71d9de99
  },
  "gitHead": "13ace64fc2cee08c133afc882fc307253489a4e4"
}<|MERGE_RESOLUTION|>--- conflicted
+++ resolved
@@ -47,15 +47,9 @@
   },
   "peerDependencies": {
     "@deck.gl/core": "^9.0.0-beta",
-<<<<<<< HEAD
-    "@loaders.gl/core": "^4.1.0",
+    "@loaders.gl/core": "^4.2.0-alpha.5",
     "@luma.gl/core": "9.0.0-beta.10",
     "@luma.gl/engine": "9.0.0-beta.10"
-=======
-    "@loaders.gl/core": "^4.2.0-alpha.5",
-    "@luma.gl/core": "9.0.0-beta.8",
-    "@luma.gl/engine": "9.0.0-beta.8"
->>>>>>> 71d9de99
   },
   "gitHead": "13ace64fc2cee08c133afc882fc307253489a4e4"
 }