{
  "name": "@deck.gl/layers",
  "description": "deck.gl core layers",
  "license": "MIT",
  "version": "9.0.0-alpha.1",
  "publishConfig": {
    "access": "public"
  },
  "keywords": [
    "webgl",
    "visualization",
    "layer"
  ],
  "repository": {
    "type": "git",
    "url": "https://github.com/visgl/deck.gl.git"
  },
  "main": "dist/es5/index.js",
  "module": "dist/esm/index.js",
  "files": [
    "dist",
    "src",
    "typed",
    "dist.min.js"
  ],
  "sideEffects": false,
  "scripts": {
    "build-bundle": "ocular-bundle ./bundle/index.ts",
    "prepublishOnly": "npm run build-bundle && npm run build-bundle -- --env=dev"
  },
  "dependencies": {
    "@babel/runtime": "^7.0.0",
<<<<<<< HEAD
    "@loaders.gl/images": "4.0.3",
    "@loaders.gl/schema": "4.0.3",
    "@luma.gl/core": "9.0.0-alpha.41",
    "@luma.gl/engine": "9.0.0-alpha.41",
    "@luma.gl/shadertools": "9.0.0-alpha.41",
    "@luma.gl/constants": "9.0.0-alpha.41",
=======
    "@loaders.gl/images": "4.0.0-beta.5",
    "@loaders.gl/schema": "4.0.0-beta.5",
    "@luma.gl/constants": "9.0.0-alpha.37",
    "@luma.gl/core": "9.0.0-alpha.37",
    "@luma.gl/engine": "9.0.0-alpha.37",
    "@luma.gl/shadertools": "9.0.0-alpha.37",
>>>>>>> b7c9fcc2
    "@mapbox/tiny-sdf": "^2.0.5",
    "@math.gl/core": "^4.0.0",
    "@math.gl/polygon": "^4.0.0",
    "@math.gl/web-mercator": "^4.0.0",
    "earcut": "^2.2.4"
  },
  "peerDependencies": {
    "@deck.gl/core": "^8.0.0",
    "@loaders.gl/core": "4.0.3",
    "@luma.gl/core": "9.0.0-alpha.41",
    "@luma.gl/engine": "9.0.0-alpha.41",
    "@luma.gl/shadertools": "9.0.0-alpha.41"
  },
  "gitHead": "13ace64fc2cee08c133afc882fc307253489a4e4"
}<|MERGE_RESOLUTION|>--- conflicted
+++ resolved
@@ -30,21 +30,12 @@
   },
   "dependencies": {
     "@babel/runtime": "^7.0.0",
-<<<<<<< HEAD
     "@loaders.gl/images": "4.0.3",
     "@loaders.gl/schema": "4.0.3",
     "@luma.gl/core": "9.0.0-alpha.41",
+    "@luma.gl/constants": "9.0.0-alpha.41",
     "@luma.gl/engine": "9.0.0-alpha.41",
     "@luma.gl/shadertools": "9.0.0-alpha.41",
-    "@luma.gl/constants": "9.0.0-alpha.41",
-=======
-    "@loaders.gl/images": "4.0.0-beta.5",
-    "@loaders.gl/schema": "4.0.0-beta.5",
-    "@luma.gl/constants": "9.0.0-alpha.37",
-    "@luma.gl/core": "9.0.0-alpha.37",
-    "@luma.gl/engine": "9.0.0-alpha.37",
-    "@luma.gl/shadertools": "9.0.0-alpha.37",
->>>>>>> b7c9fcc2
     "@mapbox/tiny-sdf": "^2.0.5",
     "@math.gl/core": "^4.0.0",
     "@math.gl/polygon": "^4.0.0",
