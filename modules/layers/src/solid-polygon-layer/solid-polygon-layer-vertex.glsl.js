--- conflicted
+++ resolved
@@ -85,13 +85,7 @@
 
   vec4 position_worldspace;
   gl_Position = project_position_to_clipspace(pos, pos64xyLow, vec3(0.), position_worldspace);
-<<<<<<< HEAD
 
-  float lightWeight = 1.0;
-
-=======
-  
->>>>>>> 2c15c55e
   if (extruded) {
     ${normals}
 
