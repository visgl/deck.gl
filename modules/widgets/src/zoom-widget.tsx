// deck.gl
// SPDX-License-Identifier: MIT
// Copyright (c) vis.gl contributors

/* global document */
import {
  FlyToInterpolator,
  _deepEqual as deepEqual,
  _applyStyles as applyStyles,
  _removeStyles as removeStyles
} from '@deck.gl/core';
import type {Deck, Viewport, Widget, WidgetPlacement} from '@deck.gl/core';
import {render} from 'preact';
import {ButtonGroup, GroupedIconButton} from './components';

interface ZoomWidgetProps {
  id?: string;
  placement?: WidgetPlacement;
  /**
   * View to attach to and interact with. Required when using multiple views.
   */
  viewId?: string | null;
  /**
   * Button orientation.
   */
  orientation?: 'vertical' | 'horizontal';
  /**
   * Tooltip message on zoom in button.
   */
  zoomInLabel?: string;
  /**
   * Tooltip message on zoom out button.
   */
  zoomOutLabel?: string;
  /**
   * Zoom transition duration in ms.
   */
  transitionDuration?: number;
  /**
   * CSS inline style overrides.
   */
  style?: Partial<CSSStyleDeclaration>;
  /**
   * Additional CSS class.
   */
  className?: string;
}

export class ZoomWidget implements Widget<ZoomWidgetProps> {
  id = 'zoom';
  props: ZoomWidgetProps;
  placement: WidgetPlacement = 'top-left';
  viewId?: string | null = null;
  viewports: {[id: string]: Viewport} = {};
  deck?: Deck<any>;
  element?: HTMLDivElement;

  constructor(props: ZoomWidgetProps) {
<<<<<<< HEAD
    this.id = props.id ?? this.id;
    this.viewId = props.viewId ?? this.viewId;
    this.placement = props.placement ?? this.placement;
    this.orientation = props.orientation ?? this.orientation;

    this.props = {
      ...props,
      transitionDuration: props.transitionDuration ?? 200,
      zoomInLabel: props.zoomInLabel ?? 'Zoom In',
      zoomOutLabel: props.zoomOutLabel ?? 'Zoom Out',
      style: props.style ?? {}
    };
=======
    this.id = props.id || 'zoom';
    this.viewId = props.viewId || null;
    this.placement = props.placement || 'top-left';
    props.orientation = props.orientation || 'vertical';
    props.transitionDuration = props.transitionDuration || 200;
    props.zoomInLabel = props.zoomInLabel || 'Zoom In';
    props.zoomOutLabel = props.zoomOutLabel || 'Zoom Out';
    props.style = props.style || {};
    this.props = props;
>>>>>>> 17ab465b
  }

  onAdd({deck}: {deck: Deck<any>}): HTMLDivElement {
    const {style, className} = this.props;
    const element = document.createElement('div');
    element.classList.add('deck-widget', 'deck-widget-zoom');
    if (className) element.classList.add(className);
    applyStyles(element, style);
    this.deck = deck;
    this.element = element;
    this.update();
    return element;
  }

  onRemove() {
    this.deck = undefined;
    this.element = undefined;
  }

  setProps(props: Partial<ZoomWidgetProps>) {
    this.placement = props.placement ?? this.placement;
    this.viewId = props.viewId ?? this.viewId;
    const oldProps = this.props;
    const el = this.element;
    if (el) {
      if (oldProps.className !== props.className) {
        if (oldProps.className) el.classList.remove(oldProps.className);
        if (props.className) el.classList.add(props.className);
      }

      if (!deepEqual(oldProps.style, props.style, 1)) {
        removeStyles(el, oldProps.style);
        applyStyles(el, props.style);
      }
    }

    Object.assign(this.props, props);
    this.update();
  }

  onViewportChange(viewport: Viewport) {
    this.viewports[viewport.id] = viewport;
  }

  handleZoom(viewport: Viewport, nextZoom: number) {
    const viewId = this.viewId || viewport?.id || 'default-view';
    const nextViewState = {
      ...viewport,
      zoom: nextZoom,
      transitionDuration: this.props.transitionDuration,
      transitionInterpolator: new FlyToInterpolator()
    };
    // @ts-ignore Using private method temporary until there's a public one
    this.deck._onViewStateChange({viewId, viewState: nextViewState, interactionState: {}});
  }

  handleZoomIn() {
    for (const viewport of Object.values(this.viewports)) {
      this.handleZoom(viewport, viewport.zoom + 1);
    }
  }

  handleZoomOut() {
    for (const viewport of Object.values(this.viewports)) {
      this.handleZoom(viewport, viewport.zoom - 1);
    }
  }

  private update() {
    const element = this.element;
    if (!element) {
      return;
    }
    const ui = (
      <ButtonGroup orientation={this.props.orientation}>
        <GroupedIconButton
          onClick={() => this.handleZoomIn()}
          label={this.props.zoomInLabel}
          className="deck-widget-zoom-in"
        />
        <GroupedIconButton
          onClick={() => this.handleZoomOut()}
          label={this.props.zoomOutLabel}
          className="deck-widget-zoom-out"
        />
      </ButtonGroup>
    );
    render(ui, element);
  }
}<|MERGE_RESOLUTION|>--- conflicted
+++ resolved
@@ -56,30 +56,18 @@
   element?: HTMLDivElement;
 
   constructor(props: ZoomWidgetProps) {
-<<<<<<< HEAD
     this.id = props.id ?? this.id;
     this.viewId = props.viewId ?? this.viewId;
     this.placement = props.placement ?? this.placement;
-    this.orientation = props.orientation ?? this.orientation;
 
     this.props = {
       ...props,
+      orientation: props.orientation ?? this.orientation,
       transitionDuration: props.transitionDuration ?? 200,
       zoomInLabel: props.zoomInLabel ?? 'Zoom In',
       zoomOutLabel: props.zoomOutLabel ?? 'Zoom Out',
       style: props.style ?? {}
     };
-=======
-    this.id = props.id || 'zoom';
-    this.viewId = props.viewId || null;
-    this.placement = props.placement || 'top-left';
-    props.orientation = props.orientation || 'vertical';
-    props.transitionDuration = props.transitionDuration || 200;
-    props.zoomInLabel = props.zoomInLabel || 'Zoom In';
-    props.zoomOutLabel = props.zoomOutLabel || 'Zoom Out';
-    props.style = props.style || {};
-    this.props = props;
->>>>>>> 17ab465b
   }
 
   onAdd({deck}: {deck: Deck<any>}): HTMLDivElement {
