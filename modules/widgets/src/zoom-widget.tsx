--- conflicted
+++ resolved
@@ -56,19 +56,6 @@
   element?: HTMLDivElement;
 
   constructor(props: ZoomWidgetProps) {
-<<<<<<< HEAD
-    this.id = props.id || 'zoom';
-    this.viewId = props.viewId || null;
-    this.placement = props.placement || 'top-left';
-    this.orientation = props.orientation || 'vertical';
-
-    this.props = {
-      ...props,
-      transitionDuration: props.transitionDuration || 200,
-      zoomInLabel: props.zoomInLabel || 'Zoom In',
-      zoomOutLabel: props.zoomOutLabel || 'Zoom Out',
-      style: props.style || {}
-=======
     this.id = props.id ?? this.id;
     this.viewId = props.viewId ?? this.viewId;
     this.placement = props.placement ?? this.placement;
@@ -80,7 +67,6 @@
       zoomInLabel: props.zoomInLabel ?? 'Zoom In',
       zoomOutLabel: props.zoomOutLabel ?? 'Zoom Out',
       style: props.style ?? {}
->>>>>>> 06f80f1d
     };
   }
 
