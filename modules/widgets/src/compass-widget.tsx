// deck.gl
// SPDX-License-Identifier: MIT
// Copyright (c) vis.gl contributors

/* global document */
import {
  FlyToInterpolator,
  WebMercatorViewport,
  _GlobeViewport,
  _deepEqual as deepEqual,
  _applyStyles as applyStyles,
  _removeStyles as removeStyles
} from '@deck.gl/core';
import type {Deck, Viewport, Widget, WidgetPlacement} from '@deck.gl/core';
import {render} from 'preact';

export interface CompassWidgetProps {
  id?: string;
  placement?: WidgetPlacement;
  /**
   * View to attach to and interact with. Required when using multiple views.
   */
  viewId?: string | null;
  /**
   * Tooltip message.
   */
  label?: string;
  /**
   * Bearing and pitch reset transition duration in ms.
   */
  transitionDuration?: number;
  /**
   * CSS inline style overrides.
   */
  style?: Partial<CSSStyleDeclaration>;
  /**
   * Additional CSS class.
   */
  className?: string;
}

export class CompassWidget implements Widget<CompassWidgetProps> {
  id = 'compass';
  props: CompassWidgetProps;
  placement: WidgetPlacement = 'top-left';
  viewId?: string | null = null;
  viewports: {[id: string]: Viewport} = {};
  deck?: Deck<any>;
  element?: HTMLDivElement;

  constructor(props: CompassWidgetProps) {
<<<<<<< HEAD
    this.id = props.id || 'compass';
    this.viewId = props.viewId || null;
    this.placement = props.placement || 'top-left';

    this.props = {
      ...props,
      transitionDuration: props.transitionDuration || 200,
      label: props.label || 'Compass',
      style: props.style || {}
=======
    this.id = props.id ?? this.id;
    this.viewId = props.viewId ?? this.viewId;
    this.placement = props.placement ?? this.placement;

    this.props = {
      ...props,
      transitionDuration: props.transitionDuration ?? 200,
      label: props.label ?? 'Reset Compass',
      style: props.style ?? {}
>>>>>>> 06f80f1d
    };
  }

  setProps(props: Partial<CompassWidgetProps>) {
    this.placement = props.placement ?? this.placement;
    this.viewId = props.viewId ?? this.viewId;
    const oldProps = this.props;
    const el = this.element;
    if (el) {
      if (oldProps.className !== props.className) {
        if (oldProps.className) el.classList.remove(oldProps.className);
        if (props.className) el.classList.add(props.className);
      }

      if (!deepEqual(oldProps.style, props.style, 1)) {
        removeStyles(el, oldProps.style);
        applyStyles(el, props.style);
      }
    }

    Object.assign(this.props, props);
    this.update();
  }

  onViewportChange(viewport: Viewport) {
    // no need to update if viewport is the same
    if (!viewport.equals(this.viewports[viewport.id])) {
      this.viewports[viewport.id] = viewport;
      this.update();
    }
  }

  onAdd({deck}: {deck: Deck<any>}): HTMLDivElement {
    const {style, className} = this.props;
    const element = document.createElement('div');
    element.classList.add('deck-widget', 'deck-widget-compass');
    if (className) element.classList.add(className);
    applyStyles(element, style);
    this.deck = deck;
    this.element = element;
    this.update();
    return element;
  }

  getRotation(viewport?: Viewport) {
    if (viewport instanceof WebMercatorViewport) {
      return [-viewport.bearing, viewport.pitch];
    } else if (viewport instanceof _GlobeViewport) {
      return [0, Math.max(-80, Math.min(80, viewport.latitude))];
    }
    return [0, 0];
  }

  private update() {
    const viewId = this.viewId || Object.values(this.viewports)[0]?.id || 'default-view';
    const viewport = this.viewports[viewId];
    const [rz, rx] = this.getRotation(viewport);
    const element = this.element;
    if (!element) {
      return;
    }
    const ui = (
      <div className="deck-widget-button" style={{perspective: 100}}>
        <button
          type="button"
          onClick={() => {
            for (const viewport of Object.values(this.viewports)) {
              this.handleCompassReset(viewport);
            }
          }}
          title={this.props.label}
          style={{transform: `rotateX(${rx}deg)`}}
        >
          <svg fill="none" width="100%" height="100%" viewBox="0 0 26 26">
            <g transform={`rotate(${rz},13,13)`}>
              <path
                d="M10 13.0001L12.9999 5L15.9997 13.0001H10Z"
                fill="var(--icon-compass-north-color, #F05C44)"
              />
              <path
                d="M16.0002 12.9999L13.0004 21L10.0005 12.9999H16.0002Z"
                fill="var(--icon-compass-south-color, #C2C2CC)"
              />
            </g>
          </svg>
        </button>
      </div>
    );
    render(ui, element);
  }

  onRemove() {
    this.deck = undefined;
    this.element = undefined;
  }

  handleCompassReset(viewport: Viewport) {
    const viewId = this.viewId || viewport.id || 'default-view';
    if (viewport instanceof WebMercatorViewport) {
      const nextViewState = {
        ...viewport,
        bearing: 0,
        ...(this.getRotation(viewport)[0] === 0 ? {pitch: 0} : {}),
        transitionDuration: this.props.transitionDuration,
        transitionInterpolator: new FlyToInterpolator()
      };
      // @ts-ignore Using private method temporary until there's a public one
      this.deck._onViewStateChange({viewId, viewState: nextViewState, interactionState: {}});
    }
  }
}<|MERGE_RESOLUTION|>--- conflicted
+++ resolved
@@ -49,17 +49,6 @@
   element?: HTMLDivElement;
 
   constructor(props: CompassWidgetProps) {
-<<<<<<< HEAD
-    this.id = props.id || 'compass';
-    this.viewId = props.viewId || null;
-    this.placement = props.placement || 'top-left';
-
-    this.props = {
-      ...props,
-      transitionDuration: props.transitionDuration || 200,
-      label: props.label || 'Compass',
-      style: props.style || {}
-=======
     this.id = props.id ?? this.id;
     this.viewId = props.viewId ?? this.viewId;
     this.placement = props.placement ?? this.placement;
@@ -69,7 +58,6 @@
       transitionDuration: props.transitionDuration ?? 200,
       label: props.label ?? 'Reset Compass',
       style: props.style ?? {}
->>>>>>> 06f80f1d
     };
   }
 
