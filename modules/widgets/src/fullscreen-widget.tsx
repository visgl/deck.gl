// deck.gl
// SPDX-License-Identifier: MIT
// Copyright (c) vis.gl contributors

/* global document */
import {
  _deepEqual as deepEqual,
  _applyStyles as applyStyles,
  _removeStyles as removeStyles
} from '@deck.gl/core';
import type {Deck, Widget, WidgetPlacement} from '@deck.gl/core';
import {render} from 'preact';
import {IconButton} from './components';

<<<<<<< HEAD
export interface FullscreenWidgetProps {
=======
export type FullscreenWidgetProps = {
>>>>>>> e3533e05
  id?: string;
  /**
   * Widget positioning within the view. Default 'top-left'.
   */
  placement?: WidgetPlacement;
  /**
   * A [compatible DOM element](https://developer.mozilla.org/en-US/docs/Web/API/Element/requestFullScreen#Compatible_elements) which should be made full screen.
   * By default, the map container element will be made full screen.
   */
  /* eslint-enable max-len */
  container?: HTMLElement;
  /**
   * Tooltip message when out of fullscreen.
   */
  enterLabel?: string;
  /**
   * Tooltip message when fullscreen.
   */
  exitLabel?: string;
  /**
   * CSS inline style overrides.
   */
  style?: Partial<CSSStyleDeclaration>;
  /**
   * Additional CSS class.
   */
  className?: string;
};

export class FullscreenWidget implements Widget<FullscreenWidgetProps> {
  id = 'fullscreen';
  props: FullscreenWidgetProps;
  placement: WidgetPlacement = 'top-left';

  deck?: Deck<any>;
  element?: HTMLDivElement;

  fullscreen: boolean = false;

  constructor(props: FullscreenWidgetProps) {
    this.id = props.id ?? this.id;
    this.placement = props.placement ?? this.placement;

    this.props = {
      ...props,
      enterLabel: props.enterLabel ?? 'Enter Fullscreen',
      exitLabel: props.exitLabel ?? 'Exit Fullscreen',
      style: props.style ?? {}
    };
  }

  onAdd({deck}: {deck: Deck<any>}): HTMLDivElement {
    const {style, className} = this.props;
    const el = document.createElement('div');
    el.classList.add('deck-widget', 'deck-widget-fullscreen');
    if (className) el.classList.add(className);
    applyStyles(el, style);
    this.deck = deck;
    this.element = el;
    this.update();
    document.addEventListener('fullscreenchange', this.onFullscreenChange.bind(this));
    return el;
  }

  onRemove() {
    this.deck = undefined;
    this.element = undefined;
    document.removeEventListener('fullscreenchange', this.onFullscreenChange.bind(this));
  }

  private update() {
    const {enterLabel, exitLabel} = this.props;
    const element = this.element;
    if (!element) {
      return;
    }

    const ui = (
      <IconButton
        onClick={this.handleClick.bind(this)}
        label={this.fullscreen ? exitLabel : enterLabel}
        className={this.fullscreen ? 'deck-widget-fullscreen-exit' : 'deck-widget-fullscreen-enter'}
      />
    );
    render(ui, element);
  }

  setProps(props: Partial<FullscreenWidgetProps>) {
    this.placement = props.placement ?? this.placement;
    const oldProps = this.props;
    const el = this.element;
    if (el) {
      if (oldProps.className !== props.className) {
        if (oldProps.className) el.classList.remove(oldProps.className);
        if (props.className) el.classList.add(props.className);
      }

      if (!deepEqual(oldProps.style, props.style, 1)) {
        removeStyles(el, oldProps.style);
        applyStyles(el, props.style);
      }
    }

    Object.assign(this.props, props);
    this.update();
  }

  getContainer() {
    return this.props.container || this.deck?.getCanvas()?.parentElement;
  }

  onFullscreenChange() {
    const prevFullscreen = this.fullscreen;
    const fullscreen = document.fullscreenElement === this.getContainer();
    if (prevFullscreen !== fullscreen) {
      this.fullscreen = !this.fullscreen;
    }
    this.update();
  }

  async handleClick() {
    if (this.fullscreen) {
      await this.exitFullscreen();
    } else {
      await this.requestFullscreen();
    }
    this.update();
  }

  async requestFullscreen() {
    const container = this.getContainer();
    if (container?.requestFullscreen) {
      await container.requestFullscreen({navigationUI: 'hide'});
    } else {
      this.togglePseudoFullscreen();
    }
  }

  async exitFullscreen() {
    if (document.exitFullscreen) {
      await document.exitFullscreen();
    } else {
      this.togglePseudoFullscreen();
    }
  }

  togglePseudoFullscreen() {
    this.getContainer()?.classList.toggle('deck-pseudo-fullscreen');
  }
}<|MERGE_RESOLUTION|>--- conflicted
+++ resolved
@@ -12,11 +12,7 @@
 import {render} from 'preact';
 import {IconButton} from './components';
 
-<<<<<<< HEAD
-export interface FullscreenWidgetProps {
-=======
 export type FullscreenWidgetProps = {
->>>>>>> e3533e05
   id?: string;
   /**
    * Widget positioning within the view. Default 'top-left'.
