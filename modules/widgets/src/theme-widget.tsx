--- conflicted
+++ resolved
@@ -121,13 +121,6 @@
 
     Object.assign(this.props, props);
     this.update();
-<<<<<<< HEAD
-=======
-
-    this.deck?.setProps({
-      style: this.themeMode === 'dark' ? this.props.darkModeTheme : this.props.lightModeTheme
-    });
->>>>>>> ff280a90
   }
 
   async handleClick() {
@@ -138,7 +131,6 @@
       1,
       `Switching to ${this.themeMode === 'dark' ? this.props.darkModeLabel : this.props.lightModeLabel}`,
       themeStyle
-<<<<<<< HEAD
     );
 
     const el = this.element;
@@ -146,23 +138,6 @@
       const container = el.closest('.deck-widget-container');
       if (container) {
         applyStyles(container, themeStyle);
-=======
-    )();
-
-    // Note: deck does not support updating the style property
-    // this.deck?.setProps({
-    //   style: themeStyle
-    // });
-    const elements = document.querySelectorAll('.deck-theme');
-    elements.forEach(root => {
-      const canvasStyle = (root as HTMLElement).style;
-      if (canvasStyle) {
-        for (const [variable, value] of Object.entries(themeStyle)) {
-          if (variable.startsWith('--')) {
-            canvasStyle.setProperty(variable, value);
-          }
-        }
->>>>>>> ff280a90
       }
     }
 
