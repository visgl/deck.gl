--- conflicted
+++ resolved
@@ -35,13 +35,8 @@
 };
 
 export class ThemeWidget implements Widget<ThemeWidgetProps> {
-<<<<<<< HEAD
-  id = 'fullscreen';
+  id = 'theme';
   props: Required<ThemeWidgetProps>;
-=======
-  id = 'theme';
-  props: ThemeWidgetProps;
->>>>>>> 64257c55
   placement: WidgetPlacement = 'top-left';
 
   deck?: Deck<any>;
@@ -147,8 +142,7 @@
     elements.forEach(root => {
       const canvasStyle = (root as HTMLElement).style;
       if (canvasStyle) {
-        // Object.assign(canvasStyle, themeStyle);
-        for (const [variable, value] of Object.entries(themeStyle!)) {
+        for (const [variable, value] of Object.entries(themeStyle)) {
           if (variable.startsWith('--')) {
             canvasStyle.setProperty(variable, value);
           }
