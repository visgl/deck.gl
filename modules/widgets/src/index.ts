--- conflicted
+++ resolved
@@ -43,10 +43,19 @@
 export type {DeckWidgetTheme} from './themes';
 
 // Experimental exports
-<<<<<<< HEAD
 
-import * as _components from './lib/components';
-export {_components};
+export {ButtonGroup as _ButtonGroup, type ButtonGroupProps} from './lib/components/button-group';
+export {IconButton as _IconButton, type IconButtonProps} from './lib/components/icon-button';
+export {
+  GroupedIconButton as _GroupedIconButton,
+  type GroupedIconButtonProps
+} from './lib/components/grouped-icon-button';
+export {
+  DropdownMenu as _DropdownMenu,
+  type DropdownMenuProps
+} from './lib/components/dropdown-menu';
+export {SimpleMenu as _SimpleMenu, type SimpleMenuProps} from './lib/components/simple-menu';
+export {IconMenu as _IconMenu, type IconMenuProps} from './lib/components/icon-menu';
 
 // Experimental geocoders. May be removed, use at your own risk!
 export {type Geocoder} from './lib/geocode/geocoder';
@@ -56,14 +65,4 @@
   OpenCageGeocoder as _OpenCageGeocoder,
   CoordinatesGeocoder as _CoordinatesGeocoder,
   CurrentLocationGeocoder as _CurrentLocationGeocoder
-} from './lib/geocode/geocoders';
-=======
-export {ButtonGroup as _ButtonGroup, type ButtonGroupProps} from './lib/components/button-group';
-export {IconButton as _IconButton, type IconButtonProps} from './lib/components/icon-button';
-export {
-  GroupedIconButton as _GroupedIconButton,
-  type GroupedIconButtonProps
-} from './lib/components/grouped-icon-button';
-export {SimpleMenu as _SimpleMenu, type SimpleMenuProps} from './lib/components/simple-menu';
-export {IconMenu as _IconMenu, type IconMenuProps} from './lib/components/icon-menu';
->>>>>>> ff05a7ff
+} from './lib/geocode/geocoders';