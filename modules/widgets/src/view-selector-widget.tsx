--- conflicted
+++ resolved
@@ -5,11 +5,7 @@
 
 import {render, JSX} from 'preact';
 import {Widget, type WidgetProps, type WidgetPlacement} from '@deck.gl/core';
-<<<<<<< HEAD
-import {Menu} from './lib/components';
-=======
 import {IconMenu} from './lib/components/icon-menu';
->>>>>>> da2e93ee
 
 /** The available view modes */
 export type ViewMode = 'single' | 'split-horizontal' | 'split-vertical';
