--- conflicted
+++ resolved
@@ -32,23 +32,13 @@
     "src"
   ],
   "dependencies": {
-<<<<<<< HEAD
-    "@luma.gl/test-utils": "^9.2.0-alpha.1"
-  },
-  "peerDependencies": {
-    "@deck.gl/core": "^9.1.0-alpha.0",
-    "@luma.gl/core": "^9.2.0-alpha.1",
-    "@luma.gl/engine": "^9.2.0-alpha.1",
-    "@probe.gl/test-utils": "^4.0.0"
-=======
-    "@luma.gl/test-utils": "^9.1.9"
+    "@luma.gl/test-utils": "^9.2.0-alpha.3"
   },
   "peerDependencies": {
     "@deck.gl/core": "^9.1.0",
-    "@luma.gl/core": "^9.1.9",
-    "@luma.gl/engine": "^9.1.9",
-    "@probe.gl/test-utils": "^4.1.0-alpha.2"
->>>>>>> d000516a
+    "@luma.gl/core": "^9.2.0-alpha.3",
+    "@luma.gl/engine": "^9.2.0-alpha.3",
+    "@probe.gl/test-utils": "^4.1.0"
   },
   "gitHead": "13ace64fc2cee08c133afc882fc307253489a4e4"
 }