--- conflicted
+++ resolved
@@ -39,16 +39,6 @@
   },
   "dependencies": {
     "@babel/runtime": "^7.0.0",
-<<<<<<< HEAD
-    "@luma.gl/shadertools": "9.0.0-beta.3"
-  },
-  "peerDependencies": {
-    "@deck.gl/core": "^9.0.0-alpha",
-    "@luma.gl/constants": "9.0.0-beta.3",
-    "@luma.gl/core": "9.0.0-beta.3",
-    "@luma.gl/engine": "9.0.0-beta.3",
-    "@luma.gl/shadertools": "9.0.0-beta.3",
-=======
     "@luma.gl/shadertools": "9.0.0-beta.4"
   },
   "peerDependencies": {
@@ -58,7 +48,6 @@
     "@luma.gl/engine": "9.0.0-beta.4",
     "@luma.gl/shadertools": "9.0.0-beta.4",
     "@luma.gl/webgl": "9.0.0-beta.4",
->>>>>>> d7bbfe45
     "@math.gl/core": "^4.0.0",
     "@math.gl/web-mercator": "^4.0.0"
   },
