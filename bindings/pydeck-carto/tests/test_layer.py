import json
<<<<<<< HEAD
import pydeck as pdk

from carto_auth import CartoAuth
from pydeck_carto import register_carto_layer, get_layer_credentials, notify_error
=======

import pydeck as pdk
from pydeck_carto import register_carto_layer, get_error_notifier
>>>>>>> dd921125
from pydeck_carto.layer import MapType, CartoConnection


def test_register_carto_layer():
    assert pdk.settings.custom_libraries == []
    register_carto_layer()
    assert pdk.settings.custom_libraries[0]["libraryName"] == "CartoLayerLibrary"


<<<<<<< HEAD
def test_get_layer_credentials():
    carto_auth_mock = CartoAuth(
        api_base_url="https://api.carto.com", access_token="1234567890", expires_in=1
    )
    assert get_layer_credentials(carto_auth_mock) == {
        "apiVersion": "v3",
        "apiBaseUrl": "https://api.carto.com",
        "accessToken": "1234567890",
    }


def test_notify_error_func():
=======
def test_get_error_notifier_func():
>>>>>>> dd921125
    layer = pdk.Layer(
        "CartoLayer",
        data="carto-demo-data.demo_tables.wrong_table",
        type_=MapType.TABLE,
        connection=CartoConnection.CARTO_DW,
        credentials={},
<<<<<<< HEAD
        on_data_error=notify_error(),
=======
        on_data_error=get_error_notifier(),
>>>>>>> dd921125
    )
    json_input = json.loads(layer.to_json())

    assert json_input["@@type"] == "CartoLayer"
    assert json_input["onDataError"] == {"@@function": "notifyError"}


def test_carto_configuration():
    pdk.settings.configuration = None
    register_carto_layer()
    assert "notifyError" in pdk.settings.configuration<|MERGE_RESOLUTION|>--- conflicted
+++ resolved
@@ -1,14 +1,8 @@
 import json
-<<<<<<< HEAD
 import pydeck as pdk
 
 from carto_auth import CartoAuth
-from pydeck_carto import register_carto_layer, get_layer_credentials, notify_error
-=======
-
-import pydeck as pdk
-from pydeck_carto import register_carto_layer, get_error_notifier
->>>>>>> dd921125
+from pydeck_carto import register_carto_layer, get_layer_credentials, get_error_notifier
 from pydeck_carto.layer import MapType, CartoConnection
 
 
@@ -18,7 +12,6 @@
     assert pdk.settings.custom_libraries[0]["libraryName"] == "CartoLayerLibrary"
 
 
-<<<<<<< HEAD
 def test_get_layer_credentials():
     carto_auth_mock = CartoAuth(
         api_base_url="https://api.carto.com", access_token="1234567890", expires_in=1
@@ -30,21 +23,14 @@
     }
 
 
-def test_notify_error_func():
-=======
 def test_get_error_notifier_func():
->>>>>>> dd921125
     layer = pdk.Layer(
         "CartoLayer",
         data="carto-demo-data.demo_tables.wrong_table",
         type_=MapType.TABLE,
         connection=CartoConnection.CARTO_DW,
         credentials={},
-<<<<<<< HEAD
-        on_data_error=notify_error(),
-=======
         on_data_error=get_error_notifier(),
->>>>>>> dd921125
     )
     json_input = json.loads(layer.to_json())
 
