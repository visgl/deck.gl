--- conflicted
+++ resolved
@@ -46,18 +46,14 @@
     "    data=\"SELECT geom, name FROM cartobq.public_account.populated_places\",\n",
     "    type_=MapType.QUERY,\n",
     "    connection=CartoConnection.CARTO_DW,\n",
-<<<<<<< HEAD
-    "    credentials=carto_auth.credentials(),\n",
-=======
     "    credentials=carto_auth.get_layer_credentials(),\n",
->>>>>>> 3c8fd2a9
     "    get_fill_color=[238, 77, 90],\n",
     "    point_radius_min_pixels=2.5,\n",
     ")\n",
     "\n",
     "view_state = pdk.ViewState(latitude=0, longitude=0, zoom=1)\n",
     "\n",
-    "pdk.Deck(layer, map_style=pdk.map_styles.ROAD, initial_view_state=view_state)\n"
+    "pdk.Deck(layer, map_style=pdk.map_styles.ROAD, initial_view_state=view_state)"
    ]
   }
  ],
