--- conflicted
+++ resolved
@@ -2,11 +2,8 @@
 from .layer import register_carto_layer
 from .carto_auth.auth import CartoAuth, CredentialsError
 from .carto_auth.layer_validator import is_valid_carto_layer
-<<<<<<< HEAD
-=======
 from .styles import color_bins, color_categories, color_continuous
 from .error import notify_error
->>>>>>> bd80469c
 
 __all__ = [
     "__version__",
@@ -14,11 +11,8 @@
     "CartoAuth",
     "CredentialsError",
     "is_valid_carto_layer",
-<<<<<<< HEAD
-=======
     "color_bins",
     "color_categories",
     "color_continuous",
     "notify_error",
->>>>>>> bd80469c
 ]