--- conflicted
+++ resolved
@@ -1,28 +1,10 @@
 from ._version import __version__
-<<<<<<< HEAD
 from .layer import register_carto_layer, get_layer_credentials
-from .error import notify_error
-=======
-from .layer import register_carto_layer
-from .carto_auth.auth import CartoAuth, CredentialsError
-from .carto_auth.layer_validator import is_valid_carto_layer
-from .styles import color_bins, color_categories, color_continuous
 from .error import get_error_notifier
->>>>>>> dd921125
 
 __all__ = [
     "__version__",
     "register_carto_layer",
-<<<<<<< HEAD
     "get_layer_credentials",
-    "notify_error",
-=======
-    "CartoAuth",
-    "CredentialsError",
-    "is_valid_carto_layer",
-    "color_bins",
-    "color_categories",
-    "color_continuous",
     "get_error_notifier",
->>>>>>> dd921125
 ]