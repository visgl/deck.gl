--- conflicted
+++ resolved
@@ -24,20 +24,21 @@
     access_token: access_token already generated for your user
     expires_in: time in seconds when the token will be expired
     cache_filepath: specific path where the tokens saved on the cache will be stored
+    using_cache: to use by default the cached token
 
     .. How to get the API credentials:
         https://docs.carto.com/carto-user-manual/developers/carto-for-developers/
     """
 
     def __init__(
-        self,
-        client_id=None,
-        client_secret=None,
-        api_base_url=DEFAULT_API_BASE_URL,
-        access_token=None,
-        expires_in=None,
-        cache_filepath=".carto_token.json",
-        using_cache=True,
+            self,
+            client_id=None,
+            client_secret=None,
+            api_base_url=DEFAULT_API_BASE_URL,
+            access_token=None,
+            expires_in=None,
+            cache_filepath=".carto_token.json",
+            using_cache=True,
     ):
         self.cache_filepath = cache_filepath
         self.api_base_url = api_base_url
@@ -196,9 +197,9 @@
     def _load_file_token(self):
         """Tries to get the hidden token on filesystem"""
         if (
-            not self.using_cache
-            or not self.cache_filepath
-            or not os.path.exists(self.cache_filepath)
+                not self.using_cache
+                or not self.cache_filepath
+                or not os.path.exists(self.cache_filepath)
         ):
             return False
 
@@ -206,11 +207,8 @@
             info = json.load(fr)
             self._access_token = info["accessToken"]
             self.expiration_ts = info["expiresTS"]
-<<<<<<< HEAD
         if self.token_expired():
             return False
-=======
->>>>>>> 307a5817
 
         return True
 
@@ -222,14 +220,22 @@
         project_id, cw_token = self.get_carto_dw_credentials()
         return GClient(project_id, credentials=GCredentials(cw_token))
 
-<<<<<<< HEAD
+    def list_connections(self) -> list:
+        """Returns the list of available connections using this credential"""
+        url = f"{self.api_base_url}/v3/connections"
+        headers = self._api_headers()
+
+        response = requests.get(url, headers=headers)
+        connections_response = response.json()
+        return [conn.get("name") for conn in connections_response]
+
     @classmethod
     def from_oauth(
-        cls,
-        open_browser=True,
-        api_base_url=DEFAULT_API_BASE_URL,
-        cache_filepath=".carto_token.json",
-        using_cache=True,
+            cls,
+            open_browser=True,
+            api_base_url=DEFAULT_API_BASE_URL,
+            cache_filepath=".carto_token.json",
+            using_cache=True,
     ):
         if using_cache and cache_filepath:
             try:
@@ -247,14 +253,4 @@
             expires_in=token_info["expires_in"],
             api_base_url=api_base_url,
             cache_filepath=cache_filepath,
-        )
-=======
-    def list_connections(self) -> list:
-        """Returns the list of available connections using this credential"""
-        url = f"{self.api_base_url}/v3/connections"
-        headers = self._api_headers()
-
-        response = requests.get(url, headers=headers)
-        connections_response = response.json()
-        return [conn.get("name") for conn in connections_response]
->>>>>>> 307a5817
+        )