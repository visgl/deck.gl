--- conflicted
+++ resolved
@@ -25,12 +25,9 @@
     expires_in: time in seconds when the token will be expired
     cache_filepath: specific path where the tokens saved on the cache will be stored
     use_cache: to use by default the cached token
-<<<<<<< HEAD
-=======
 
     .. How to get the API credentials:
         https://docs.carto.com/carto-user-manual/developers/carto-for-developers/
->>>>>>> bd80469c
     """
 
     def __init__(
@@ -68,10 +65,6 @@
 
     @classmethod
     def from_file(cls, filepath, use_cache=True):
-<<<<<<< HEAD
-        """Initialize CartoAuth object using a credentials' file"""
-=======
->>>>>>> bd80469c
         with open(filepath, "r") as f:
             content = json.load(f)
         for attr in ("client_id", "api_base_url", "client_secret"):
@@ -88,7 +81,8 @@
         )
 
     def get_layer_credentials(self) -> dict:
-        """Return the required Layer credentials"""
+        """Get the layer credentials object to gather information
+        from carto warehouses"""
         access_token = self._get_token()
         return {
             "apiVersion": "v3",
@@ -167,7 +161,6 @@
         }
 
     def token_expired(self):
-        """Returns if the token has expired already"""
         if not self.expiration_ts:
             return True
 
@@ -175,7 +168,8 @@
         return now_utc_ts > self.expiration_ts
 
     def get_carto_dw_credentials(self) -> tuple:
-        """Get the CARTO data warehouse credentials"""
+        """Get the carto data warehouse credentials
+        returns: (project_id,carto_data_warehouse_token)"""
         if not self.api_base_url:
             raise CredentialsError("api_base_url required")
 
@@ -243,10 +237,6 @@
         cache_filepath=".carto_token.json",
         use_cache=True,
     ):
-<<<<<<< HEAD
-        """Perform the oauth2 flow authentication"""
-=======
->>>>>>> bd80469c
         if use_cache and cache_filepath:
             try:
                 return CartoAuth(
