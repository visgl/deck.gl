import datetime
import json
import os.path

import requests as requests

from pydeck_carto.carto_auth.errors import CredentialsError
from pydeck_carto.carto_auth.oauth2 import CartoPKCE

DEFAULT_API_BASE_URL = "https://gcp-us-east1.api.carto.com"


class CartoAuth:
    """Carto Authentication object used to gather connect with the carto services

    It can be initialized using the parameters or the from_file(<filepath>) function

    Parameters
    ----------

    client_id : client_id of your application API keys provided by Carto
    client_secret: client_secret of your application API keys provided by Carto
    api_base_url: base url where your application is connected to
    access_token: access_token already generated for your user
    expires_in: time in seconds when the token will be expired
    cache_filepath: specific path where the tokens saved on the cache will be stored
    use_cache: to use by default the cached token

    .. How to get the API credentials:
        https://docs.carto.com/carto-user-manual/developers/carto-for-developers/
    """

    def __init__(
        self,
        client_id=None,
        client_secret=None,
        api_base_url=DEFAULT_API_BASE_URL,
        access_token=None,
        expires_in=None,
        cache_filepath=".carto_token.json",
        use_cache=True,
    ):
        self.cache_filepath = cache_filepath
        self.api_base_url = api_base_url
        self.client_id = client_id
        self.client_secret = client_secret
        self.use_cache = use_cache

        if access_token and expires_in:
            now = datetime.datetime.utcnow()
            expires_in = now + datetime.timedelta(seconds=expires_in)
            self.expiration_ts = expires_in.timestamp()
            self._access_token = access_token
            self._dump_token()
        else:
            if client_id and client_secret and api_base_url:
                self.expiration_ts = None
                self._access_token = None
            else:
                populated = self._load_file_token()
                if not populated:
                    raise CredentialsError("Unable to populate credentials object")

        self.auth_type = None

    @classmethod
    def from_file(cls, filepath, use_cache=True):
        with open(filepath, "r") as f:
            content = json.load(f)
        for attr in ("client_id", "api_base_url", "client_secret"):
            if attr not in content:
                raise AttributeError(f"Missing attribute {attr} from {filepath}")
            if not content[attr]:
                raise ValueError(f"Missing value for {attr} in {filepath}")

        return cls(
            client_id=content["client_id"],
            client_secret=content["client_secret"],
            api_base_url=content["api_base_url"],
            use_cache=use_cache,
        )

    def get_layer_credentials(self) -> dict:
        """Get the layer credentials object to gather information
        from carto warehouses"""
        access_token = self._get_token()
        return {
            "apiVersion": "v3",
            "apiBaseUrl": self.api_base_url,
            "accessToken": access_token,
        }

    def _get_token(self):
        if self._access_token and not self.token_expired():
            return self._access_token

        stored_token = self._load_file_token()
        if not stored_token or not self._access_token or self.token_expired():
            try:
                self._get_new_token()
            except CredentialsError:
                if stored_token and self.token_expired():
                    raise CredentialsError(
                        "Stored token expired but no client_id and client_secret found"
                    )
                else:
                    raise

        return self._access_token

    def _get_new_token(self):
        if not self.client_id or not self.client_secret:
            msg = "Missing "
            missing = []
            if not self.client_id:
                missing.append("client_id")
            if not self.client_secret:
                missing.append("client_secret")
            msg += " and ".join(missing)
            raise CredentialsError(msg)

        url = "https://auth.carto.com/oauth/token"
        headers = {"Content-Type": "application/x-www-form-urlencoded"}
        data = {
            "grant_type": "client_credentials",
            "audience": "carto-cloud-native-api",
            "client_id": self.client_id,
            "client_secret": self.client_secret,
        }
        response = requests.post(url, headers=headers, data=data)
        if response.status_code != 200:
            error_msg = response.json()
            error_subjects = {
                403: "Permissions Error",
                401: "Authorization Error",
            }
            error_subject = error_subjects.get(response.status_code, "Credential Error")
            msg = (
                f'{error_subject} - {error_msg.get("error")}: '
                f'{error_msg.get("error_description")}'
            )
            raise CredentialsError(msg)
        else:
            response_data = response.json()
            self._access_token = response_data["access_token"]
            self.token_type = response_data["token_type"]
            expires_in_seconds = response_data["expires_in"]
            now = datetime.datetime.utcnow()
            expires_in = now + datetime.timedelta(seconds=expires_in_seconds)
            self.expiration_ts = expires_in.timestamp()
            self.auth_type = "API"
            self._dump_token()

        return self._access_token

    def _api_headers(self):
        access_token = self._get_token()
        return {
            "Content-Type": "application/json",
            "Authorization": f"Bearer {access_token}",
        }

    def token_expired(self):
        if not self.expiration_ts:
            return True

        now_utc_ts = datetime.datetime.utcnow().timestamp()
        return now_utc_ts > self.expiration_ts

    def get_carto_dw_credentials(self) -> tuple:
        """Get the carto data warehouse credentials
        returns: (project_id,carto_data_warehouse_token)"""
        if not self.api_base_url:
            raise CredentialsError("api_base_url required")

        url = f"{self.api_base_url}/v3/connections/carto-dw/token"
        headers = self._api_headers()

        response = requests.get(url, headers=headers)
        creds = response.json()

        return creds["projectId"], creds["token"]

    def _dump_token(self):
        """Saves the token into a hidden file for cache"""
        if not self.use_cache or not self.cache_filepath:
            return False

        with open(self.cache_filepath, "w") as fw:
            info_to_cache = {
                "accessToken": self._access_token,
                "expiresTS": self.expiration_ts,
            }
            json.dump(info_to_cache, fw)
        return True

    def _load_file_token(self):
        """Tries to get the hidden token on filesystem"""
        if (
            not self.use_cache
            or not self.cache_filepath
            or not os.path.exists(self.cache_filepath)
        ):
            return False

        with open(self.cache_filepath, "r") as fr:
            info = json.load(fr)
            self._access_token = info["accessToken"]
            self.expiration_ts = info["expiresTS"]
<<<<<<< HEAD
=======
        if self.token_expired():
            return False
>>>>>>> d334b250

        return True

    def get_carto_dw_client(self):
        """Returns a client to query directly the CARTO DW (BigQuery)"""
        from google.cloud.bigquery import Client as GClient
        from google.oauth2.credentials import Credentials as GCredentials

        project_id, cw_token = self.get_carto_dw_credentials()
        return GClient(project_id, credentials=GCredentials(cw_token))

    def list_connections(self) -> list:
        """Returns the list of available connections using this credential"""
        url = f"{self.api_base_url}/v3/connections"
        headers = self._api_headers()

        response = requests.get(url, headers=headers)
        connections_response = response.json()
        return [conn.get("name") for conn in connections_response]

    @classmethod
    def from_oauth(
        cls,
        open_browser=True,
        api_base_url=DEFAULT_API_BASE_URL,
        cache_filepath=".carto_token.json",
        use_cache=True,
    ):
        if use_cache and cache_filepath:
            try:
                return CartoAuth(
                    api_base_url=api_base_url, cache_filepath=cache_filepath
                )
            except CredentialsError:
                print("Unable to get the cached token, requesting it via oauth")

        pkce_auth = CartoPKCE(open_browser=open_browser)
        code = pkce_auth.get_auth_response()
        token_info = pkce_auth.get_token_info(code)
        return CartoAuth(
            access_token=token_info["access_token"],
            expires_in=token_info["expires_in"],
            api_base_url=api_base_url,
            cache_filepath=cache_filepath,
        )<|MERGE_RESOLUTION|>--- conflicted
+++ resolved
@@ -207,11 +207,8 @@
             info = json.load(fr)
             self._access_token = info["accessToken"]
             self.expiration_ts = info["expiresTS"]
-<<<<<<< HEAD
-=======
         if self.token_expired():
             return False
->>>>>>> d334b250
 
         return True
 
