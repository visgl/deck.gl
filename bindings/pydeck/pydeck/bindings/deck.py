import os
import sys

from .json_tools import JSONMixin
from .layer import Layer
from ..io.html import deck_to_html
from ..settings import settings as pydeck_settings
from .view import View
from .view_state import ViewState
from .base_map_provider import BaseMapProvider
from .map_styles import DARK, get_from_map_identifier


def has_jupyter_extra():
    try:
        from ..widget import DeckGLWidget

        DeckGLWidget()
        return True
    except ImportError:
        return False


in_google_colab = "google.colab" in sys.modules


class Deck(JSONMixin):
    def __init__(
        self,
        layers=None,
        views=[View(type="MapView", controller=True)],
        map_style=DARK,
        api_keys=None,
        initial_view_state=ViewState(latitude=0, longitude=0, zoom=1),
        width="100%",
        height=500,
        tooltip=True,
        description=None,
        effects=None,
        map_provider=BaseMapProvider.CARTO.value,
        parameters=None,
    ):
        """This is the renderer and configuration for a deck.gl visualization, similar to the
        `Deck <https://deck.gl/docs/api-reference/core/deck>`_ class from deck.gl.
        Pass `Deck` a Mapbox API token to display a basemap; see the notes below.

        Parameters
        ----------

        layers : pydeck.Layer or list of pydeck.Layer, default None
            List of :class:`pydeck.bindings.layer.Layer` layers to render.
        views : list of pydeck.View, default ``[pydeck.View(type="MapView", controller=True)]``
            List of :class:`pydeck.bindings.view.View` objects to render.
        api_keys : dict, default None
            Dictionary of geospatial API service providers, where the keys are ``mapbox``, ``google_maps``, or ``carto``
            and the values are the API key. Defaults to None if not set. Any of the environment variables
            ``MAPBOX_API_KEY``, ``GOOGLE_MAPS_API_KEY``, and ``CARTO_API_KEY`` can be set instead of hardcoding the key here.
        map_provider : str, default 'carto'
            If multiple API keys are set (e.g., both Mapbox and Google Maps), inform pydeck which basemap provider to prefer.
            Values can be ``carto``, ``mapbox`` or ``google_maps``
        map_style : str or dict, default 'dark'
            One of 'light', 'dark', 'road', 'satellite', 'dark_no_labels', and 'light_no_labels', a URI for a basemap
            style, which varies by provider, or a dict that follows the Mapbox style `specification <https://docs.mapbox.com/mapbox-gl-js/style-spec/>`.
            The default is Carto's Dark Matter map. For Mapbox examples, see  Mapbox's `gallery <https://www.mapbox.com/gallery/>`.
            If not using a basemap, set ``map_provider=None``.
        initial_view_state : pydeck.ViewState, default ``pydeck.ViewState(latitude=0, longitude=0, zoom=1)``
            Initial camera angle relative to the map, defaults to a fully zoomed out 0, 0-centered map
            To compute a viewport from data, see :func:`pydeck.data_utils.viewport_helpers.compute_view`
        height : int, default 500
            Height of Jupyter notebook cell, in pixels.
        width : int` or string, default '100%'
            Width of visualization, in pixels (if a number) or as a CSS value string.
        tooltip : bool or dict of {str: str}, default True
            If ``True``/``False``, toggles a default tooltip on visualization hover.
            Layers must have ``pickable=True`` set in order to display a tooltip.
            For more advanced usage, the user can pass a dict to configure more custom tooltip features.
            Further documentation is `here <tooltip.html>`_.

        .. _Deck:
            https://deck.gl/docs/api-reference/core/deck
        .. _gallery:
            https://www.mapbox.com/gallery/
        """
        self.layers = []
        if isinstance(layers, Layer):
            self.layers.append(layers)
        else:
            self.layers = layers or []
        self.views = views
        # Use passed view state
        self.initial_view_state = initial_view_state

        api_keys = api_keys or {}

        self.description = description
        self.effects = effects
        self.map_provider = str(map_provider).lower() if map_provider else None
        self._tooltip = tooltip

        if has_jupyter_extra():
            from ..widget import DeckGLWidget

            self.deck_widget = DeckGLWidget()
            self.deck_widget.custom_libraries = pydeck_settings.custom_libraries
            self.deck_widget.configuration = pydeck_settings.configuration

            self.deck_widget.height = height
            self.deck_widget.width = width
            self.deck_widget.tooltip = tooltip
            self.deck_widget.map_provider = map_provider

        self._set_api_keys(api_keys)

        custom_map_style_error = "The map_provider parameter must be 'mapbox' when map_style is provided as a dict."

        if isinstance(map_style, dict):
            assert map_provider == BaseMapProvider.MAPBOX.value, custom_map_style_error
            self.map_style = map_style
        else:
            self.map_style = get_from_map_identifier(map_style, map_provider)

        self.parameters = parameters

    @property
    def selected_data(self):
        if not self.deck_widget.selected_data:
            return None
        return self.deck_widget.selected_data

    def _set_api_keys(self, api_keys: dict = None):
        """Sets API key for base map provider for both HTML embedding and the Jupyter widget"""
        for k in api_keys:
            k and BaseMapProvider(k)
        for provider in BaseMapProvider:
            attr_name = f"{provider.value}_key"
            provider_env_var = f"{provider.name}_API_KEY"
            attr_value = api_keys.get(provider.value) or os.getenv(provider_env_var)
            setattr(self, attr_name, attr_value)
            if has_jupyter_extra():
                setattr(self.deck_widget, attr_name, attr_value)

    def show(self):
        """Display current Deck object for a Jupyter notebook"""
        if in_google_colab:
            self.to_html(notebook_display=True)
        else:
            self.update()
            return self.deck_widget

    def update(self):
        """Update a deck.gl map to reflect the current configuration

        For example, if you've modified data passed to Layer and rendered the map using `.show()`,
        you can call `update` to change the data on the map.

        Intended for use in a Jupyter environment.
        """
        if not has_jupyter_extra():
            raise ImportError(
                "Install the Jupyter extra for pydeck with your package manager, e.g. `pip install pydeck[jupyter]`"
            )
        self.deck_widget.json_input = self.to_json()
        has_binary = False
        binary_data_sets = []
        for layer in self.layers:
            if layer.use_binary_transport:
                binary_data_sets.extend(layer.get_binary_data())
                has_binary = True
        if has_binary:
            self.deck_widget.data_buffer = binary_data_sets

    def to_html(
        self,
        filename=None,
        open_browser=False,
        notebook_display=None,
        iframe_width="100%",
        iframe_height=500,
        as_string=False,
        offline=False,
        **kwargs,
    ):
        """Write a file and loads it to an iframe, if in a Jupyter environment;
        otherwise, write a file and optionally open it in a web browser

        Parameters
        ----------
        filename : str, default None
            Name of the file.
        open_browser : bool, default False
            Whether a browser window will open or not after write.
        notebook_display : bool, default None
            Display the HTML output in an iframe if True. Set to True automatically if rendering in Jupyter.
        iframe_width : str or int, default '100%'
            Width of Jupyter notebook iframe in pixels, if rendered in a Jupyter environment.
        iframe_height : int, default 500
            Height of Jupyter notebook iframe in pixels, if rendered in Jupyter or Colab.
        as_string : bool, default False
            Returns HTML as a string, if True and ``filename`` is None.
        css_background_color : str, default None
            Background color for visualization, specified as a string in any format accepted for CSS colors.

        Returns
        -------
        str
            Returns absolute path of the file
        """
        deck_json = self.to_json()
        f = deck_to_html(
            deck_json,
            mapbox_key=self.mapbox_key,
            google_maps_key=self.google_maps_key,
            filename=filename,
            open_browser=open_browser,
            notebook_display=notebook_display,
            iframe_height=iframe_height,
            iframe_width=iframe_width,
            tooltip=self._tooltip,
            custom_libraries=pydeck_settings.custom_libraries,
            configuration=pydeck_settings.configuration,
            as_string=as_string,
            offline=offline,
            **kwargs,
        )
        return f

    def _repr_html_(self):
        # doesn't actually need the HTML packaging in iframe_with_srcdoc,
        # so we just take the HTML.data part
        html = self.to_html(notebook_display=True)
<<<<<<< HEAD
        if hasattr(html, "data"):
            return html.data
        else:
            return ""
=======
        return getattr(html, "data", "")
>>>>>>> d93a7939
<|MERGE_RESOLUTION|>--- conflicted
+++ resolved
@@ -228,11 +228,4 @@
         # doesn't actually need the HTML packaging in iframe_with_srcdoc,
         # so we just take the HTML.data part
         html = self.to_html(notebook_display=True)
-<<<<<<< HEAD
-        if hasattr(html, "data"):
-            return html.data
-        else:
-            return ""
-=======
-        return getattr(html, "data", "")
->>>>>>> d93a7939
+        return getattr(html, "data", "")