--- conflicted
+++ resolved
@@ -37,11 +37,6 @@
     mapbox_key = Unicode('', allow_none=True).tag(sync=True)
     json_input = Unicode('').tag(sync=True)
     height = Int(500).tag(sync=True)
-<<<<<<< HEAD
     width = Any('100%').tag(sync=True)
     selected_data = Any().tag(sync=True)
-=======
-    width = Int(500).tag(sync=True)
-    selected_data = Any().tag(sync=True)
-    tooltip = Bool().tag(sync=True)
->>>>>>> 220a6f63
+    tooltip = Bool().tag(sync=True)