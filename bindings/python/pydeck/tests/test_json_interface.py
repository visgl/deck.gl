import json

from pydeck import (
    Layer,
    LightSettings,
    ViewState,
    View,
    Deck
)

from .const import FIXTURE_STRING


<<<<<<< HEAD
=======
FIXTURE_STRING = """{"initialViewState": {"bearing": -27.396674584323023, "latitude": 52.232395363869415, "longitude": -1.4157267858730052, "maxZoom": 15, "minZoom": 5, "pitch": 40.5, "zoom": 6.6}, "layers": [{"colorRange": [[1, 152, 189], [73, 227, 206], [216, 254, 181], [254, 237, 177], [254, 173, 84], [209, 55, 78]], "coverage": 1, "data": "https://raw.githubusercontent.com/uber-common/deck.gl-data/master/examples/3d-heatmap/heatmap-data.csv", "elevationRange": [0, 3000], "elevationScale": 50, "extruded": true, "getColor": [0, 0, 0, 255], "getFillColor": [0, 0, 0, 255], "getLineColor": [0, 0, 0, 255], "getPosition": "-", "getRadius": 1000, "id": "heatmap", "lightSettings": {"ambientRatio": 0.4, "diffuseRatio": 0.6, "lightsPosition": [-0.144528, 49.739968, 8000, -3.807751, 54.104682, 8000], "numberOfLights": 2}, "opacity": 1, "radius": 1000, "stroked": false, "type": "HexagonLayer"}], "mapStyle": "mapbox://styles/mapbox/dark-v9", "views": [{"controller": true, "type": "MapView"}]}"""
>>>>>>> 6ab48a3f

lights = LightSettings(
    lights_position=[
        -0.144528,
        49.739968,
        8000,
        -3.807751,
        54.104682,
        8000],
    ambient_ratio=0.4,
    diffuse_ratio=0.6)
layer = Layer(
    'HexagonLayer',
    'https://raw.githubusercontent.com/uber-common/deck.gl-data/master/examples/3d-heatmap/heatmap-data.csv',
    id='heatmap',
    elevation_scale=50,
    elevation_range=[0, 3000],
    extruded=True,
    coverage=1,
    light_settings=lights)
view_state = ViewState(
    longitude=-1.4157267858730052,
    latitude=52.232395363869415,
    zoom=6.6,
    min_zoom=5,
    max_zoom=15,
    pitch=40.5,
    bearing=-27.396674584323023)
view = View(type='MapView', controller=True)
deck = Deck(layers=[layer], initial_view_state=view_state, views=[view])


def test_json_output():
    """Verify that the JSON rendering produces an @deck.gl/json library-compliant JSON object"""
    assert str(deck) == json.dumps(json.loads(FIXTURE_STRING), sort_keys=True)


def test_update():
    """Verify that calling `update` changes the Deck object"""
    view_state.latitude, view_state.longitude = 0, 0
    deck.update()
    # Create relevant results string
    expected_results = json.loads(FIXTURE_STRING)
    expected_results['initialViewState']['latitude'] = 0
    expected_results['initialViewState']['longitude'] = 0
    assert str(deck) == json.dumps(expected_results, sort_keys=True)<|MERGE_RESOLUTION|>--- conflicted
+++ resolved
@@ -7,14 +7,8 @@
     View,
     Deck
 )
-
 from .const import FIXTURE_STRING
 
-
-<<<<<<< HEAD
-=======
-FIXTURE_STRING = """{"initialViewState": {"bearing": -27.396674584323023, "latitude": 52.232395363869415, "longitude": -1.4157267858730052, "maxZoom": 15, "minZoom": 5, "pitch": 40.5, "zoom": 6.6}, "layers": [{"colorRange": [[1, 152, 189], [73, 227, 206], [216, 254, 181], [254, 237, 177], [254, 173, 84], [209, 55, 78]], "coverage": 1, "data": "https://raw.githubusercontent.com/uber-common/deck.gl-data/master/examples/3d-heatmap/heatmap-data.csv", "elevationRange": [0, 3000], "elevationScale": 50, "extruded": true, "getColor": [0, 0, 0, 255], "getFillColor": [0, 0, 0, 255], "getLineColor": [0, 0, 0, 255], "getPosition": "-", "getRadius": 1000, "id": "heatmap", "lightSettings": {"ambientRatio": 0.4, "diffuseRatio": 0.6, "lightsPosition": [-0.144528, 49.739968, 8000, -3.807751, 54.104682, 8000], "numberOfLights": 2}, "opacity": 1, "radius": 1000, "stroked": false, "type": "HexagonLayer"}], "mapStyle": "mapbox://styles/mapbox/dark-v9", "views": [{"controller": true, "type": "MapView"}]}"""
->>>>>>> 6ab48a3f
 
 lights = LightSettings(
     lights_position=[
