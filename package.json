--- conflicted
+++ resolved
@@ -56,17 +56,10 @@
   "devDependencies": {
     "@arcgis/core": "^4.21.0",
     "@babel/register": "^7.13.0",
-<<<<<<< HEAD
-    "@loaders.gl/csv": "^4.1.0",
-    "@loaders.gl/polyfills": "^4.1.0",
+    "@loaders.gl/csv": "^4.2.0-alpha.5",
+    "@loaders.gl/polyfills": "^4.2.0-alpha.5",
     "@luma.gl/test-utils": "9.0.0-beta.10",
     "@luma.gl/webgpu": "9.0.0-beta.10",
-=======
-    "@loaders.gl/csv": "^4.2.0-alpha.5",
-    "@loaders.gl/polyfills": "^4.2.0-alpha.5",
-    "@luma.gl/test-utils": "9.0.0-beta.8",
-    "@luma.gl/webgpu": "9.0.0-beta.8",
->>>>>>> 71d9de99
     "@math.gl/proj4": "^4.0.0",
     "@probe.gl/bench": "^4.0.9",
     "@probe.gl/test-utils": "^4.0.9",
