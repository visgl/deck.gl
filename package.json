--- conflicted
+++ resolved
@@ -40,14 +40,9 @@
   "devDependencies": {
     "@loaders.gl/csv": "^4.2.0",
     "@loaders.gl/polyfills": "^4.2.0",
-<<<<<<< HEAD
-    "@luma.gl/webgpu": "^9.2.0-alpha.1",
-    "@luma.gl/effects": "^9.2.0-alpha.1",
-=======
-    "@luma.gl/core": "^9.1.9",
-    "@luma.gl/effects": "^9.1.9",
-    "@luma.gl/webgpu": "^9.1.9",
->>>>>>> d000516a
+    "@luma.gl/core": "^9.2.0-alpha.3",
+    "@luma.gl/webgpu": "^9.2.0-alpha.3",
+    "@luma.gl/effects": "^9.2.0-alpha.3",
     "@math.gl/proj4": "^4.1.0",
     "@probe.gl/bench": "^4.1.0",
     "@vis.gl/dev-tools": "1.0.0-alpha.21",
