{
  "name": "deck.gl",
  "description": "A suite of 3D-enabled data visualization overlays, suitable for react-map-gl",
  "license": "MIT",
  "version": "4.1.0-alpha.1",
  "keywords": [
    "webgl",
    "visualization",
    "overlay",
    "layer"
  ],
  "repository": {
    "type": "git",
    "url": "https://github.com/uber/deck.gl.git"
  },
  "main": "dist/index.js",
  "module": "dist-es6/index.js",
  "files": [
    "dist",
    "dist-es6",
    "src"
  ],
  "scripts": {
    "start": "(cd examples/layer-browser && (path-exists node_modules || npm i) && npm run start-local)",
    "build-clean": "rm -fr dist dist-es6 && mkdir -p dist dist-es6",
    "build-es6": "rm -fr dist-es6 && babel src --out-dir dist-es6 --plugins=static-fs --source-maps inline",
    "build-es5": "rm -fr dist && babel src --out-dir dist --plugins=static-fs,transform-es2015-modules-commonjs --source-maps inline",
    "build-buble": "buble dist-es6 -o dist --no modules --y dangerousForOf --objectAssign",
    "build": "npm run build-clean && npm run build-es6 && npm run build-es5 && webpack -d --display-modules",
    "cover": "NODE_ENV=test nyc --reporter html --reporter cobertura --reporter=lcov npm run test-cover",
    "lint": "eslint src test examples && npm run lint-yarn",
    "lint-yarn": "!(find . -name yarn.lock -exec grep -l unpm.u {} \\; | egrep '.*')",
    "publish-prod": "npm run build && npm run test && npm run test-dist && npm publish",
    "publish-beta": "npm run build && npm run test && npm run test-dist && npm publish --tag beta",
    "test": "npm run lint && npm run build && npm run test-node",
    "test-cover": "NODE_ENV=test tape -r babel-register test/node.js && nyc report",
    "test-node": "node test/node.js",
    "test-dist": "node test/node-dist.js",
    "test-browser": "webpack-dev-server --config webpack.config.test-browser.js --progress --hot --open --port 3010",
    "bench": "node test/bench/node.js",
    "bench-browser": "webpack-dev-server --config webpack.config.bench-browser.js --progress --hot --open --port 3011",
    "test-fp64": "(cd test/fp64-test && webpack-dev-server --config webpack.config.test-fp64.js --progress --hot --open)",
    "test-rendering": "(cd test/rendering-test && webpack-dev-server --config webpack.config.test-rendering.js --progress --hot --open)"
  },
  "dependencies": {
    "d3-hexbin": "^0.2.1",
    "earcut": "^2.0.6",
    "gl-matrix": "^2.3.2",
    "lodash.flattendeep": "^4.4.0",
    "prop-types": "^15.5.8"
  },
  "devDependencies": {
    "babel-cli": "^6.22.2",
    "babel-core": "^6.22.1",
    "babel-loader": "^6.2.10",
    "babel-plugin-istanbul": "^4.1.1",
    "babel-plugin-transform-es2015-modules-commonjs": "^6.22.0",
    "babel-polyfill": "^6.20.0",
    "babel-preset-es2015": "^6.4.3",
    "benchmark": "^2.1.3",
    "brfs-babel": "^1.0.0",
    "buble": "^0.15.1",
    "buble-loader": "^0.4.0",
    "colorbrewer": "^1.0.0",
    "coveralls": "^2.13.0",
    "eslint": "^3.0.0",
    "eslint-config-uber-es2015": "^3.0.0",
    "eslint-config-uber-jsx": "^3.0.0",
    "eslint-plugin-react": "~6.7.0",
    "faucet": "0.0.1",
    "file-loader": "^0.10.1",
    "gl": "^4.0.3",
    "immutable": "^3.8.1",
<<<<<<< HEAD
    "jsdom": "^9.11.0",
    "luma.gl": "^3.0.0",
=======
    "luma.gl": "^4.0.0-alpha.1",
>>>>>>> f3eb92c9
    "module-alias": "^2.0.0",
    "nyc": "^10.2.0",
    "path-exists-cli": "^1.0.0",
    "pre-commit": "^1.2.2",
    "raw-loader": "^0.5.1",
    "react": "^15.4.0",
    "react-addons-test-utils": "^15.4.2",
    "react-dom": "^15.4.0",
    "reify": "^0.4.4",
    "sinon": "^2.1.0",
    "tap-browser-color": "^0.1.2",
    "tape": "^4.5.1",
    "tape-catch": "^1.0.4",
    "transform-loader": "^0.2.3",
    "uglify-js": "^2.6.1",
    "url-loader": "^0.5.7",
    "webpack": "^2.4.0",
    "webpack-dev-server": "^2.4.0"
  },
  "peerDependencies": {
    "luma.gl": "^3.0.0",
    "react": "0.14.x - 15.x",
    "react-dom": "0.14.x - 15.x"
  },
  "nyc": {
    "sourceMap": false,
    "instrument": false,
    "include": [
      "src/**/*.js"
    ],
    "exclude": [
      "test/**/*.js",
      "src/layers/deprecated"
    ]
  },
  "babel": {
    "presets": [
      [
        "es2015",
        {
          "modules": false
        }
      ]
    ],
    "env": {
      "test": {
        "plugins": [
          "istanbul"
        ]
      }
    }
  }
}<|MERGE_RESOLUTION|>--- conflicted
+++ resolved
@@ -71,12 +71,8 @@
     "file-loader": "^0.10.1",
     "gl": "^4.0.3",
     "immutable": "^3.8.1",
-<<<<<<< HEAD
     "jsdom": "^9.11.0",
-    "luma.gl": "^3.0.0",
-=======
     "luma.gl": "^4.0.0-alpha.1",
->>>>>>> f3eb92c9
     "module-alias": "^2.0.0",
     "nyc": "^10.2.0",
     "path-exists-cli": "^1.0.0",
