--- conflicted
+++ resolved
@@ -50,13 +50,8 @@
   },
   "devDependencies": {
     "@arcgis/core": "^4.21.0",
-<<<<<<< HEAD
-    "@loaders.gl/csv": "4.0.0-alpha.26",
-    "@loaders.gl/polyfills": "4.0.0-alpha.26",
-=======
-    "@loaders.gl/csv": "^3.4.13",
-    "@loaders.gl/polyfills": "^3.4.13",
->>>>>>> 3603a0b3
+    "@loaders.gl/csv": "4.0.0-beta.5",
+    "@loaders.gl/polyfills": "4.0.0-beta.5",
     "@luma.gl/test-utils": "^8.5.20",
     "@math.gl/proj4": "^3.6.3",
     "@probe.gl/bench": "^3.5.4",
