[
  {
    "type": "category",
    "label": "Overview",
    "items": [
      "README",
      "whats-new",
      "upgrade-guide",
      "contributing",
      "faq"
    ]
  },
  {
    "type": "category",
    "label": "Getting Started",
    "items": [
      "get-started/getting-started",
      "get-started/using-standalone",
      "get-started/using-with-react",
      "get-started/using-with-typescript",
      "get-started/using-with-map",
      "get-started/learning-resources"
    ]
  },
  {
    "type": "category",
    "label": "Developer Guide",
    "items": [
      {
        "type": "category",
        "label": "Using the API",
        "items": [
          "developer-guide/using-layers",
          "developer-guide/interactivity",
          "developer-guide/coordinate-systems",
          "developer-guide/views",
          "developer-guide/animations-and-transitions",
          "developer-guide/loading-data",
          "developer-guide/using-effects",
          "developer-guide/performance",
          "developer-guide/tips-and-tricks",
          "developer-guide/building-apps",
          "developer-guide/debugging",
          "developer-guide/testing"
        ]
      },
      {
        "type": "category",
        "label": "Supported Base Maps",
        "items": [
          "developer-guide/base-maps/using-with-arcgis",
          "developer-guide/base-maps/using-with-google-maps",
          "developer-guide/base-maps/using-with-mapbox",
          "developer-guide/base-maps/using-with-maplibre"
        ]
      },
      {
        "type": "category",
        "label": "Writing Custom Layers",
        "items": [
          "developer-guide/custom-layers/README",
          "developer-guide/custom-layers/layer-lifecycle",
          "developer-guide/custom-layers/picking",
          "developer-guide/custom-layers/composite-layers",
          "developer-guide/custom-layers/subclassed-layers",
          "developer-guide/custom-layers/layer-extensions",
          "developer-guide/custom-layers/primitive-layers",
          "developer-guide/custom-layers/prop-types",
          "developer-guide/custom-layers/attribute-management",
          "developer-guide/custom-layers/writing-shaders"
        ]
      }
    ]
  },
  {
    "type": "category",
    "label": "API Reference",
    "items": [
      {
        "type": "category",
        "label": "Core Classes",
        "items": [
          "api-reference/core/deck",
          "api-reference/core/attribute-manager",
          "api-reference/core/widget"
        ]
      },
      {
        "type": "category",
        "label": "Layers",
        "items": [
          "api-reference/layers/README",
          "api-reference/core/layer",
          "api-reference/core/composite-layer",
          "api-reference/layers/arc-layer",
          "api-reference/layers/bitmap-layer",
          "api-reference/layers/column-layer",
          "api-reference/aggregation-layers/contour-layer",
          "api-reference/geo-layers/geohash-layer",
          "api-reference/layers/geojson-layer",
          "api-reference/geo-layers/great-circle-layer",
          "api-reference/layers/grid-cell-layer",
          "api-reference/aggregation-layers/grid-layer",
          "api-reference/geo-layers/h3-cluster-layer",
          "api-reference/geo-layers/h3-hexagon-layer",
          "api-reference/aggregation-layers/heatmap-layer",
          "api-reference/aggregation-layers/hexagon-layer",
          "api-reference/layers/icon-layer",
          "api-reference/layers/line-layer",
          "api-reference/geo-layers/mvt-layer",
          "api-reference/layers/path-layer",
          "api-reference/layers/point-cloud-layer",
          "api-reference/layers/polygon-layer",
          "api-reference/geo-layers/quadkey-layer",
          "api-reference/geo-layers/s2-layer",
          "api-reference/layers/scatterplot-layer",
          "api-reference/mesh-layers/scenegraph-layer",
          "api-reference/aggregation-layers/screen-grid-layer",
          "api-reference/mesh-layers/simple-mesh-layer",
          "api-reference/layers/solid-polygon-layer",
          "api-reference/geo-layers/terrain-layer",
          "api-reference/layers/text-layer",
          "api-reference/geo-layers/tile-layer",
          "api-reference/geo-layers/tile-3d-layer",
          "api-reference/geo-layers/trips-layer",
          "api-reference/geo-layers/wms-layer"
        ]
      },
      {
        "type": "category",
        "label": "Aggregation Layers",
        "items": [
          "api-reference/aggregation-layers/overview",
          "api-reference/aggregation-layers/aggregation-layer",
          "api-reference/aggregation-layers/aggregator",
          "api-reference/aggregation-layers/cpu-aggregator",
          "api-reference/aggregation-layers/webgl-aggregator"
        ]
      },
      {
        "type": "category",
        "label": "Scripting Interface",
        "items": [
          "api-reference/core/deckgl"
        ]
      },
      {
        "type": "category",
        "label": "Shader Modules",
        "items": [
          "api-reference/core/project",
          "api-reference/core/project32",
          "api-reference/core/project64"
        ]
      },
      {
        "type": "category",
        "label": "Viewports",
        "items": [
          "api-reference/core/viewport",
          "api-reference/core/globe-viewport",
          "api-reference/core/web-mercator-viewport"
        ]
      },
      {
        "type": "category",
        "label": "Views",
        "items": [
          "api-reference/core/view",
          "api-reference/core/map-view",
          "api-reference/core/globe-view",
          "api-reference/core/first-person-view",
          "api-reference/core/orthographic-view",
          "api-reference/core/orbit-view"
        ]
      },
      {
        "type": "category",
        "label": "Controllers",
        "items": [
          "api-reference/core/controller",
          "api-reference/core/map-controller",
          "api-reference/core/globe-controller",
          "api-reference/core/first-person-controller",
          "api-reference/core/orthographic-controller",
          "api-reference/core/orbit-controller"
        ]
      },
      {
        "type": "category",
        "label": "Transitions",
        "items": [
          "api-reference/core/linear-interpolator",
          "api-reference/core/fly-to-interpolator",
          "api-reference/core/transition-interpolator"
        ]
      },
      {
        "type": "category",
        "label": "Effects",
        "items": [
          "api-reference/core/lighting-effect",
          "api-reference/core/post-process-effect"
        ]
      },
      {
        "type": "category",
        "label": "Lights",
        "items": [
          "api-reference/core/ambient-light",
          "api-reference/core/point-light",
          "api-reference/core/directional-light",
          "api-reference/core/camera-light",
          "api-reference/core/sun-light"
        ]
      }
    ]
  },
  {
    "type": "category",
    "label": "Submodule API Reference",
    "items": [
      {
        "type": "category",
        "label": "@deck.gl/arcgis",
        "items": [
          "api-reference/arcgis/overview",
          "api-reference/arcgis/deck-layer",
          "api-reference/arcgis/deck-renderer",
          "api-reference/arcgis/load-arcgis-modules"
        ]
      },
      {
        "type": "category",
        "label": "@deck.gl/carto",
        "items": [
          "api-reference/carto/overview",
          "api-reference/carto/basemap",
          "api-reference/carto/fetch-map",
          "api-reference/carto/data-sources",
          "api-reference/carto/cluster-tile-layer",
          "api-reference/carto/h3-tile-layer",
          "api-reference/carto/heatmap-tile-layer",
          "api-reference/carto/quadbin-tile-layer",
          "api-reference/carto/raster-tile-layer",
          "api-reference/carto/vector-tile-layer",
          "api-reference/carto/styles"
        ]
      },
      {
        "type": "category",
        "label": "@deck.gl/google-maps",
        "items": [
          "api-reference/google-maps/overview",
          "api-reference/google-maps/google-maps-overlay"
        ]
      },
      {
        "type": "category",
        "label": "@deck.gl/extensions",
        "items": [
          "api-reference/extensions/overview",
          "api-reference/extensions/brushing-extension",
          "api-reference/extensions/clip-extension",
          "api-reference/extensions/collision-filter-extension",
          "api-reference/extensions/data-filter-extension",
          "api-reference/extensions/fill-style-extension",
          "api-reference/extensions/fp64-extension",
          "api-reference/extensions/mask-extension",
          "api-reference/extensions/path-style-extension",
          "api-reference/extensions/terrain-extension"
        ]
      },
      {
        "type": "category",
        "label": "@deck.gl/json",
        "items": [
          "api-reference/json/overview",
          "api-reference/json/json-converter",
          "api-reference/json/json-configuration",
          "api-reference/json/conversion-reference"
        ]
      },
      {
        "type": "category",
        "label": "@deck.gl/mapbox",
        "items": [
          "api-reference/mapbox/overview",
          "api-reference/mapbox/mapbox-overlay"
        ]
      },
      {
        "type": "category",
        "label": "@deck.gl/react",
        "items": [
          "api-reference/react/overview",    
          "api-reference/react/deckgl",
          "api-reference/react/use-widget"
        ]
      },
      {
        "type": "category",
        "label": "@deck.gl/test-utils",
        "items": [
          "api-reference/test-utils/overview",
          "api-reference/test-utils/generate-layer-tests",
          "api-reference/test-utils/test-layer",
          "api-reference/test-utils/snapshot-test-runner"
        ]
      },
      {
        "type": "category",
        "label": "@deck.gl/widgets",
        "items": [
          "api-reference/widgets/overview",
          "api-reference/widgets/styling",
          "api-reference/widgets/zoom-widget",
          "api-reference/widgets/compass-widget",
          "api-reference/widgets/fullscreen-widget",
<<<<<<< HEAD
          "api-reference/widgets/screenshot-widget",
          "api-reference/widgets/theme-widget"
=======
          "api-reference/widgets/info-widget"
>>>>>>> ce6e8444
        ]
      }
    ]
  }
]<|MERGE_RESOLUTION|>--- conflicted
+++ resolved
@@ -317,12 +317,9 @@
           "api-reference/widgets/zoom-widget",
           "api-reference/widgets/compass-widget",
           "api-reference/widgets/fullscreen-widget",
-<<<<<<< HEAD
           "api-reference/widgets/screenshot-widget",
-          "api-reference/widgets/theme-widget"
-=======
+          "api-reference/widgets/theme-widget",
           "api-reference/widgets/info-widget"
->>>>>>> ce6e8444
         ]
       }
     ]
