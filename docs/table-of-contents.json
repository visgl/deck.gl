--- conflicted
+++ resolved
@@ -316,12 +316,9 @@
           "api-reference/widgets/zoom-widget",
           "api-reference/widgets/compass-widget",
           "api-reference/widgets/fullscreen-widget",
-<<<<<<< HEAD
           "api-reference/widgets/reset-view-widget",
-          "api-reference/widgets/loading-widget"
-=======
+          "api-reference/widgets/loading-widget",
           "api-reference/widgets/info-widget"
->>>>>>> ce6e8444
         ]
       }
     ]
