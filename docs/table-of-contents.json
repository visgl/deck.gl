--- conflicted
+++ resolved
@@ -92,11 +92,7 @@
           "api-reference/layers/README",
           "api-reference/core/layer",
           "api-reference/core/composite-layer",
-<<<<<<< HEAD
-          "api-reference/geo-layers/dggs-layer",
-=======
           "api-reference/geo-layers/a5-layer",
->>>>>>> 249aeb18
           "api-reference/layers/arc-layer",
           "api-reference/layers/bitmap-layer",
           "api-reference/layers/column-layer",
