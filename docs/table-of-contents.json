--- conflicted
+++ resolved
@@ -317,13 +317,10 @@
           "api-reference/widgets/zoom-widget",
           "api-reference/widgets/compass-widget",
           "api-reference/widgets/fullscreen-widget",
-<<<<<<< HEAD
           "api-reference/widgets/reset-view-widget",
+          "api-reference/widgets/screenshot-widget",
           "api-reference/widgets/loading-widget",
-=======
-          "api-reference/widgets/screenshot-widget",
           "api-reference/widgets/theme-widget",
->>>>>>> 54dc451d
           "api-reference/widgets/info-widget"
         ]
       }
