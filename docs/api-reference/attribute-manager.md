--- conflicted
+++ resolved
@@ -77,15 +77,9 @@
     attributes in the vertex shader, that mapping can be defined here. All
     `shaderAttributes` will share a single buffer created based on the `size`
     parameter. This can be used to interleave attributes. Shader attribute properties are:
-<<<<<<< HEAD
-      + `size` (Number) - Number of elements per object.
-      + `offset` (Number) - Offset of the initial element.
-      + `stride` (Number) - Stride between elements.
-=======
     * `size` (Number) - Number of elements per object.
     * `offset` (Number) - Offset of the initial element.
     * `stride` (Number) - Stride between elements.
->>>>>>> b82c47db
 
 ##### `addInstanced`
 
