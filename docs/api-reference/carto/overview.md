--- conflicted
+++ resolved
@@ -76,11 +76,7 @@
 }
 ```
 
-<<<<<<< HEAD
->**CARTO Cloud Native** is currently available only in a private beta. If you want to test it, please contact us at [support@carto.com](mailto:support@carto.com?subject=Access%20to%20Cloud%20%Native%20%API%20(v3)).
-=======
 > **CARTO Cloud Native** is currently available only in a private beta. If you want to test it, please contact us at [support@carto.com](mailto:support@carto.com?subject=Access%20to%20Cloud%20%Native%20%API%20(v3)).
->>>>>>> eca86ec5
 
 ### Examples
 
