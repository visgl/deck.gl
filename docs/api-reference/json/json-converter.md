--- conflicted
+++ resolved
@@ -143,26 +143,15 @@
 
 ### Constants Catalogs
 
-<<<<<<< HEAD
-A map of constants that should be made available to the JSON string resolver. For example, when this configuration is passed to `JSONConverter`:
-
-```js
-import {DracoLoader} from '@loaders.gl/draco';
-=======
 A map of constants that should be made available to the JSON string resolver. This is also helpful to evaluate a prop that does not need to be instantiated. For example, when this configuration is passed to `JSONConverter`:
 
 ```js
 import {MapController} from '@deck.gl/core';
->>>>>>> 224ec9fc
 
 const configuration = {
   ...
   constants: {
-<<<<<<< HEAD
-    DracoLoader
-=======
     MapController
->>>>>>> 224ec9fc
   }
 };
 ```
@@ -171,19 +160,12 @@
 
 ```json
 {
-<<<<<<< HEAD
-  "layers": [
-    {
-      "type": "Tile3DLayer",
-      "DracoLoader": "DracoLoader"
-=======
   "controller": "MapController",
   "layers": [
     {
       "type": "ScatterplotLayer",
       "data": ...,
       ...
->>>>>>> 224ec9fc
     }
   ]
 }
@@ -193,18 +175,11 @@
 
 ```js
 {
-<<<<<<< HEAD
-  layers: [
-    new Tile3DLayer({
-      ...,
-     DracoLoader, // DracoLoader is from '@loaders.gl/draco'
-=======
   controller: MapController, // MapController class from '@deck.gl/core' 
   layers: [
     new ScatterplotLayer({
       data: ...,
       ...
->>>>>>> 224ec9fc
     })
   ]
 }
