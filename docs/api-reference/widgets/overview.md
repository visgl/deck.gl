# @deck.gl/widgets

Widgets are UI components around the WebGL2/WebGPU canvas to offer controls and information for a better user experience.

This module contains the following extensions:

- [FullscreenWidget](./fullscreen-widget.md)

## Installation

### Install from NPM

```bash
npm install deck.gl
# or
npm install @deck.gl/core @deck.gl/widgets
```

```js
import {FullscreenWidget} from '@deck.gl/widgets';
import '@deck.gl/widgets/stylesheet.css';

new FullscreenWidget({});
```

### Include the Standalone Bundle

```html
<script src="https://unpkg.com/deck.gl@^8.10.0/dist.min.js"></script>
<link src="https://unpkg.com/deck.gl@^8.10.0/widgets/stylesheet.css" rel='stylesheet' />
<!-- or -->
<script src="https://unpkg.com/@deck.gl/core@^8.10.0/dist.min.js"></script>
<script src="https://unpkg.com/@deck.gl/widgets@^8.10.0/dist.min.js"></script>
<link src="https://unpkg.com/deck.gl@^8.10.0/widgets/stylesheet.css" rel='stylesheet' />
```

```js
new deck.FullscreenWidget({});
```

<<<<<<< HEAD
## CSS Themeing

Define CSS variables to customize the appearance of widgets.

Apply to all wigdets with the `.deckgl-widget` selector:

```css
.deckgl-widget {
=======
## CSS Theming

Customizing the appearance of widgets can be achieved using CSS variables. This section provides guidance on how to theme widgets at different levels of specificity.

### Global Theming

Apply to all wigdets with the `.deck-widget` selector.

```css
.deck-widget {
>>>>>>> 04fc4ad8
    --button-size: 48px;
}
```

<<<<<<< HEAD
Apply to one widget type with `.deckgl-widget-[type]` selector:

```css
.deckgl-widget-fullscreen {
=======
> Note: While variables can be globally applied using the `:root` selector, ensuring their availability throughout the entire document, this method is not recommended. Applying variables globally can lead to naming conflicts, especially in larger projects or when integrating with other libraries.

### Type-specific Theming

Theme a specific type of widget using the `.deck-widget-[type]` selector.

```css
.deck-widget-fullscreen {
>>>>>>> 04fc4ad8
    --button-size: 48px;
}
```

<<<<<<< HEAD
Apply to one instance of a widget with inline styles:
=======
### Instance-specific Theming

Apply styles to a single instance of a widget using inline styles.
>>>>>>> 04fc4ad8

```js
new FullscreenWidget({ style: {'--button-size': '48px'}})
```

<<<<<<< HEAD
Apply a custom class to a widget:
=======
### Custom Class Theming

Define a custom class with your desired styles and apply it to a widget.
>>>>>>> 04fc4ad8

```css
.my-class {
    --button-size: 48px;
}
```
```js
new FullscreenWidget({ className: 'my-class'})
```

<<<<<<< HEAD
=======
## Customizable CSS Variables

We've provided a set of CSS variables to make styling UI Widgets more convenient. These variables allow for customization of widget sizes, colors, and other properties. Below is a comprehensive list of these variables, their expected types, and default values:

>>>>>>> 04fc4ad8
### Size

| Name | Type | Default |
| ---- | ---- | ------- |
| `--button-size` | [Dimension](https://developer.mozilla.org/en-US/docs/Web/CSS/dimension) | `28px` |
| `--button-border-radius` | [Dimension](https://developer.mozilla.org/en-US/docs/Web/CSS/dimension) | `12px` |
<<<<<<< HEAD
| `--wdgt-margin` | [Dimension](https://developer.mozilla.org/en-US/docs/Web/CSS/dimension) | `12px` |
=======
| `--widget-margin` | [Dimension](https://developer.mozilla.org/en-US/docs/Web/CSS/dimension) | `12px` |
>>>>>>> 04fc4ad8

### Color

| Name | Type | Default |
| ---- | ---- | ------- |
| `--button-background` | [Color](https://developer.mozilla.org/en-US/docs/Web/CSS/color_value) | `#fff` |
| `--button-stroke` | [Color](https://developer.mozilla.org/en-US/docs/Web/CSS/color_value) | `rgba(255, 255, 255, 0.3)` |
| `--button-inner-stroke` | [Border](https://developer.mozilla.org/en-US/docs/Web/CSS/border) | `unset` |
| `--button-shadow` | [Box Shadow](https://developer.mozilla.org/en-US/docs/Web/CSS/box-shadow) | `0px 0px 8px 0px rgba(0, 0, 0, 0.25)` |
| `--button-backdrop-filter` | [Backdrop Filter](https://developer.mozilla.org/en-US/docs/Web/CSS/backdrop-filter) | `unset` |
| `--button-icon-idle` | [Color](https://developer.mozilla.org/en-US/docs/Web/CSS/color_value) | `rgba(97, 97, 102, 1)`
<<<<<<< HEAD
| `--button-icon-hover` | [Color](https://developer.mozilla.org/en-US/docs/Web/CSS/color_value) | `rgba(24, 24, 26, 1)`
=======
| `--button-icon-hover` | [Color](https://developer.mozilla.org/en-US/docs/Web/CSS/color_value) | `rgba(24, 24, 26, 1)`

### Icon
| Name | Type | Default |
| ---- | ---- | ------- |
| `--icon-fullscreen-enter` | [SVG Data Url](https://developer.mozilla.org/en-US/docs/Web/CSS/url#using_a_data_url) | [Material Symbol Fullscreen](https://fonts.google.com/icons?selected=Material+Symbols+Rounded:fullscreen:FILL@0;wght@400;GRAD@0;opsz@40) |
| `--icon-fullscreen-enter` | [SVG Data Url](https://developer.mozilla.org/en-US/docs/Web/CSS/url#using_a_data_url) | [Material Symbol Fullscreen Exit](https://fonts.google.com/icons?selected=Material+Symbols+Rounded:fullscreen_exit:FILL@0;wght@400;GRAD@0;opsz@40) |

#### Replacing Icons

Users can to customize icons to better align with their design preferences or branding. This section provides a step-by-step guide on how to replace and customize these icons.

1. Prepare Your Icons:
  - Ensure your icons are available as [SVG Data Url](https://developer.mozilla.org/en-US/docs/Web/CSS/url#using_a_data_url). These will be used for a CSS [mask-image](https://developer.mozilla.org/en-US/docs/Web/CSS/mask-image).
2. Icon Replacement:
  - Use CSS variables, such as `--icon-fullscreen-enter`, to replace the default icons with your customized ones.
3. Color Customization:
  - The original color embedded in your SVG will be disregarded. However, it's crucial that the SVG isn't transparent.
  - Customize the color of your icon using the appropriate CSS variable, such as `--button-icon-idle`.

Example:
```css
.deck-widget {
    --icon-fullscreen-enter: url('path_to_your_svg_icon.svg');
    --button-icon-idle: blue;
}
```
>>>>>>> 04fc4ad8
<|MERGE_RESOLUTION|>--- conflicted
+++ resolved
@@ -38,16 +38,6 @@
 new deck.FullscreenWidget({});
 ```
 
-<<<<<<< HEAD
-## CSS Themeing
-
-Define CSS variables to customize the appearance of widgets.
-
-Apply to all wigdets with the `.deckgl-widget` selector:
-
-```css
-.deckgl-widget {
-=======
 ## CSS Theming
 
 Customizing the appearance of widgets can be achieved using CSS variables. This section provides guidance on how to theme widgets at different levels of specificity.
@@ -58,17 +48,10 @@
 
 ```css
 .deck-widget {
->>>>>>> 04fc4ad8
     --button-size: 48px;
 }
 ```
 
-<<<<<<< HEAD
-Apply to one widget type with `.deckgl-widget-[type]` selector:
-
-```css
-.deckgl-widget-fullscreen {
-=======
 > Note: While variables can be globally applied using the `:root` selector, ensuring their availability throughout the entire document, this method is not recommended. Applying variables globally can lead to naming conflicts, especially in larger projects or when integrating with other libraries.
 
 ### Type-specific Theming
@@ -77,30 +60,21 @@
 
 ```css
 .deck-widget-fullscreen {
->>>>>>> 04fc4ad8
     --button-size: 48px;
 }
 ```
 
-<<<<<<< HEAD
-Apply to one instance of a widget with inline styles:
-=======
 ### Instance-specific Theming
 
 Apply styles to a single instance of a widget using inline styles.
->>>>>>> 04fc4ad8
 
 ```js
 new FullscreenWidget({ style: {'--button-size': '48px'}})
 ```
 
-<<<<<<< HEAD
-Apply a custom class to a widget:
-=======
 ### Custom Class Theming
 
 Define a custom class with your desired styles and apply it to a widget.
->>>>>>> 04fc4ad8
 
 ```css
 .my-class {
@@ -111,24 +85,17 @@
 new FullscreenWidget({ className: 'my-class'})
 ```
 
-<<<<<<< HEAD
-=======
 ## Customizable CSS Variables
 
 We've provided a set of CSS variables to make styling UI Widgets more convenient. These variables allow for customization of widget sizes, colors, and other properties. Below is a comprehensive list of these variables, their expected types, and default values:
 
->>>>>>> 04fc4ad8
 ### Size
 
 | Name | Type | Default |
 | ---- | ---- | ------- |
 | `--button-size` | [Dimension](https://developer.mozilla.org/en-US/docs/Web/CSS/dimension) | `28px` |
 | `--button-border-radius` | [Dimension](https://developer.mozilla.org/en-US/docs/Web/CSS/dimension) | `12px` |
-<<<<<<< HEAD
-| `--wdgt-margin` | [Dimension](https://developer.mozilla.org/en-US/docs/Web/CSS/dimension) | `12px` |
-=======
 | `--widget-margin` | [Dimension](https://developer.mozilla.org/en-US/docs/Web/CSS/dimension) | `12px` |
->>>>>>> 04fc4ad8
 
 ### Color
 
@@ -140,9 +107,6 @@
 | `--button-shadow` | [Box Shadow](https://developer.mozilla.org/en-US/docs/Web/CSS/box-shadow) | `0px 0px 8px 0px rgba(0, 0, 0, 0.25)` |
 | `--button-backdrop-filter` | [Backdrop Filter](https://developer.mozilla.org/en-US/docs/Web/CSS/backdrop-filter) | `unset` |
 | `--button-icon-idle` | [Color](https://developer.mozilla.org/en-US/docs/Web/CSS/color_value) | `rgba(97, 97, 102, 1)`
-<<<<<<< HEAD
-| `--button-icon-hover` | [Color](https://developer.mozilla.org/en-US/docs/Web/CSS/color_value) | `rgba(24, 24, 26, 1)`
-=======
 | `--button-icon-hover` | [Color](https://developer.mozilla.org/en-US/docs/Web/CSS/color_value) | `rgba(24, 24, 26, 1)`
 
 ### Icon
@@ -169,5 +133,4 @@
     --icon-fullscreen-enter: url('path_to_your_svg_icon.svg');
     --button-icon-idle: blue;
 }
-```
->>>>>>> 04fc4ad8
+```