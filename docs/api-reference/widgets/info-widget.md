--- conflicted
+++ resolved
@@ -74,12 +74,8 @@
 
 Default: `undefined`
 
-<<<<<<< HEAD
-Class name to attach to the widget element. The element has the default class name of `deck-widget deck-popup-widget`.
+Class name to attach to the widget element. The element has the default class name of `deck-widget deck-info-widget`.
 
 ## Source
 
-[modules/widgets/src/info-widget.tsx](https://github.com/visgl/deck.gl/tree/master/modules/widgets/src/info-widget.tsx)
-=======
-Class name to attach to the widget element. The element has the default class name of `deck-widget deck-info-widget`.
->>>>>>> 42a3996c
+[modules/widgets/src/info-widget.tsx](https://github.com/visgl/deck.gl/tree/master/modules/widgets/src/info-widget.tsx)