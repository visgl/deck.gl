# TileLayer

import {TileLayerDemo} from '@site/src/doc-demos/geo-layers';

<TileLayerDemo />

The `TileLayer` is a composite layer that makes it possible to visualize very large datasets. Instead of fetching the entire dataset, it only loads and renders what's visible in the current viewport.

To use this layer, the data must be sliced into "tiles". Each tile has a pre-defined bounding box and level of detail.
Users have the option to load each tile from a unique URL, defined by a template in the `data` property.
The layer can also supply a callback `getTileData` that does custom fetching when a tile is requested.
The loaded tile data is then rendered with the layer(s) returned by `renderSubLayers`.

```js
import DeckGL from '@deck.gl/react';
import {BitmapLayer} from '@deck.gl/layers';
import {TileLayer} from '@deck.gl/geo-layers';

function App({viewState}) {
  const layer = new TileLayer({
    // https://wiki.openstreetmap.org/wiki/Slippy_map_tilenames#Tile_servers
    data: 'https://c.tile.openstreetmap.org/{z}/{x}/{y}.png',

    minZoom: 0,
    maxZoom: 19,
    tileSize: 256,

    renderSubLayers: props => {
      const {
        bbox: {west, south, east, north}
      } = props.tile;

      return new BitmapLayer(props, {
        data: null,
        image: props.data,
        bounds: [west, south, east, north]
      });
    }
  });

  return <DeckGL viewState={viewState} layers={[layer]} />;
}
```


## Installation

To install the dependencies from NPM:

```bash
npm install deck.gl
# or
npm install @deck.gl/core @deck.gl/layers @deck.gl/geo-layers
```

```js
import {TileLayer} from '@deck.gl/geo-layers';
new TileLayer({});
```

To use pre-bundled scripts:

```html
<script src="https://unpkg.com/deck.gl@^8.0.0/dist.min.js"></script>
<!-- or -->
<script src="https://unpkg.com/@deck.gl/core@^8.0.0/dist.min.js"></script>
<script src="https://unpkg.com/@deck.gl/layers@^8.0.0/dist.min.js"></script>
<script src="https://unpkg.com/@deck.gl/geo-layers@^8.0.0/dist.min.js"></script>
```

```js
new deck.TileLayer({});
```

## Indexing System

At each integer zoom level (`z`), the XY plane in the view space is divided into square tiles of the same size, each uniquely identified by their `x` and `y` index. When `z` increases by 1, the view space is scaled by 2, meaning that one tile at `z` covers the same area as four tiles at `z+1`.

When the `TileLayer` is used with a geospatial view such as the [MapView](../core/map-view.md), x, y, and z are determined from [the OSM tile index](https://wiki.openstreetmap.org/wiki/Slippy_map_tilenames).

<<<<<<< HEAD
When the `TileLayer` is used used with a non-geospatial view such as the [OrthographicView](../core/orthographic-view.md) or the [OrbitView](../core/orbit-view.md), `x` and `y` increment from the world origin, and each tile's width and height match that defined by the `tileSize` prop. For example, the tile `x: 0, y: 0` occupies the square between `[0, 0]` and `[tileSize, tileSize]`.
=======
When the `TileLayer` is used with a non-geospatial view such as the [OrthographicView](/docs/api-reference/core/orthographic-view.md) or the [OrbitView](/docs/api-reference/core/orbit-view.md), `x` and `y` increment from the world origin, and each tile's width and height match that defined by the `tileSize` prop. For example, the tile `x: 0, y: 0` occupies the square between `[0, 0]` and `[tileSize, tileSize]`.
>>>>>>> 1f26aab3

If you need to offset the `z` level at which the tiles are fetched in order to fetch tiles at a higher resolution in order to produce a "crisper" picture, there is a `zoomOffset` prop.


## Properties

Inherits all properties from [base `Layer`](../core/layer.md).

If using the default `renderSubLayers`, supports all [`GeoJSONLayer`](../layers/geojson-layer.md) properties to style features.

### Data Options

##### `data` (String|Array, optional) {#data}

- Default: `[]`

Either a URL template or an array of URL templates from which the tile data should be loaded.

If the value is a string: a URL template. Substrings `{x}` `{y}` and `{z}`, if present, will be replaced with a tile's actual index when it is requested.

If the value is an array: multiple URL templates. Each endpoint must return the same content for the same tile index. This can be used to work around [domain sharding](https://developer.mozilla.org/en-US/docs/Glossary/Domain_sharding), allowing browsers to download more resources simultaneously. Requests made are balanced among the endpoints, based on the tile index.


##### `getTileData` (Function, optional) {#gettiledata}

- Default: `tile => load(tile.url)`

If supplied, `getTileData` is called to retrieve the data of each tile. It receives one argument `tile` which contains the following fields:

- `index` (Object) - index of the tile. `index` is in the shape of `{x, y, z}`, corresponding to the integer values specifying the tile.
- `id` (String) - unique string representation of index.
- `url` (String) - resolved url of the tile if the `data` prop is provided, otherwise `null`
- `bbox` (Object) - bounding box of the tile. When used with a geospatial view, `bbox` is in the shape of `{west: <longitude>, north: <latitude>, east: <longitude>, south: <latitude>}`. When used with a non-geospatial view, `bbox` is in the shape of `{left, top, right, bottom}`.
- `signal` (Object) - an [AbortSignal](https://developer.mozilla.org/en-US/docs/Web/API/AbortSignal) that may be signalled if there are too many queued requests. Note: only tiles that aren't visible will be aborted.

It should return either the tile data or a Promise that resolves to the tile data.

This prop is not required if `data` points to a supported format (JSON or image by default). Additional formats may be added by registering [loaders.gl](https://loaders.gl/modules/core/docs/api-reference/register-loaders) modules.

It is recommended to pass `signal` to any `fetch` calls and check its `aborted` property before doing any expensive computation. If `signal` is aborted, then throw or return falsy from `getTileData` so the data is not cached; do not return incomplete data. If `signal` is aborted, but `getTileData` still returns a truthy response, then its data will be cached.

```js
const {signal} = tile;
const data = fetch(url, {signal});

if (signal.aborted) {
   return null;
}
// Expensive computation on returned data
```

##### `TilesetClass` (class, optional) {#tilesetclass}

- Default: `Tileset2D`

Tileset class that `TileLayer` uses for tile indexing. Extend [Tileset2D](#tileset2d) to implement a custom indexing scheme.

##### `tileSize` (Number, optional) {#tilesize}

The pixel dimension of the tiles, usually a power of 2.

For geospatial viewports, tile size represents the target pixel width and height of each tile when rendered. Smaller tile sizes display the content at higher resolution, while the layer needs to load more tiles to fill the same viewport.

For non-geospatial viewports, the tile size should correspond to the true pixel size of the tiles.

- Default: `512`

##### `zoomOffset` (Number, optional) {#zoomoffset}

This offset changes the zoom level at which the tiles are fetched.  Needs to be an integer.

- Default: `0`

##### `maxZoom` (Number|Null, optional) {#maxzoom}

The max zoom level of the layer's data. When overzoomed (i.e. `zoom > maxZoom`), tiles from this level will be displayed.

- Default: `null`

##### `minZoom` (Number, optional) {#minzoom}

The min zoom level of the layer's data. When underzoomed (i.e. `zoom < minZoom`), the layer will not display any tiles unless `extent` is defined, to avoid issuing too many tile requests.

- Default: 0

##### `extent` (Array, optional) {#extent}

The bounding box of the layer's data, in the form of `[minX, minY, maxX, maxY]`. If provided, the layer will only load and render the tiles that are needed to fill this box. 

- Default: `null`


##### `maxCacheSize` (Number, optional) {#maxcachesize}

The maximum number of tiles that can be cached. The tile cache keeps loaded tiles in memory even if they are no longer visible. It reduces the need to re-download the same data over and over again when the user pan/zooms around the map, providing a smoother experience.

If not supplied, the `maxCacheSize` is calculated as `5` times the number of tiles in the current viewport.

- Default: `null`


##### `maxCacheByteSize` (Number, optional) {#maxcachebytesize}

The maximum memory used for caching tiles. If this limit is supplied, `getTileData` must return an object that contains a `byteLength` field.

- Default: `null`


##### `refinementStrategy` (String|Function, optional) {#refinementstrategy}

How the tile layer refines the visibility of tiles. When zooming in and out, if the layer only shows tiles from the current zoom level, then the user may observe undesirable flashing while new data is loading. By setting `refinementStrategy` the layer can attempt to maintain visual continuity by displaying cached data from a different zoom level before data is available.

This prop accepts one of the following:

* `'best-available'`: If a tile in the current viewport is waiting for its data to load, use cached content from the closest zoom level to fill the empty space. This approach minimizes the visual flashing due to missing content.
* `'no-overlap'`: Avoid showing overlapping tiles when backfilling with cached content. This is usually favorable when tiles do not have opaque backgrounds.
* `'never'`: Do not display any tile that is not selected.
* A custom function. See "custom strategy" below.

- Default: `'best-available'`

##### custom strategy

Apps may define a custom `refinementStrategy` by supplying its own callback function. The function will be called frequently on every viewport update and every tile loaded event.

When called, the function receives an array of [Tile](#tile) instances representing every tile that is currently in the cache. It is an opportunity to manipulate `tile.isVisible` before sub layers are rendered. `isVisible` is initially set to the value of `isSelected` (equivalent to `refinementStrategy: 'never'`).

##### `maxRequests` (Number, optional) {#maxrequests}

The maximum number of concurrent `getTileData` calls.

If `<= 0`, no throttling will occur, and `getTileData` may be called an unlimited number of times concurrently regardless of how long that tile is or was visible.

If `> 0`, a maximum of `maxRequests` instances of `getTileData` will be called concurrently. Requests may never be called if the tile wasn't visible long enough to be scheduled and started. Requests may also be aborted (through the `signal` passed to `getTileData`) if there are more than `maxRequests` ongoing requests and some of those are for tiles that are no longer visible.

If `getTileData` makes `fetch` requests against an HTTP 1 web server, then `maxRequests` should correlate to the browser's maximum number of concurrent `fetch` requests. For Chrome, the max is 6 per domain. If you use the `data` prop and specify multiple domains, you can increase this limit. For example, with Chrome and 3 domains specified, you can set `maxRequests=18`.

If the web server supports HTTP/2 (Open Chrome dev tools and look for "h2" in the Protocol column), then you can make an unlimited number of concurrent requests (and can set `maxRequests=-1`). Note that this will request data for every tile, no matter how long the tile was visible, and may increase server load.

- Default: `6`

### Render Options

##### `renderSubLayers` (Function, optional) {#rendersublayers}

Renders one or an array of Layer instances with all the `TileLayer` props and the following props:

* `id`: An unique id for this sublayer
* `data`: Resolved from `getTileData`. As of deck.gl 8.2, this prop is always the data resolved from the Promise and is never a Promise itself.
* `tile`: An object containing `index`, `bbox`, and `id` of the tile.

- Default: `props => new GeoJsonLayer(props)`

Note that the following sub layer props are overridden by `TileLayer` internally:

- `visible` (toggled based on tile visibility)
- `highlightedObjectIndex` (set based on the parent layer's highlight state)

##### `zRange` (Array, optional) {#zrange}

An array representing the height range of the content in the tiles, as `[minZ, maxZ]`. This is designed to support tiles with 2.5D content, such as buildings or terrains. At high pitch angles, such a tile may "extrude into" the viewport even if its 2D bounding box is out of view. Therefore, it is necesary to provide additional information for the layer to behave correctly. The value of this prop is used for two purposes: 1) to determine the necesary tiles to load and/or render; 2) to determine the possible intersecting tiles during picking.

This prop currently only has effect when used with a geospatial view.

- Default: `null` (interpreted as `[0, 0]`)

##### `modelMatrix` (Matrix4, optional) {#modelmatrix}

Affects both rendering and tile fetching to produce a transformed tile layer.  Note that this can result in tiles being fetched outside the `extent` prop, for example if the `modelMatrix` defines a rotation.

- Default: `null`

### Callbacks

##### `onViewportLoad` (Function, optional) {#onviewportload}

`onViewportLoad` is a function that is called when all tiles in the current viewport are loaded. An array of loaded [Tile](#tile) instances are passed as argument to this function


- Default: `data => null`


##### `onTileLoad` (Function, optional) {#ontileload}

`onTileLoad` called when a tile successfully loads.

- Default: `() => {}`

Receives arguments:

- `tile` (Object) - the [tile](#tile) that has been loaded.

##### `onTileError` (Function, optional) {#ontileerror}

`onTileError` called when a tile failed to load.

- Default: `console.error`

Receives arguments:

- `error` (`Error`)

##### `onTileUnload` (Function, optional) {#ontileunload}

`onTileUnload` called when a tile is cleared from cache.

- Default: `() => {}`

Receives arguments:

- `tile` (Object) - the [tile](#tile) that has been cleared from cache.

## Tile

Class to hold the reading of a single tile

Properties:

- `index` (Object) - index of the tile. `index` is in the shape of `{x, y, z}`, corresponding to the integer values specifying the tile.
- `id` (String) - unique string representation of index, as 'x-y-z', e.g. '0-2-3'.
- `bbox` (Object) - bounding box of the tile. When used with a geospatial view, `bbox` is in the shape of `{west: <longitude>, north: <latitude>, east: <longitude>, south: <latitude>}`. When used with a non-geospatial view, `bbox` is in the shape of `{left, top, right, bottom}`.
- `content` (Object) - the tile's cached content. `null` if the tile's initial load is pending, cancelled, or encountered an error.
- `data` (Object|Promise) - the tile's requested content. If the tile is loading, returns a Promise that resolves to the loaded content when loading is completed.
- `parent` (Tile) - the nearest ancestor tile (a tile on a lower `z` that contains this tile), if present in the cache
- `children` (Tile[]) - the nearest sub tiles (tiles on higher `z` that are contained by this tile), if present in the cache
- `isSelected` (Boolean) - if the tile is expected to show up in the current viewport
- `isVisible` (Boolean) - if the tile should be rendered
- `isLoaded` (Boolean) - if the content of the tile has been loaded

## Tileset2D

Class that manages loading and purging of tile data. This class caches recently visited tiles and only creates new tiles if they are present.

To implement a custom indexing scheme, extend `Tileset2D` and implement the following interface:

- `getTileIndices({viewport, maxZoom, minZoom, zRange, modelMatrix, modelMatrixInverse})` - returns an array of indices in the given viewport. The indices should have the shape of Objects, like: `{q: '0123'}` to allow referencing in the URL template supplied to the `data` prop.
- `getTileId(index)` - returns unique string key for a tile index.
- `getParentIndex(index)` - returns index of the parent tile.
- `getTileZoom(index)` - returns a zoom level for a tile index.
- `getTileMetadata(index) - returns additional metadata to add to tile (optional).

For example, to index using [quadkeys](https://docs.microsoft.com/en-us/bingmaps/articles/bing-maps-tile-system#tile-coordinates-and-quadkeys):

```js
import {_Tileset2D as Tileset2D} from '@deck.gl/geo-layers';
class QuadkeyTileset2D extends Tileset2D {
  getTileIndices(opts) {
    // Quadkeys and OSM tiles share the layout, leverage existing algorithm
    // Data format: [{quadkey: '0120'}, {quadkey: '0121'}, {quadkey: '0120'},...]
    return super.getTileIndices(opts).map(tileToQuadkey);
  }

  getTileId({quadkey}) {
    return quadkey;
  }

  getTileZoom({quadkey}) {
    return quadkey.length;
  }

  getParentIndex({quadkey}) {
    const quadkey = quadkey.slice(0, -1);
    return {quadkey};
  }
}

const quadkeyTileLayer = new TileLayer({
  TilesetClass: QuadkeyTileset2D,
  data: 'quadkey/{quadkey}.json',
  ...
});
```

## Source

[modules/geo-layers/src/tile-layer](https://github.com/visgl/deck.gl/tree/master/modules/geo-layers/src/tile-layer)<|MERGE_RESOLUTION|>--- conflicted
+++ resolved
@@ -78,11 +78,7 @@
 
 When the `TileLayer` is used with a geospatial view such as the [MapView](../core/map-view.md), x, y, and z are determined from [the OSM tile index](https://wiki.openstreetmap.org/wiki/Slippy_map_tilenames).
 
-<<<<<<< HEAD
-When the `TileLayer` is used used with a non-geospatial view such as the [OrthographicView](../core/orthographic-view.md) or the [OrbitView](../core/orbit-view.md), `x` and `y` increment from the world origin, and each tile's width and height match that defined by the `tileSize` prop. For example, the tile `x: 0, y: 0` occupies the square between `[0, 0]` and `[tileSize, tileSize]`.
-=======
 When the `TileLayer` is used with a non-geospatial view such as the [OrthographicView](/docs/api-reference/core/orthographic-view.md) or the [OrbitView](/docs/api-reference/core/orbit-view.md), `x` and `y` increment from the world origin, and each tile's width and height match that defined by the `tileSize` prop. For example, the tile `x: 0, y: 0` occupies the square between `[0, 0]` and `[tileSize, tileSize]`.
->>>>>>> 1f26aab3
 
 If you need to offset the `z` level at which the tiles are fetched in order to fetch tiles at a higher resolution in order to produce a "crisper" picture, there is a `zoomOffset` prop.
 
