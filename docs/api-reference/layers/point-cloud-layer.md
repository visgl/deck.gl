import {PointCloudLayerDemo} from 'website-components/doc-demos/layers';

<PointCloudLayerDemo />

<p class="badges">
  <img src="https://img.shields.io/badge/lighting-yes-blue.svg?style=flat-square" alt="lighting" />
</p>

# PointCloudLayer

The Point Cloud Layer takes in points with 3d positions, normals and colors
and renders them as spheres with a certain radius.

```js
import DeckGL from '@deck.gl/react';
import {PointCloudLayer} from '@deck.gl/layers';

function App({data, viewState}) {
  /**
   * Data format:
   * [
   *   {position: [-122.4, 37.7, 12], normal: [-1, 0, 0], color: [255, 255, 0]},
   *   ...
   * ]
   */
  const layer = new PointCloudLayer({
    id: 'point-cloud-layer',
    data,
    pickable: false,
    coordinateSystem: COORDINATE_SYSTEM.METER_OFFSETS,
    coordinateOrigin: [-122.4, 37.74],
    radiusPixels: 4,
    getPosition: d => d.position,
    getNormal: d => d.normal,
    getColor: d => d.color
  });

  return <DeckGL viewState={viewState}
    layers={[layer]}
    getTooltip={({object}) => object && object.position.join(', ')} />;
}
```

`loaders.gl` offers a [category](https://loaders.gl/docs/specifications/category-mesh) of loaders for loading point clouds from standard formats. For example, the following code adds support for LAS/LAZ files:

```js
<<<<<<< HEAD
import {PointCloudLayer} from '@deck.gl/mesh-layers';
=======
import {PointCloudLayer} from '@deck.gl/layers';
>>>>>>> 20887c79
import {LASLoader} from '@loaders.gl/las';

new PointCloudLayer({
  ...
  mesh: 'path/to/pointcloud.laz',
  loaders: [LASLoader]
});
```

## Installation

To install the dependencies from NPM:

```bash
npm install deck.gl
# or
npm install @deck.gl/core @deck.gl/layers
```

```js
import {PointCloudLayer} from '@deck.gl/layers';
new PointCloudLayer({});
```

To use pre-bundled scripts:

```html
<script src="https://unpkg.com/deck.gl@^8.0.0/dist.min.js"></script>
<!-- or -->
<script src="https://unpkg.com/@deck.gl/core@^8.0.0/dist.min.js"></script>
<script src="https://unpkg.com/@deck.gl/layers@^8.0.0/dist.min.js"></script>
```

```js
new deck.PointCloudLayer({});
```

## Properties

Inherits from all [Base Layer](/docs/api-reference/core/layer.md) properties.

### Render Options

##### `sizeUnits` (String, optional)

* Default: `'pixels'`

The units of the point size, one of `'meters'`, `'pixels'`. When zooming in and out, meter sizes scale with the base map, and pixel sizes remain the same on screen.

##### `pointSize` (Number, optional) ![transition-enabled](https://img.shields.io/badge/transition-enabled-green.svg?style=flat-square")

* Default: `10`

Global radius of all points, in units specified by `sizeUnits` (default pixels).

##### `material` (Object, optional)

* Default: `true`

This is an object that contains material props for [lighting effect](/docs/api-reference/core/lighting-effect.md) applied on extruded polygons.
Check [the lighting guide](/docs/developer-guide/using-lighting.md#constructing-a-material-instance) for configurable settings.

### Data Accessors

##### `getPosition` ([Function](/docs/developer-guide/using-layers.md#accessors), optional) ![transition-enabled](https://img.shields.io/badge/transition-enabled-green.svg?style=flat-square")

* Default: `object => object.position`

Method called to retrieve the position of each object.

##### `getNormal` ([Function](/docs/developer-guide/using-layers.md#accessors)|Array, optional) ![transition-enabled](https://img.shields.io/badge/transition-enabled-green.svg?style=flat-square")

* Default: `[0, 0, 1]`

The normal of each object, in `[nx, ny, nz]`.

* If an array is provided, it is used as the normal for all objects.
* If a function is provided, it is called on each object to retrieve its normal.


##### `getColor` ([Function](/docs/developer-guide/using-layers.md#accessors)|Array, optional) ![transition-enabled](https://img.shields.io/badge/transition-enabled-green.svg?style=flat-square")

* Default: `[0, 0, 0, 255]`

The rgba color is in the format of `[r, g, b, [a]]`. Each channel is a number between 0-255 and `a` is 255 if not supplied.

* If an array is provided, it is used as the color for all objects.
* If a function is provided, it is called on each object to retrieve its color.

## Source

[modules/layers/src/point-cloud-layer](https://github.com/visgl/deck.gl/tree/master/modules/layers/src/point-cloud-layer)<|MERGE_RESOLUTION|>--- conflicted
+++ resolved
@@ -44,11 +44,7 @@
 `loaders.gl` offers a [category](https://loaders.gl/docs/specifications/category-mesh) of loaders for loading point clouds from standard formats. For example, the following code adds support for LAS/LAZ files:
 
 ```js
-<<<<<<< HEAD
-import {PointCloudLayer} from '@deck.gl/mesh-layers';
-=======
 import {PointCloudLayer} from '@deck.gl/layers';
->>>>>>> 20887c79
 import {LASLoader} from '@loaders.gl/las';
 
 new PointCloudLayer({
