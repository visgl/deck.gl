--- conflicted
+++ resolved
@@ -235,15 +235,9 @@
 The [picking info](../../developer-guide/interactivity.md#the-pickinginfo-object) passed to callbacks (`onHover`, `onClick`, etc.) provides information on which pixel was picked. It contains an additional `bitmap` field if applicable:
 
 - `bitmap`
-<<<<<<< HEAD
-  + `pixel` `([x: number, y: number])` Integer coordinates into the bitmap
-  + `size` `({width: number; height: number})` Size of bitmap in pixels
-  + `uv` `([u: number, v: number])` Normalized (0-1) floating point coordinates
-=======
   + `pixel` (`[x: number, y: number]`) Integer coordinates into the bitmap
   + `size` (`{width: number; height: number}`) Size of bitmap in pixels
   + `uv` (`[u: number, v: number]`) Normalized (0-1) floating point coordinates
->>>>>>> f9ae7853
 
 Note that the `bitmap` field can be `null` if on mouse leave or if the bitmap has not yet loaded.
 
