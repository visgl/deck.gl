# LayerManager Class (Internal)

<<<<<<< HEAD
> The `LayerManager` class is an internal class that is exposed primarily to enable deck.gl to be used without React. If you are using the [`DeckGL`](/docs/api-reference/deckgl.md) React Component, a layer manager is created under the hood to handle layer management, and you do not need to use this class.

The `LayerManager` class handles updates, drawing and picking for a set of layers.

For more information consult the [Using Standalone](/docs/advanced/using-standalone.md) article.


## Methods

##### constructor

Creates a new `LayerManager` instance.

`const layerManager = new LayerManager(gl, {eventManager: ...}})`

* `gl` ([WebGLRenderingContext](https://developer.mozilla.org/en-US/docs/Web/API/WebGLRenderingContext))

##### getLayers

Returns an list of layers, optionally be filtered by a list of layer ids.

`const layers = layerManager.getLayers({layerIds=[]})`

* `layerIds` (String[], optional) - A list of layer id strings. If supplied, the returned list will only contain layers whose `id` property matches (see note) one of the strings in the list.

Returns (`Layer[]`) - array of layer instances.

Notes:
* The returned list of layers is "expanded" in the sense that composite layers will have been recursively rendered and the list will thus only contain primitive layers.
* When supplying the layer id of a composite layer, all the sub layers rendered by that layer will be included.
* layer id matching checks that a layer id *starts with* one of the supplied strings. This ensures that sublayers rendered by a composite layer with the given id will also be included in the matched list.

##### setViewport

Updates the current viewport.

`layerManager.setViewport(viewport)`

* `viewport` ([Viewport](/docs/api-reference/viewport.md)) - The new viewport

##### setParameters

Updates parameters

`layerManager.setParameters({
	useDevicePixels,
    pickingRadius,
    onLayerClick,
    onLayerHover
})
`

* `useDevicePixels` (`Boolean`, optional) - Whether to use retina/HD display or not.
* `eventManager` - A source of DOM input events

* `pickingRadius` (`Number`, optional) - "Fuzziness" of picking (px), to support fat-fingering.
* `onLayerClick` (`Function`, optional) - A handler to be called when any layer is clicked.
* `onLayerHover` (`Function`, optional) - A handler to be called when any layer is hovered over.

Notes:
* The event "source" is expected to provide `on()`/`off()` methods for registration, and to call registered handlers with an "Event" object of the following shape:
 * `offsetCenter` (Object: {x, y}) - center of the event
 * `srcEvent` (Object) - native JS Event object


##### setLayers

Provide a new list of layers. Layers will be matched against old layers, and any composite layers will be recursively expanded into primitive layers.

`layerManager.updateLayers({newLayers})`

* `newLayers` (Layer[]) - Array of layers

##### drawLayers

Draw all layers

`layerManager.drawLayers({pass})`

* `pass` (String) - The render pass identifier, for debugging purpose

##### pickObject

Pick the closest info at given coordinate

`layerManager.pickLayer({x, y, mode, radius = 0, layerIds})`

* `x` (Number) - The x position of the pointer
* `y` (Number) - The y position of the pointer
* `mode` (String) - One of `hover` or `click`

##### pickObjects

Get all unique infos within a bounding box

`layerManager.queryLayer({x, y, width, height, layerIds})`

* `x` (Number) - The x position of the pointer
* `y` (Number) - The y position of the pointer


##### needsRedraw

Checks if layers need to be redrawn.

`layerManager.needsRedraw({clearRedrawFlags = false})`


## Source
[src/core/lib/layer-manager.js](https://github.com/uber/deck.gl/blob/5.1-release/src/core/lib/layer-manager.js)
=======
The documentation for this component has moved to [`LayerManager`](/docs/api-reference/internal/layer-manager.md).
>>>>>>> 062cdadd
<|MERGE_RESOLUTION|>--- conflicted
+++ resolved
@@ -1,116 +1,3 @@
 # LayerManager Class (Internal)
 
-<<<<<<< HEAD
-> The `LayerManager` class is an internal class that is exposed primarily to enable deck.gl to be used without React. If you are using the [`DeckGL`](/docs/api-reference/deckgl.md) React Component, a layer manager is created under the hood to handle layer management, and you do not need to use this class.
-
-The `LayerManager` class handles updates, drawing and picking for a set of layers.
-
-For more information consult the [Using Standalone](/docs/advanced/using-standalone.md) article.
-
-
-## Methods
-
-##### constructor
-
-Creates a new `LayerManager` instance.
-
-`const layerManager = new LayerManager(gl, {eventManager: ...}})`
-
-* `gl` ([WebGLRenderingContext](https://developer.mozilla.org/en-US/docs/Web/API/WebGLRenderingContext))
-
-##### getLayers
-
-Returns an list of layers, optionally be filtered by a list of layer ids.
-
-`const layers = layerManager.getLayers({layerIds=[]})`
-
-* `layerIds` (String[], optional) - A list of layer id strings. If supplied, the returned list will only contain layers whose `id` property matches (see note) one of the strings in the list.
-
-Returns (`Layer[]`) - array of layer instances.
-
-Notes:
-* The returned list of layers is "expanded" in the sense that composite layers will have been recursively rendered and the list will thus only contain primitive layers.
-* When supplying the layer id of a composite layer, all the sub layers rendered by that layer will be included.
-* layer id matching checks that a layer id *starts with* one of the supplied strings. This ensures that sublayers rendered by a composite layer with the given id will also be included in the matched list.
-
-##### setViewport
-
-Updates the current viewport.
-
-`layerManager.setViewport(viewport)`
-
-* `viewport` ([Viewport](/docs/api-reference/viewport.md)) - The new viewport
-
-##### setParameters
-
-Updates parameters
-
-`layerManager.setParameters({
-	useDevicePixels,
-    pickingRadius,
-    onLayerClick,
-    onLayerHover
-})
-`
-
-* `useDevicePixels` (`Boolean`, optional) - Whether to use retina/HD display or not.
-* `eventManager` - A source of DOM input events
-
-* `pickingRadius` (`Number`, optional) - "Fuzziness" of picking (px), to support fat-fingering.
-* `onLayerClick` (`Function`, optional) - A handler to be called when any layer is clicked.
-* `onLayerHover` (`Function`, optional) - A handler to be called when any layer is hovered over.
-
-Notes:
-* The event "source" is expected to provide `on()`/`off()` methods for registration, and to call registered handlers with an "Event" object of the following shape:
- * `offsetCenter` (Object: {x, y}) - center of the event
- * `srcEvent` (Object) - native JS Event object
-
-
-##### setLayers
-
-Provide a new list of layers. Layers will be matched against old layers, and any composite layers will be recursively expanded into primitive layers.
-
-`layerManager.updateLayers({newLayers})`
-
-* `newLayers` (Layer[]) - Array of layers
-
-##### drawLayers
-
-Draw all layers
-
-`layerManager.drawLayers({pass})`
-
-* `pass` (String) - The render pass identifier, for debugging purpose
-
-##### pickObject
-
-Pick the closest info at given coordinate
-
-`layerManager.pickLayer({x, y, mode, radius = 0, layerIds})`
-
-* `x` (Number) - The x position of the pointer
-* `y` (Number) - The y position of the pointer
-* `mode` (String) - One of `hover` or `click`
-
-##### pickObjects
-
-Get all unique infos within a bounding box
-
-`layerManager.queryLayer({x, y, width, height, layerIds})`
-
-* `x` (Number) - The x position of the pointer
-* `y` (Number) - The y position of the pointer
-
-
-##### needsRedraw
-
-Checks if layers need to be redrawn.
-
-`layerManager.needsRedraw({clearRedrawFlags = false})`
-
-
-## Source
-[src/core/lib/layer-manager.js](https://github.com/uber/deck.gl/blob/5.1-release/src/core/lib/layer-manager.js)
-=======
-The documentation for this component has moved to [`LayerManager`](/docs/api-reference/internal/layer-manager.md).
->>>>>>> 062cdadd
+The documentation for this component has moved to [`LayerManager`](/docs/api-reference/internal/layer-manager.md).