# Upgrade Guide

## Upgrading from deck.gl v8.4 to v8.5

### Transpilation

The module entry point is now only lightly transpiled for the most commonly used evergreen browsers. This change offers significant savings on bundle size. If your application needs to support older browsers such as IE 11, make sure to include `node_modules` in your babel config.

### Layers

#### Breaking changes

- A bug is fixed in projecting sizes in billboard mode. Pixel sizes now match their CSS counterparts. This change affects the following layers when used with a `MapView`:
  + `ArcLayer`, `LineLayer` and `PointCloudLayer`
  + `IconLayer` and `TextLayer` with the default `billboard` prop
  + `PathLayer` with `billboard: true`
  After upgrading to v8.5, in order to maintain the same appearance, you need to multiply `2/3` to the objects' width/size. This can be done by either changing the accessor (`getWidth`/`getSize`) or the scaling prop (`sizeScale`/`widthScale`).
- `TextLayer`'s default `fontSettings` have changed. When using `sdf`, the default `buffer` is now `4` and the default `radius` is now `12`.
- `GeoJsonLayer`'s `lineJointRounded` prop now only controls line joints. To use rounded line caps, set `lineCapRounded` to `true`.
- Dashed lines via `PathStyleExtension` now draw rounded dash caps if `capRounded` is `true`.
- `@deck.gl/geo-layers` now depends on `@deck.gl/extensions`.
- `HeatmapLayer`'s `colorDomain` prop has redefined the unit of its values. See updated [layer documentation](/docs/api-reference/aggregation-layers/heatmap-layer.md) for details.
- `MVTLayer`'s `binary` prop is now set to `true` by default to take advantage of the performance boost.
- `TileLayer` no longer uses `tileSize` to offset zoom in non-geospatial views. It is recommended to use the new `zoomOffset` prop to affect the `zoom` resolution at which tiles are fetched.
- `MVTLayer` and `TerrainLayer`'s default loaders no longer support parsing on the main thread. This does not change the layers' default behavior, just reduces the bundle size by dropping unused code. Should you need to use the layers in an environment where web worker is not available, or debug the loaders, follow the examples in [loaders and workers](/docs/developer-guide/loading-data.md#loaders-and-web-workers).
- `TerrainLayer`'s `workerUrl` prop is removed, use `loadOptions.terrain.workerUrl` instead.

#### Deprecations

- `TextLayer`'s `backgroundColor` prop is deprecated. Use `background: true` and `getBackgroundColor` instead.
- `PathLayer`'s `rounded` prop is deprecated, replaced by two separate flags `jointRounded` and `capRounded`.
- `GeoJsonLayer`'s `getRadius` props is deprecated, replaced by `getPointRadius`.
- `CartoBQTilerLayer` is deprecated and will be removed in 8.6. Use `CartoLayer` instead with `type` set to `MAP_TYPES.TILESET`.
- `CartoSQLLayer` is deprecated and will be removed in 8.6. Use `CartoLayer` instead with `type` set to `MAP_TYPES.QUERY`.

### onError Callback

`Deck`'s default `onError` callback is changed to `console.error`. Explicitly setting `onError` to `null` now silently ignores all errors, instead of logging them to console.

<<<<<<< HEAD
### loaders.gl v3.0

deck.gl now depends on `@loaders.gl/core@^3.0.0`. It is strongly recommended that you upgrade all loaders.gl dependencies to v3 as v2.x loaders are not tested with the v3.0 core. Visit loaders.gl's [upgrade guide](https://loaders.gl/docs/upgrade-guide) for instructions on each loader module.
=======

### OrbitView

`OrbitView` no longer allows `orbitAxis` to be specified in the view state. Set `orbitAxis` in the `OrbitView` constructor instead.
>>>>>>> f0358591


## Upgrading from deck.gl v8.3 to v8.4

### wrapLongitude

The behavior of `wrapLongitude` has changed. Before, setting this prop to `true` would project vertices to a copy of the map that is closer to the current center. Starting with v8.4, enabling this prop would "normalize" the geometry to the [-180, 180] longitude range. See the following list for layer-specific changes:

- `LineLayer` and `ArcLayer`: always draw the shortest path between source and target positions. If the shortest path crosses the 180th meridian, it is split into two segments.
- Layers that draw each object with a single position anchor, e.g. `ScatterplotLayer`, `IconLayer`, `TextLayer`: move the anchor point into the `[-180, 180]` range.

This change makes layers render more predictably at low zoom levels. To draw horizontally continuous map with multiple copies of the world, use [MapView](/docs/api-reference/core/map-view.md) with the `repeat` option:

```js
new Deck({
  views: new MapView({repeat: true}),
  ...
})
```

### pickingInfo

A legacy field `pickingInfo.lngLat` has been removed. Use `pickingInfo.coordinate` instead.

### Layers

- `MVTLayer`'s `onHover` and `onClick` callbacks now yield the `info.object` feature coordinates in WGS84 standard.
- `ScenegraphLayer` now has built-in support for `GLTFLoader`. It's no longer necessary to call `registerLoaders` before using it.
- `SolidPolygonLayer` now enforces the winding order for outer polygons and holes. This ensures the correct orientation of an extruded polygon's surfaces, and therefore consistent culling and lighting effect results. This may change the visual outcome of your layers if the winding order was wrongly deduced in the previous versions. When using this layer with `_normalize: false`, a new prop `_windingOrder` can be used to specify the winding order used by your polygon data.
- `ColumnLayer` now enforces the winding order for vertices. This may change the lighting effect appearance in `HexagonLayer` and `H3HexagonLayer` slightly.
- `TileLayer`'s `onViewportLoad` callback now receives as argument an array of loaded [Tile](/docs/api-reference/geo-layers/tile-layer.md#tile) instances. At previous version the argument was an array of tile content.


## Upgrading from deck.gl v8.2 to v8.3

- The following is added to the default image loading options: `{imagebitmap: {premultiplyAlpha: 'none'}}` (previously `default`). This generates more visually similar outcome between `ImageBitmap` and `Image` formats (see changes in 8.2 below). You can override this behavior with the `loadOptions` prop of a layer. See [ImageLoader options](https://loaders.gl/modules/images/docs/api-reference/image-loader#options) for more information.


## Upgrading from deck.gl v8.1 to v8.2

- The `TileLayer` now rounds the current `zoom` to determine the `z` at which to load tiles. This will load less tiles than the previous version. You can adjust the `tileSize` prop to modify this behavior.
- Image URLs are now by default loaded in the `ImageBitmap` format, versus `Image` in the previous version. This improves the performance of loading textures. You may override this by supplying the `loadOptions` prop of a layer:

```js
loadOptions: {
  image: {type: 'image'}
}
```

See [ImageLoader options](https://loaders.gl/modules/images/docs/api-reference/image-loader#options);


## Upgrading from deck.gl v8.0 to v8.1

### Breaking Changes

- `s2-geometry` is no longer a dependency of `@deck.gl/geo-layers`. If you were using this module in an application, it needs to be explicitly added to package.json.
- deck.gl no longer crashes if one of the layers encounters an error during update and/or render. By default, errors are now logged to the console. Specify the `onError` callback to manually handle errors in your application.
- `Deck` now reacts to changes in the `initialViewState` prop. In 8.0 and earlier versions, this prop was not monitored after the deck instance was constructed. Starting 8.1, if `initialViewState` changes deeply, the camera will be reset. It is recommended that you use a constant for `initialViewState` to achieve behavior consistent with the previous versions.

##### Tile3DLayer

- A new prop `loader` needs to be provided, one of `CesiumIonLoader`, `Tiles3DLoader` from (`@loaders.gl/3d-tiles`) or `I3SLoader` from (`@loaders.gl/i3s`).
- The `loadOptions` prop is now used for passing all loaders.gl options, not just [`Tileset3D`](https://loaders.gl/modules/tiles/docs/api-reference/tileset-3d#constructor-1). To revert back to the 8.0 behavior, use `{tileset: {throttleRequest: true}}`.
- `_ionAccessId` and `_ionAccesToken` props are removed. To render an ion dataset with `Tile3DLayer`, follow this example:

```js
import {CesiumIonLoader} from '@loaders.gl/3d-tiles';
import {Tile3DLayer} from '@deck.gl/geo-layers';

// load 3d tiles from Cesium ion
const layer = new Tile3DLayer({
  id: 'tile-3d-layer',
  // tileset json file url
  data: 'https://assets.cesium.com/<ion_access_id>/tileset.json',
  loader: CesiumIonLoader,
  // https://cesium.com/docs/rest-api/
  loadOptions: {
    // https://loaders.gl/modules/tiles/docs/api-reference/tileset-3d#constructor-1
    tileset: {
      throttleRequests: true
    },
    'cesium-ion': {accessToken: '<ion_access_token_for_your_asset>'}
  }
});
```

## Upgrading from deck.gl v7.x to v8.0

### Breaking Changes

##### Defaults

- The `opacity` prop of all layers is now default to `1` (used to be `0.8`).
- [`SimpleMeshLayer`](/docs/api-reference/mesh-layers/simple-mesh-layer.md) and [`ScenegraphLayer`](/docs/api-reference/mesh-layers/scenegraph-layer.md): `modelMatrix` will be composed to instance transformation matrix (derived from  layer props `getOrientation`, `getScale`, `getTranslation` and `getTransformMatrix`) under `CARTESIAN` and `METER_OFFSETS` [coordinates](/docs/developer-guide/coordinate-systems.md).

##### Removed

- `ArcLayer` props
  + `getStrokeWidth`: use `getWidth`
- `LineLayer` props
  + `getStrokeWidth`: use `getWidth`
- `PathLayer` props
  + `getDashArray`: use [PathStyleExtension](/docs/api-reference/extensions/path-style-extension.md)
- `PolygonLayer` and `GeoJsonLayer` props
  + `getLineDashArray`: use [PathStyleExtension](/docs/api-reference/extensions/path-style-extension.md)
- `H3HexagonLayer` props
  + `getColor`: use `getFillColor` and `getLineColor`
- `Tile3DLayer` props:
  + `onTileLoadFail`: use `onTileError`
- `TileLayer` props:
  + `onViewportLoaded`: use `onViewportLoad`
- `project` shader module
  + `project_scale`: use `project_size`
  + `project_to_clipspace`: use `project_position_to_clipspace`
  + `project_pixel_to_clipspace`: use `project_pixel_size_to_clipspace`
- `WebMercatorViewport` class
  + `getLocationAtPoint`: use `getMapCenterByLngLatPosition`
  + `lngLatDeltaToMeters`
  + `metersToLngLatDelta`
- `Layer` class
  + `setLayerNeedsUpdate`: use `setNeedsUpdate`
  + `setUniforms`: use `model.setUniforms`
  + `use64bitProjection`
  + `projectFlat`: use `projectPosition`
- `PerspectiveView` class - use `FirstPersonView`
- `ThirdPersonView` class - use `MapView` (geospatial) or `OrbitView` (info-vis)
- `COORDINATE_SYSTEM` enum
  + `LNGLAT_DEPRECATED`: use `LNGLAT`
  + `METERS`: use `METER_OFFSETS`


##### React

- `DeckGL` no longer injects its children with view props (`width`, `height`, `viewState` etc.). If your custom component needs these props, consider using the [ContextProvider](/docs/api-reference/react/deckgl.md#react-context) or a render callback:

  ```jsx
  <DeckGL>
    {({width, height, viewState}) => (...)}
  </DeckGL>
  ```

- The children of `DeckGL` are now placed above the canvas by default (except the react-map-gl base map). Wrap them in e.g. `<div style={{zIndex: -1}}>` if they are intended to be placed behind the canvas.

##### Debugging

deck.gl now removes most logging when bundling under `NODE_ENV=production`.


##### Standalone bundle

The pre-bundled version, a.k.a. the [scripting API](/docs/get-started/using-standalone.md#using-the-scripting-api) has been aligned with the interface of the core [Deck](/docs/api-reference/core/deck.md) class.

- Top-level view state props such as `longitude`, `latitude`, `zoom` are no longer supported. To specify the default view state, use `initialViewState`.
- `controller` is no longer on by default, use `controller: true`.


##### Textures

In older versions of deck, we used to set `UNPACK_FLIP_Y_WEBGL` by default when creating textures from images. This is removed in v8.0 to better align with [WebGL best practice](https://github.com/KhronosGroup/WebGL/issues/2577). As a result, the texCoords in the shaders of `BitmapLayer`, `IconLayer` and `TextLayer` are y-flipped. This only affects users who extend these layers.

Users of `SimpleMeshLayer` with texture will need to flip their texture image vertically.

The change has allowed us to support loading textures from `ImageBitmap`, in use cases such as rendering to `OffscreenCanvas` on a web worker.

##### projection system

- The [common space](/docs/shader-module/project.md) is no longer scaled to the current zoom level. This is part of an effort to make the geometry calculation more consistent and predictable. While one old common unit is equivalent to 1 screen pixel at the viewport center, one new common unit is equivalent to `viewport.scale` pixels at the viewport center.
- `viewport.distanceScales` keys are renamed:
  + `pixelsPerMeter` -> `unitsPerMeter`
  + `metersPerPixel` -> `metersPerUnit`
- Low part of a `DOUBLE` attribute is renamed from `*64xyLow` to `*64Low` and uses the same size as the high part. This mainly affect position attributes, e.g. all `vec2 positions64xyLow` and `vec2 instancePositions64xyLow` are now `vec3 positions64Low` and `vec3 instancePositions64Low`.
  + `project`: `vec3 project_position(vec3 position, vec2 position64xyLow)` is now `vec3 project_position(vec3 position, vec3 position64Low)`.
  + `project`: `vec4 project_position(vec4 position, vec2 position64xyLow)` is now `vec4 project_position(vec4 position, vec3 position64Low)`.
  + `project32` and `project64`: `vec4 project_position_to_clipspace(vec3 position, vec2 position64xyLow, vec3 offset)` is now `vec4 project_position_to_clipspace(vec3 position, vec3 position64Low, vec3 offset)`.
- The shader module [project64](/docs/api-reference/core/project64.md) is no longer included in `@deck.gl/core` and `deck.gl`. You can still import it from `@deck.gl/extensions`.

##### Shader modules

This change affects custom layers. deck.gl is no longer registering shaders by default. This means any `modules` array defined in `layer.getShaders()` or `new Model()` must now use the full shader module objects, instead of just their names. All supported shader modules can be imported from `@deck.gl/core`.

```js
/// OLD
new Model({
  // ...
  modules: ['picking', 'project32', 'gouraud-lighting']
});
```

Should now become

```js
import {picking, project32, gouraudLighting} from '@deck.gl/core';
/// NEW
new Model({
  // ...
  modules: [picking, project32, gouraudLighting]
});
```

##### Auto view state update

A bug was fixed where initial view state tracking could sometimes overwrite user-provided `viewState` prop. Apps that rely on auto view state update by specifying `initialViewState` should make sure that `viewState` is never assigned. If manual view state update is desired, use `viewState` and `onViewStateChange` instead. See [developer guide](/docs/developer-guide/views.md#using-a-view-class-with-view-state) for examples.

We have fixed a bug when using `initialViewState` with multiple views. In the past, the state change in one view is unintendedly propagated to all views. As a result of this fix, multiple views (e.g. mini map) are no longer synchronized by default. To synchronize them, define the views with an explicit `viewState.id`:

```js
new Deck({
  // ...
  views: [
    new MapView({id: 'main'}),
    new MapView({id: 'minimap', controller: false, viewState: {id: 'main', pitch: 0, zoom: 10}})
  ]
})
```

See [View class](/docs/api-reference/core/view.md) documentation for details.


## Upgrading from deck.gl v7.2 to v7.3

#### Core

- `layer.setLayerNeedsUpdate` is renamed to `layer.setNeedsUpdate()` and the old name will be removed in the next major release.
- Previously deprecated `Layer` class method, `screenToDevicePixels`, is removed. Use luma.gl [utility methods](https://luma.gl/docs/api-reference/webgl-2-classes/device-pixels) instead.

#### Layers

- `ScreenGridLayer`: support is now limited to browsers that implement either WebGL2 or the `OES_texture_float` extension. [coverage stats](https://webglstats.com/webgl/extension/OES_texture_float)
- Some shader attributes are renamed for consistency:

| Layer | Old | New |
| ----- | --- | --- |
| `LineLayer` | `instanceSourceTargetPositions64xyLow.xy` | `instanceSourcePositions64xyLow` |
| | `instanceSourceTargetPositions64xyLow.zw` | `instanceTargetPositions64xyLow` |
| `PathLayer` | `instanceLeftStartPositions64xyLow.xy` | `instanceLeftPositions64xyLow`  |
| | `instanceLeftStartPositions64xyLow.zw` | `instanceStartPositions64xyLow` |
| | `instanceEndRightPositions64xyLow.xy`  | `instanceEndPositions64xyLow`   |
| | `instanceEndRightPositions64xyLow.zw`  | `instanceRightPositions64xyLow` |
| `ArcLayer` | `instancePositions64Low` | `instancePositions64xyLow`  |
| `ScenegraphLayer` | `instancePositions64xy` | `instancePositions64xyLow`  |
| `SimpleMeshLayer` | `instancePositions64xy` | `instancePositions64xyLow`  |


#### @deck.gl/json

- Non-breaking Change: The `_JSONConverter` class has been renamed to `JSONConverter` (deprecated alias still available).
- Non-breaking Change: The `_JSONConverter.convertJson()` method has been renamed to `JSONConverter.convert()`  (deprecated stub still available).
- Breaking Change: The `_JSONConverter` no longer automatically injects deck.gl `View` classes and enumerations. If required need to import and add these to your `JSONConfiguration`.
- Removed: The `JSONLayer` is no longer included in this module. The code for this layer has been moved to an example in `/test/apps/json-layer`, and would need to be copied into applications to be used.


## Upgrading from deck.gl v7.1 to v7.2

#### Breaking Changes

##### Layer methods

Following `Layer` class methods have been removed :

| Removed            | Alternate       | Comment |
| ---              | --- | --- |
| `use64bitProjection`  | use `Fp64Extension` | details in `fp64 prop` section below  |
| `is64bitEnabled`      | use `Fp64Extension` | details in `fp64 prop` section below  |
| `updateAttributes` | `_updateAttributes` | method is renamed |


##### fp64 prop

The deprecated `fp64` prop is removed. The current 32-bit projection is generally precise enough for almost all use cases. If you previously use this feature:

  ```js
  /// old
  import {COORDINATE_SYSTEM} from '@deck.gl/core';

  new ScatterplotLayer({
    coordinateSystem: COORDINATE_SYSTEM.LNGLAT_DEPRECATED,
    fp64: true,
    ...
  })
  ```

  It can be changed to:

  ```js
  /// new
  import {COORDINATE_SYSTEM} from '@deck.gl/core';
  import {Fp64Extension} from '@deck.gl/extensions';

  new ScatterplotLayer({
    coordinateSystem: COORDINATE_SYSTEM.LNGLAT_DEPRECATED,
    extensions: [new Fp64Extension()],
    ...
  })
  ```

##### Color Attributes and Uniforms

All core layer shaders now receive **normalized** color attributes and uniforms. If you were previously subclassing a core layer with custom vertex shaders, you should expect the color attributes to be in `[0, 1]` range instead of `[0, 255]`.

##### project64 Shader Module

The `project64` shader module is no longer registered by default. If you were previously using a custom layer that depends on this module:

  ```js
  getShaders() {
    return {vs, fs, modules: ['project64']};
  }
  ```

  It can be changed to:

  ```js
  import {project64} from '@deck.gl/core';

  getShaders() {
    return {vs, fs, modules: [project64]};
  }
  ```
#### CPU Grid layer and Hexagon layer updateTriggers

`getElevationValue`, `getElevationWeight` and `getColorValue`, `getColorWeight` are now compared using `updateTriggers` like other layer [accessors](https://github.com/visgl/deck.gl/blob/master/docs/developer-guide/using-layers.md#accessors). Update them without passing updateTriggers will no longer trigger layer update.

#### Deprecations

IE support is deprecated and will be removed in the next major release.


## Upgrading from deck.gl v7.0 to v7.1

#### Breaking Changes

- Fixed a bug where `coordinateOrigin`'s `z` is not applied in `METER_OFFSETS` and `LNGLAT_OFFSETS` coordinate systems.
- If your application was subclassing `GridLayer`, you should now subclass `CPUGridLayer` instead, and either use it directly, or provide it as the sublayer class for `GridLayer` using `_subLayerProps`:

  ```js
  class EnhancedCPUGridLayer extends CPUGridLayer {
  // enhancments
  }

  // Code initilizing GridLayer
  const myGridLayer = new GridLayer({
    // props
    ...
    // Override sublayer type for 'CPU'
    _subLayerProps: {
      CPU: {
        type: EnhancedCPUGridLayer
      }
    }
  });
  ```

#### Deprecations

- `getColor` props in `ColumnLayer` and `H3HexagonLayer` are deprecated. Use `getLineColor` and `getFillColor` instead.

## Upgrading from deck.gl v6.4 to v7.0

#### Submodule Structure and Dependency Changes

- ` @deck.gl/core` is moved from `dependencies` to `devDependencies` for all submodules. This will reduce the runtime error caused by installing multiple copies of the core.
- The master module `deck.gl` now include all submodules except ` @deck.gl/test-utils`. See [list of submodules](/docs/get-started/getting-started.md#selectively-install-dependencies) for details.
- `ContourLayer`, `GridLayer`, `HexagonLayer` and `ScreenGridLayer` are moved from ` @deck.gl/layers` to ` @deck.gl/aggregation-layers`. No action is required if you are importing them from `deck.gl`.
- ` @deck.gl/experimental-layers` is deprecated. Experimental layers will be exported from their respective modules with a `_` prefix.
  + `BitmapLayer` is moved to ` @deck.gl/layers`.
  + `MeshLayer` is renamed to `SimpleMeshLayer` and moved to ` @deck.gl/mesh-layers`.
  + `TileLayer` and `TripsLayer` are moved to ` @deck.gl/geo-layers`.

#### Deck Class

Breaking Changes:

- `onLayerHover` and `onLayerClick` props are replaced with `onHover` and `onClick`. The first argument passed to the callback will always be a valid [picking info](/docs/developer-guide/interactivity.md#the-picking-info-object) object, and the second argument is the pointer event. This change makes these two events behave consistently with other event callbacks.

#### Layers

Deprecations:

- `ArcLayer` and `LineLayer`'s `getStrokeWidth` props are deprecated. Use `getWidth` instead.

Breaking Changes:

- `HexagonCellLayer` is removed. Use [ColumnLayer](/docs/api-reference/layers/column-layer.md) with `diskResolution: 6` instead.
- A bug in projecting elevation was fixed in `HexagonLayer`, `GridLayer` and `GridCellLayer`. The resulting heights of extruded grids/hexagons have changed. You may adjust them to match previous behavior by tweaking `elevationScale`.
- The following former experimental layers' APIs are redesigned as they graduate to official layers. Refer to their documentations for details:
  - [BitmapLayer](/docs/api-reference/layers/column-layer.md)
  - [SimpleMeshLayer](/docs/api-reference/mesh-layers/simple-mesh-layer.md)
  - [TileLayer](/docs/api-reference/geo-layers/tile-layer.md)
  - [TripsLayer](/docs/api-reference/geo-layers/trips-layer.md)

#### Lighting

The old experimental prop `lightSettings` in many 3D layers is no longer supported. The new and improved settings are split into two places: a [material](https://github.com/visgl/luma.gl/tree/master/docs/api-reference/core/materials) prop for each 3D layer and a shared set of lights specified by [LightingEffect](/docs/api-reference/core/lighting-effect.md) with the [effects prop of Deck](/docs/api-reference/core/deck.md#effects).
Check [Using Lighting](/docs/developer-guide/using-lighting.md) in developer guide for more details.

#### Views

v7.0 includes major bug fixes for [OrbitView](/docs/api-reference/core/orbit-view.md) and [OrthographicView](/docs/api-reference/core/orthographic-view.md). Their APIs are also changed for better clarity and consistency.

Breaking Changes:

* View state: `zoom` is now logarithmic in all `View` classes. `zoom: 0` maps one unit in world space to one pixel in screen space.
* View state: `minZoom` and `maxZoom` now default to no limit.
* View state: `offset` (pixel-shift of the viewport center) is removed, use `target` (world position `[x, y, z]` of the viewport center) instead.
* Constructor prop: added `target` to specify the viewport center in world position.
* `OrthographicView`'s constructor props `left`, `right`, `top` and `bottom` are removed. Use `target` to specify viewport center.
* `OrbitView`'s constructor prop `distance` and static method `getDistance` are removed. Use `fovy` and `zoom` instead.

#### project Shader Module

Deprecations:

- `project_scale` -> `project_size`
- `project_to_clipspace` -> `project_common_position_to_clipspace`
- `project_to_clipspace_fp64` -> `project_common_position_to_clipspace_fp64`
- `project_pixel_to_clipspace` -> `project_pixel_size_to_clipspace`

#### React

If you are using DeckGL with react-map-gl, ` @deck.gl/react@^7.0.0` no longer works with react-map-gl v3.x.


## Upgrading from deck.gl v6.3 to v6.4

#### OrthographicView

The experimental `OrthographicView` class has the following breaking changes:

- `zoom` is reversed (larger value means zooming in) and switched to logarithmic scale.
- Changed view state defaults:
  + `zoom` - `1` -> `0`
  + `offset` - `[0, 1]` -> `[0, 0]`
  + `minZoom` - `0.1` -> `-10`
- `eye`, `lookAt` and `up` are now set in the  `OrthographicView` constructor instead of `viewState`.

#### ScatterplotLayer

Deprecations:

- `outline` is deprecated: use `stroked` instead.
- `strokeWidth` is deprecated: use `getLineWidth` instead. Note that while `strokeWidth` is in pixels, line width is now specified in meters. The old appearance can be achieved by using `lineWidthMinPixels` and/or `lineWidthMaxPixels`.
- `getColor` is deprecated: use `getFillColor` and `getLineColor` instead.

Breaking changes:

- `outline` / `stroked` no longer turns off fill. Use `filled: false` instead.

#### GeoJsonLayer

Breaking changes:

- `stroked`, `getLineWidth` and `getLineColor` props now apply to point features (rendered with a ScatterplotLayer) in addition to polygon features. To revert to the old appearance, supply a `_subLayerProps` override:

```js
new GeoJsonLayer({
  // ...other props
  stroked: true,
  _subLayerProps: {
    points: {stroked: false}
  }
});
```


## Upgrading from deck.gl v6.2 to v6.3

#### GridLayer and HexagonLayer

Shallow changes in `getColorValue` and `getElevationValue` props are now ignored by default. To trigger an update, use the `updateTriggers` prop. This new behavior is aligned with other core layers and improves runtime performance.

#### Prop Types in Custom Layers

Although the [prop types system](/docs/developer-guide/custom-layers/prop-types.md) is largely backward-compatible, it is possible that some custom layers may stop updating when a certain prop changes. This is because the automatically deduced prop type from `defaultProps` does not match its desired usage. Switch to explicit descriptors will fix the issue, e.g. from:

```js
MyLayer.defaultProps = {
  prop: 0
};
```

To:

```js
MyLayer.defaultProps = {
  prop: {type: 'number', value: 0, min: 0}
};
```


## Upgrading from deck.gl v6.1 to v6.2

#### fp64

The default coordinate system `COORDINATE_SYSTEM.LNGLAT` is upgraded to offer high-precision results in a way that is much faster and more cross-platform compatible. The `fp64` layer prop is ignored when using this new coordinate system. You can get the old fp64 mode back by using `coordinateSystem: COORDINATE_SYSTEM.LNGLAT_DEPRECATED` with `fp64: true`.


## Upgrading from deck.gl v5.3 to v6.0


#### luma.gl v6.0

deck.gl v6.0 brings in luma.gl v6.0 which is a major release with a few breaking changes. The change that is most likely to affect deck.gl applications is probably that the way the `GL` constant is imported has changed. For details, see to the luma.gl [Upgrade Guide](https://luma.gl/docs/overview/upgrade-guide).


#### Pixel sizes

Pixel sizes in line, icon and text layers now match their HTML/SVG counterparts. To achieve the same rendering output as v5, you should use half the previous value in the following props:

* `ArcLayer.getStrokeWidth`
* `LineLayer.getStrokeWidth`
* `IconLayer.getSize` or `IconLayer.sizeScale`
* `TextLayer.getSize` or `TextLayer.sizeScale`
* `PointCloudLayer.radiusPixels`


#### Accessors

All layer accessors that support constant values have had their default values changed to constants. For example, `ScatterplotLayer`'s default `getRadius` prop is changed from `d => d.radius || 1` to `1`. All dynamic attributes now must be explicitly specified. This change makes sure that using default values results in best performance.


#### Views and Controllers

* (React only) Viewport constraint props: `maxZoom`, `minZoom`, `maxPitch`, `minPitch` are no longer supported by the `DeckGL` component. They must be specified as part of the `viewState` object.
* (React only) `ViewportController` React component has been removed. The functionality is now built in to the `Deck` and `DeckGL` classes.
* `Deck.onViewportChange(viewport)` etc callbacks are no longer supported. Use `Deck.onViewStateChange({viewState})`
* `DeckGL.viewport` and `DeckGL.viewports` props are no longer supported. Use `DeckGL.views`.


#### ScreenGridLayer

`minColor` and `maxColor` props are deprecated. Use `colorRange` and `colorDomain` props.


#### Shader Modules

Some previously deprecated `project_` module GLSL functions have now been removed.

#### Attribute

`isGeneric` field of attribute object returned by `AttributeManager`'s update callbacks is replaced by `constant`. For more details check [`attribute manager`](/docs/api-reference/core/attribute-manager.md).

## Upgrading from deck.gl v5.2 to v5.3

### Viewport classes

Continuing the changes that started in 5.2: while the base `Viewport` class will remain supported, the various `Viewport` subclasses are now deprecated. For now, if for projection purposes you need to create a `Viewport` instance matching one of your `View` instances you can use `View.makeViewport`:

```js
new MapView().makeViewport({width, height, viewState: {longitude, latitude, zoom}});
```


### Layer properties

| Layer            | Removed Prop       | New Prop             | Comment |
| ---              | --- | --- | --- |
| `ArcLayer`       | `strokeWidth`       | `getStrokeWidth` | Can be set to constant value |
| `LineLayer`      | `strokeWidth`       | `getStrokeWidth` | Can be set to constant value |


### Pure JS applications

Core layers are broken out from ` @deck.gl/core` to a new submodule ` @deck.gl/layers`. Non-React users of deck.gl should now install both submodules:

```bash
npm install @deck.gl/core @deck.gl/layers
```

And import layers from the new submodule instead of core:

```js
import {ScatterplotLayer} from '@deck.gl/layers';
```

Users of `deck.gl` are not affected by this change.


## Upgrading from deck.gl v5.1 to v5.2

### DeckGL component

* `DeckGL.viewports` and `DeckGL.viewport` are deprecated and should be replaced with `DeckGL.views`.

### Viewport classes

* A number of `Viewport` subclasses have been deprecated. They should be replaced with their `View` counterparts.

### Experimental Features

Some experimental exports have been removed:

* The experimental React controller components (`MapController` and `OrbitController`) have been removed. These are now replaced with JavaScript classes that can be used with the `Deck.controller` / `DeckGL.controller` property.


## Upgrading from deck.gl v5 to v5.1

N/A


## Upgrading from deck.gl v4.1 to v5

### Dependencies

deck.gl 4.1 requires luma.gl as peer dependency, but 5.0 specifies it as a normal "dependency". This means that many applications no longer need to list luma.gl in their package.json. Applications that do might get multiple copies of luma.gl installed, which will not work. **luma.gl will detect this situation during run-time throwing an exception**, but **npm and yarn will not detect it during install time**. Thus your build can look successful during upgrade but fail during runtime.

### Layer Props

Coordinate system related props have been renamed for clarity. The old props are no longer supported and will generate errors when used.

| Layer            | Removed Prop       | New Prop             | Comment |
| ---              | ---                | ---                  | ---     |
| Layer            | `projectionMode`   | `coordinateSystem`   | Any constant from `COORDINATE_SYSTEM`  |
| Layer            | `projectionOrigin` | `coordinateOrigin`   | [lng, lat] |

Note; There is also an important semantical change in that using `coordinateSystem` instead of `projectionMode` causes the superimposed `METER_OFFSET` system's y-axis to point north instead of south. This was always the intention so in some sense this was regarded as a bug fix.

### DeckGL component

Following methods and props have been renamed for clarity. The semantics are unchanged. The old props are still available but will generate a deprecation warning.

| Old Method            | New Method        | Comment |
| ---                   | ---               | ---     |
| `queryObject`         | `pickObject`      | These names were previously aligned with react-map-gl, but ended up confusing users. Since rest of the deck.gl documentation talks extensively about "picking" it made sense to stay with that terminology. |
| `queryVisibleObjects` | `pickObjects`     | The word "visible" was intended to remind the user that this function only selects the objects that are actually visible in at least one pixel, but again it confused more than it helped. |

### Removed picking Uniforms

| Removed uniform       | Comment |
| ---                   | ---     |
| renderPickingBuffer   |[picking shader module](https://github.com/visgl/luma.gl/tree/5.0-release/src/shadertools/modules/picking)|
| pickingEnabled        |[picking shader module](https://github.com/visgl/luma.gl/tree/5.0-release/src/shadertools/modules/picking)|
| selectedPickingColor  |[picking shader module](https://github.com/visgl/luma.gl/tree/5.0-release/src/shadertools/modules/picking)|


The shader uniforms are used for implementing picking in custom shaders, these uniforms are no longer set by the deck.gl. Custom shaders can now use luma.gl [picking shader module](https://github.com/visgl/luma.gl/tree/5.0-release/src/shadertools/modules/picking).


### Initial WebGL State

Following WebGL parameters are set during DeckGL component initialization.

| WebGL State   |  Value |
|----           |----    |
| depthTest     | true         |
| depthFunc     | gl.LEQUAL |
| blendFuncSeparate | [gl.SRC_ALPHA, gl.ONE_MINUS_SRC_ALPHA, gl.ONE, gl.ONE_MINUS_SRC_ALPHA] |

All our layers enable depth test so we are going set this state during initialization. We are also changing blend function for more appropriate rendering when multiple elements are blended.

For any custom needs, these parameters can be overwritten by updating them in [`onWebGLInitialized`](/docs/api-reference/react/deckgl.md#onWebGLInitialized) callback or by passing them in `parameters` object to `drawLayer` method of `Layer` class.


### assembleShaders

The `assembleShaders` function was moved to luma.gl in v4.1 and is no longer re-exported from deck.gl. As described in v4.1 upgrade guide please use `Model` class instead or import it from luma.gl.


### Removed Immutable support

`ScatterplotLayer` and `PolygonLayer` supported immutable/ES6 containers using [`get`](https://github.com/visgl/deck.gl/blob/5.0-release/src/core/utils/get.js) method, due to performance reasons this support has been dropped.


## Upgrading from deck.gl v4 to v4.1

deck.gl v4.1 is a backward-compatible release. Most of the functionality and APIs remain unchanged but there are smaller changes that might requires developers' attention if they **develop custom layers**. Note that applications that are only using the provided layers should not need to make any changes issues.


### Dependencies

Be aware that deck.gl 4.1 bumps the luma.gl peer dependency from 3.0 to 4.0. There have been instances where this was not detected by the installer during update.


### Layer Life Cycle Optimization

* **shouldUpdateState** - deck.gl v4.1 contains additional optimizations of the layer lifecycle and layer diffing algorithms. Most of these changes are completely under the hood but one  visible change is that the default implementation of `Layer.shouldUpdate` no longer returns true if only the viewport has changed. This means that layers that need to update state in response to changes in screen space (viewport) will need to redefine `shouldUpdate`:

```js
  shouldUpdateState({changeFlags}) {
    return changeFlags.somethingChanged; // default is now changeFlags.propsOrDataChanged;
  }
```

Note that this change has already been done in all the provided deck.gl layers that are screen space based, including the `ScreenGridLayer` and the `HexagonLayer`.

### luma.gl `Model` class API change

* deck.gl v4.1 bumps luma.gl to from v3 to v4. This is major release that brings full WebGL2 enablement to deck.gl. This should not affect you if you are mainly using the provided deck.gl layers but if you are writing your own layers using luma.gl classes you may want to look at the upgrade guide of luma.gl.

The `gl` parameter is provided as a separate argument in luma.gl v4, instead of part of the options object.

```js
// luma.gl v4
new Model(gl, {opts});
// luma.gl v3
new Model({gl, ...opts});
```


### Shader Assembly

Custom layers are **no longer expected** to call `assembleShaders` directly. Instead, the new `Model` class from luma.gl v4 will take shaders and the modules they are using as parameters and assemble shaders automatically.

```js
// luma.gl v4
const model = new Model(gl, {
  vs: VERTEX_SHADER,
  fs: FRAGMENT_SHADER,
  modules: ['fp64', ...],
  shaderCache: this.context.shaderCache
  ...
}));

// luma.gl v3
const shaders = assembleShaders(gl, {
  vs: VERTEX_SHADER,
  fs: FRAGMENT_SHADER,
  modules: ['fp64', 'project64'],
  shaderCache: this.context.shaderCache
});
const model = new Model({
  gl,
  vs: shaders.vs,
  fs: shaders.fs,
  ...
});
```

### Removed Layers

| Layer              | Status       | Replacement         |
| ---                | ---          | ---                 |
| `ChoroplethLayer`  | Removed | `GeoJsonLayer`, `PolygonLayer` and `PathLayer`    |
| `ChoroplethLayer64` | Removed | `GeoJsonLayer`, `PolygonLayer` and `PathLayer`    |
| `ExtrudedChoroplethLayer` | Removed | `GeoJsonLayer`, `PolygonLayer` and `PathLayer`    |

* ChoroplethLayer, ChoroplethLayer64, ExtrudedChoroplethLayer

These set of layers were deprecated in deck.gl v4, and are now removed in v5. You can still get same functionality using more unified, flexible and performant layers:
 `GeoJsonLayer`, `PolygonLayer` and `PathLayer`.

## Upgrading from deck.gl v3 to v4

### Changed Import: The `DeckGL` React component

A small but breaking change that will affect all applications is that the 'deck.gl/react' import is no longer available. As of v4.0, the app is required to import deck.gl as follows:

```js
// V4
import DeckGL from 'deck.gl';
// V3
import DeckGL from 'deck.gl/react';
```

While it would have been preferable to avoid this change, a significant modernization of the deck.gl build process and preparations for "tree-shaking" support combined to make it impractical to keep supporting the old import style.


### Deprecated/Removed Layers

| Layer              | Status       | Replacement         |
| ---                | ---          | ---                 |
| `ChoroplethLayer`  | Deprecated | `GeoJsonLayer`, `PolygonLayer` and `PathLayer`    |
| `ChoroplethLayer64` | Deprecated | `GeoJsonLayer`, `PolygonLayer` and `PathLayer`    |
| `ExtrudedChoroplethLayer` | Deprecated | `GeoJsonLayer`, `PolygonLayer` and `PathLayer`    |
| `EnhancedChoroplethLayer`  | Moved to examples  | `PathLayer`    |

* ChoroplethLayer, ChoroplethLayer64, ExtrudedChoroplethLayer

These set of layers are deprecated in deck.gl v4, with their functionality completely substituted by more unified, flexible and performant new layers:
 `GeoJsonLayer`, `PolygonLayer` and `PathLayer`.

Developers should be able to just supply the same geojson data that are used with `ChoroplethLayer`s to the new `GeoJsonLayer`. The props of the `GeoJsonLayer` are a bit different from the old `ChoroplethLayer`, so proper testing is recommended to achieve satisfactory result.

* EnhancedChoroplethLayer

This was a a sample layer in deck.gl v3 and has now been moved to a stand-alone example and is no longer exported from the deck.gl npm module.

Developers can either copy this layer from the example folder into their application's source tree, or consider using the new `PathLayer` which also handles wide lines albeit in a slightly different way.


### Removed, Changed and Deprecated Layer Properties

| Layer            | Old Prop       | New Prop         | Comment |
| ---              | ---            | ---              | ---     |
| Layer            | `dataIterator` | N/A              | Prop was not functional in v3    |
| ScatterplotLayer | `radius`       | `radiusScale`    | Default has changed from 30 to 1 |
| ScatterplotLayer | `drawOutline`  | `outline`        | |
| ScreenGridLayer  | `unitWidth`    | `cellSizePixels` | |
| ScreenGridLayer  | `unitHeight`   | `cellSizePixels` | | |


#### Note about `strokeWidth` props

All line based layers (`LineLayer and `ArcLayer` and the `ScatterplotLayer` in outline mode) now use use shaders to render an exact pixel thickness on lines, instead of using the `GL.LINE` drawing mode.

This particular change was caused by browsers dropping support for this feature ([Chrome](https://bugs.chromium.org/p/chromium/issues/detail?id=60124) and [Firefox](https://bugzilla.mozilla.org/show_bug.cgi?id=634506)).

Also `GL.LINE` mode rendering always had significant limitations in terms of lack of support for mitering, unreliable support for anti-aliasing and platform dependent line width limits so this should represent an improvement in visual quality and consistency for these layers.

#### Removed prop: `Layer.dataIterator`

This prop has been removed in deck.gl v4. Note that it was not functioning as documented in deck.gl v3.

#### Renamed Props: The `...Scale` suffix

Props that have their name end of `Scale` is a set of props that multiply some existing value for all objects in the layers. These props usually correspond to WebGL shader uniforms that "scaling" all values of specific attributes simultaneously.

For API consistency reasons these have all been renamed with the suffix `..Scale`. See the property table above.

#### Removed lifecycle method: `Layer.willReceiveProps`

This lifecycle was deprecated in v3 and is now removed in v4. Use `Layer.updateState` instead.

#### Changes to `updateTriggers`

Update triggers can now be specified by referring to the name of the accessor, instead of the name of the actual WebGL attribute.

Note that this is supported on all layers supplied by deck.gl v4, but if you are using older layers, they need a small addition to their attribute definitions to specify the name of the accessor.

### AttributeManager changes

#### Removed method: `AttributeManager.setLogFunctions`

Use the new static function `AttributeManager.setDefaultLogFunctions` to set loggers for all AttributeManagers (i.e. for all layers).

#### Removed method: `AttributeManager.addDynamic`

This method has been deprecated since version 2.5 and is now removed in v4. Use `AttributeManager.add()` instead.<|MERGE_RESOLUTION|>--- conflicted
+++ resolved
@@ -37,16 +37,13 @@
 
 `Deck`'s default `onError` callback is changed to `console.error`. Explicitly setting `onError` to `null` now silently ignores all errors, instead of logging them to console.
 
-<<<<<<< HEAD
 ### loaders.gl v3.0
 
 deck.gl now depends on `@loaders.gl/core@^3.0.0`. It is strongly recommended that you upgrade all loaders.gl dependencies to v3 as v2.x loaders are not tested with the v3.0 core. Visit loaders.gl's [upgrade guide](https://loaders.gl/docs/upgrade-guide) for instructions on each loader module.
-=======
 
 ### OrbitView
 
 `OrbitView` no longer allows `orbitAxis` to be specified in the view state. Set `orbitAxis` in the `OrbitView` constructor instead.
->>>>>>> f0358591
 
 
 ## Upgrading from deck.gl v8.3 to v8.4
