--- conflicted
+++ resolved
@@ -25,11 +25,7 @@
 ### Layers
 
 - `MVTLayer`'s `onHover` and `onClick` callbacks now yield the `info.object` feature coordinates in WGS84 standard.
-<<<<<<< HEAD
-- `ScenegraphLayer` now have built-in support for `GLTFLoader`. It's no longer necessary to call `registerLoaders` before using it.
-=======
 - `ScenegraphLayer` now has built-in support for `GLTFLoader`. It's no longer necessary to call `registerLoaders` before using it.
->>>>>>> 20887c79
 
 
 ## Upgrading from deck.gl v8.2 to v8.3
