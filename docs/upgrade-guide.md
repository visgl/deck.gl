--- conflicted
+++ resolved
@@ -1,27 +1,22 @@
 # Upgrade Guide
 
-## v3 to v4
+## Upgrading from deck.gl v3 to v4
 
-### React
+### Changed Import: The `DeckGL` React component
 
 A small but breaking change that will affect all applications is that the
 'deck.gl/react' import is no longer available. As of v4.0, the app is required
 to import deck.gl as follows:
-
-```js
+```
 // V4
 import DeckGL from 'deck.gl';
 // V3
 import DeckGL from 'deck.gl/react';
-
 ```
 While it would have been preferable to avoid this change, a significant
 modernization of the deck.gl build process and preparations for "tree-shaking"
 support combined to make it impractical to keep supporting the old import style.
 
-<<<<<<< HEAD
-### Layer Properties & Accessors
-=======
 
 ### Deprecated/Removed Layers
 
@@ -54,21 +49,15 @@
 
 
 ### Removed, Changed and Deprecated Layer Properties
->>>>>>> c3d80b77
 
-| Layer            | Old Prop       | New Prop         | Comment                          |
-| ---------------- | -------------- | ---------------- | -------------------------------- |
+| Layer            | Old Prop       | New Prop         | Comment |
+| ---              | ---            | ---              | ---     |
 | Layer            | `dataIterator` | N/A              | Prop was not functional in v3    |
 | ScatterplotLayer | `radius`       | `radiusScale`    | Default has changed from 30 to 1 |
-| ScatterplotLayer | `drawOutline`  | `outline`        |                                  |
-| ScreenGridLayer  | `unitWidth`    | `cellSizePixels` |                                  |
-| ScreenGridLayer  | `unitHeight`   | `cellSizePixels` |                                  |
+| ScatterplotLayer | `drawOutline`  | `outline`        | |
+| ScreenGridLayer  | `unitWidth`    | `cellSizePixels` | |
+| ScreenGridLayer  | `unitHeight`   | `cellSizePixels` | | |
 
-<<<<<<< HEAD
-```diff
-- Layer.dataIterator
-```
-=======
 
 #### Note about `strokeWidth` props
 
@@ -86,12 +75,11 @@
 in visual quality and consistency for these layers.
 
 #### Removed prop: `Layer.dataIterator`
->>>>>>> c3d80b77
 
-This prop was not correctly implemented in deck.gl v3 so its removal is unlikely to
-break any existing code.
+This prop has been removed in deck.gl v4. Note that it was not functioning
+as documented in deck.gl v3.
 
-##### Scale props
+#### Renamed Props: The `...Scale` suffix
 
 Props that have their name end of `Scale` is a set of props that
 multiply some existing value for all objects in the layers.
@@ -101,77 +89,28 @@
 For API consistency reasons these have all been renamed with the suffix `..Scale`.
 See the property table above.
 
-##### Layer.willReceiveProps lifecycle
+#### Removed lifecycle method: `Layer.willReceiveProps`
 
-This lifecycle was deprecated in v3 and is now removed in v4. Use `Layer.updateState` instead.
+This lifecycle was deprecated in v3 and is now removed in v4.
+Use `Layer.updateState` instead.
 
-<<<<<<< HEAD
-##### updateTriggers
-=======
 #### Changes to `updateTriggers`
->>>>>>> c3d80b77
 
 Update triggers can now be specified by referring to the name of the accessor,
 instead of the name of the actual WebGL attribute.
 
 Note that this is supported on all layers supplied by deck.gl v4, but if you
 are using older layers, they need a small addition to their attribute
-<<<<<<< HEAD
-definitions, see below.
+definitions to specify the name of the accessor.
 
-### Layers
-=======
-definitions to specify the name of the accessor.
->>>>>>> c3d80b77
+### AttributeManager changes
 
-Have been deprecated:
-
-- ChoroplethLayer
-- ChoroplethLayer64
-- ExtrudedChoroplethLayer
-
-<<<<<<< HEAD
-The functionality of these is now covered in a more unified, flexible and
-performant way by the following new layers: [GeoJsonLayer](/docs/geojson-layer.md),
-[PolygonLayer](/docs/layers/polygon-layer.md) and
-[PathLayer](/docs/layers/path-layer.md).
-
-Developers should be able to just supply the same geojson data that are used
-with the `ChoroplethLayer` to the new [GeoJsonLayer](/docs/geojson-layer.md),
-there's minor differences in terms of props so proper testing is recommended to
-achieve satisfactory results.
-
-As a deprecated layer, the Choropleth-family layers will stick around for
-at least another major revision.
-
-```diff
-- EnhancedChoroplethLayer
-```
-
-This sample layer has now been moved to a standalone example and is no longer exported.
-
-Applications can either copy this layer from deck.gl v3 or the example,
-or consider using the new [PathLayer](/docs/layers/path-layer.md) which also handles
-wide lines albeit in a slightly different way.
-
-### AttributeManager
-
-```diff
-- AttributeManager.setLogFunctions
-```
+#### Removed method: `AttributeManager.setLogFunctions`
 
 Use the new static function `AttributeManager.setDefaultLogFunctions` to set
 loggers for all AttributeManagers (i.e. for all layers).
 
-```diff
-- AttributeManager.addDynamic
-```
-=======
-Use the new static function `AttributeManager.setDefaultLogFunctions` to set
-loggers for all AttributeManagers (i.e. for all layers).
-
 #### Removed method: `AttributeManager.addDynamic`
->>>>>>> c3d80b77
 
 This method has been deprecated since version 2.5 and is now removed in v4.
 Use `AttributeManager.add()` instead.