# Upgrade Guide

## Upgrading from deck.gl v8.4 to v8.5

### Transpilation

The module entry point is now only lightly transpiled for the most commonly used evergreen browsers. This change offers significant savings on bundle size. If your application needs to support older browsers such as IE 11, make sure to include `node_modules` in your babel config.

### Layers

- A bug is fixed in projecting sizes in billboard mode. Pixel sizes now match their CSS counterparts. This change affects the following layers when used with a `MapView`:
  + `ArcLayer`, `LineLayer` and `PointCloudLayer`
  + `IconLayer` and `TextLayer` with the default `billboard` prop
  + `PathLayer` with `billboard: true`
  After upgrading to v8.5, in order to maintain the same appearance, you need to multiply `2/3` to the objects' width/size. This can be done by either changing the accessor (`getWidth`/`getSize`) or the scaling prop (`sizeScale`/`widthScale`).
- `TextLayer`'s `backgroundColor` prop is deprecated. Use `background: true` and `getBackgroundColor` instead.
- `TextLayer`'s default `fontSettings` have changed. When using `sdf`, the default `buffer` is now `4` and the default `radius` is now `12`.
- `PathLayer`'s `rounded` prop is deprecated, replaced by two separate flags `jointRounded` and `capRounded`.
- `GeoJsonLayer`'s `lineJointRounded` prop now only controls line joints. To use rounded line caps, set `lineCapRounded` to `true`.
- Dashed lines via `PathStyleExtension` now draw rounded dash caps if `capRounded` is `true`.
- `@deck.gl/geo-layers` now requires `@deck.gl/extensions`, due to `ClipExtension` dependency.
<<<<<<< HEAD
- `HeatmapLayer`'s `colorDomain` prop has redefined the unit of its values. See layer documentation for details.
=======
- `MVTLayer`'s `binary` prop is now set to `true` by default.
>>>>>>> bc2bfdf3

### onError Callback

`Deck`'s default `onError` callback is changed to `console.error`. Explicitly setting `onError` to `null` now silently ignores all errors, instead of logging them to console.

## Upgrading from deck.gl v8.3 to v8.4

### wrapLongitude

The behavior of `wrapLongitude` has changed. Before, setting this prop to `true` would project vertices to a copy of the map that is closer to the current center. Starting with v8.4, enabling this prop would "normalize" the geometry to the [-180, 180] longitude range. See the following list for layer-specific changes:

- `LineLayer` and `ArcLayer`: always draw the shortest path between source and target positions. If the shortest path crosses the 180th meridian, it is split into two segments.
- Layers that draw each object with a single position anchor, e.g. `ScatterplotLayer`, `IconLayer`, `TextLayer`: move the anchor point into the `[-180, 180]` range.

This change makes layers render more predictably at low zoom levels. To draw horizontally continuous map with multiple copies of the world, use [MapView](/docs/api-reference/core/map-view.md) with the `repeat` option:

```js
new Deck({
  views: new MapView({repeat: true}),
  ...
})
```

### pickingInfo

A legacy field `pickingInfo.lngLat` has been removed. Use `pickingInfo.coordinate` instead.

### Layers

- `MVTLayer`'s `onHover` and `onClick` callbacks now yield the `info.object` feature coordinates in WGS84 standard.
- `ScenegraphLayer` now has built-in support for `GLTFLoader`. It's no longer necessary to call `registerLoaders` before using it.
- `SolidPolygonLayer` now enforces the winding order for outer polygons and holes. This ensures the correct orientation of an extruded polygon's surfaces, and therefore consistent culling and lighting effect results. This may change the visual outcome of your layers if the winding order was wrongly deduced in the previous versions. When using this layer with `_normalize: false`, a new prop `_windingOrder` can be used to specify the winding order used by your polygon data.
- `ColumnLayer` now enforces the winding order for vertices. This may change the lighting effect appearance in `HexagonLayer` and `H3HexagonLayer` slightly.
- `TileLayer`'s `onViewportLoad` callback now receives as argument an array of loaded [Tile](/docs/api-reference/geo-layers/tile-layer.md#tile) instances. At previous version the argument was an array of tile content.


## Upgrading from deck.gl v8.2 to v8.3

- The following is added to the default image loading options: `{imagebitmap: {premultiplyAlpha: 'none'}}` (previously `default`). This generates more visually similar outcome between `ImageBitmap` and `Image` formats (see changes in 8.2 below). You can override this behavior with the `loadOptions` prop of a layer. See [ImageLoader options](https://loaders.gl/modules/images/docs/api-reference/image-loader#options) for more information.


## Upgrading from deck.gl v8.1 to v8.2

- The `TileLayer` now rounds the current `zoom` to determine the `z` at which to load tiles. This will load less tiles than the previous version. You can adjust the `tileSize` prop to modify this behavior.
- Image URLs are now by default loaded in the `ImageBitmap` format, versus `Image` in the previous version. This improves the performance of loading textures. You may override this by supplying the `loadOptions` prop of a layer:

```js
loadOptions: {
  image: {type: 'image'}
}
```

See [ImageLoader options](https://loaders.gl/modules/images/docs/api-reference/image-loader#options);


## Upgrading from deck.gl v8.0 to v8.1

### Breaking Changes

- `s2-geometry` is no longer a dependency of `@deck.gl/geo-layers`. If you were using this module in an application, it needs to be explicitly added to package.json.
- deck.gl no longer crashes if one of the layers encounters an error during update and/or render. By default, errors are now logged to the console. Specify the `onError` callback to manually handle errors in your application.
- `Deck` now reacts to changes in the `initialViewState` prop. In 8.0 and earlier versions, this prop was not monitored after the deck instance was constructed. Starting 8.1, if `initialViewState` changes deeply, the camera will be reset. It is recommended that you use a constant for `initialViewState` to achieve behavior consistent with the previous versions.

##### Tile3DLayer

- A new prop `loader` needs to be provided, one of `CesiumIonLoader`, `Tiles3DLoader` from (`@loaders.gl/3d-tiles`) or `I3SLoader` from (`@loaders.gl/i3s`).
- The `loadOptions` prop is now used for passing all loaders.gl options, not just [`Tileset3D`](https://loaders.gl/modules/tiles/docs/api-reference/tileset-3d#constructor-1). To revert back to the 8.0 behavior, use `{tileset: {throttleRequest: true}}`.
- `_ionAccessId` and `_ionAccesToken` props are removed. To render an ion dataset with `Tile3DLayer`, follow this example:

```js
import {CesiumIonLoader} from '@loaders.gl/3d-tiles';
import {Tile3DLayer} from '@deck.gl/geo-layers';

// load 3d tiles from Cesium ion
const layer = new Tile3DLayer({
  id: 'tile-3d-layer',
  // tileset json file url
  data: 'https://assets.cesium.com/<ion_access_id>/tileset.json',
  loader: CesiumIonLoader,
  // https://cesium.com/docs/rest-api/
  loadOptions: {
    // https://loaders.gl/modules/tiles/docs/api-reference/tileset-3d#constructor-1
    tileset: {
      throttleRequests: true
    },
    'cesium-ion': {accessToken: '<ion_access_token_for_your_asset>'}
  }
});
```

## Upgrading from deck.gl v7.x to v8.0

### Breaking Changes

##### Defaults

- The `opacity` prop of all layers is now default to `1` (used to be `0.8`).
- [`SimpleMeshLayer`](/docs/api-reference/mesh-layers/simple-mesh-layer.md) and [`ScenegraphLayer`](/docs/api-reference/mesh-layers/scenegraph-layer.md): `modelMatrix` will be composed to instance transformation matrix (derived from  layer props `getOrientation`, `getScale`, `getTranslation` and `getTransformMatrix`) under `CARTESIAN` and `METER_OFFSETS` [coordinates](/docs/developer-guide/coordinate-systems.md).

##### Removed

- `ArcLayer` props
  + `getStrokeWidth`: use `getWidth`
- `LineLayer` props
  + `getStrokeWidth`: use `getWidth`
- `PathLayer` props
  + `getDashArray`: use [PathStyleExtension](/docs/api-reference/extensions/path-style-extension.md)
- `PolygonLayer` and `GeoJsonLayer` props
  + `getLineDashArray`: use [PathStyleExtension](/docs/api-reference/extensions/path-style-extension.md)
- `H3HexagonLayer` props
  + `getColor`: use `getFillColor` and `getLineColor`
- `Tile3DLayer` props:
  + `onTileLoadFail`: use `onTileError`
- `TileLayer` props:
  + `onViewportLoaded`: use `onViewportLoad`
- `project` shader module
  + `project_scale`: use `project_size`
  + `project_to_clipspace`: use `project_position_to_clipspace`
  + `project_pixel_to_clipspace`: use `project_pixel_size_to_clipspace`
- `WebMercatorViewport` class
  + `getLocationAtPoint`: use `getMapCenterByLngLatPosition`
  + `lngLatDeltaToMeters`
  + `metersToLngLatDelta`
- `Layer` class
  + `setLayerNeedsUpdate`: use `setNeedsUpdate`
  + `setUniforms`: use `model.setUniforms`
  + `use64bitProjection`
  + `projectFlat`: use `projectPosition`
- `PerspectiveView` class - use `FirstPersonView`
- `ThirdPersonView` class - use `MapView` (geospatial) or `OrbitView` (info-vis)
- `COORDINATE_SYSTEM` enum
  + `LNGLAT_DEPRECATED`: use `LNGLAT`
  + `METERS`: use `METER_OFFSETS`


##### React

- `DeckGL` no longer injects its children with view props (`width`, `height`, `viewState` etc.). If your custom component needs these props, consider using the [ContextProvider](/docs/api-reference/react/deckgl.md#react-context) or a render callback:

  ```jsx
  <DeckGL>
    {({width, height, viewState}) => (...)}
  </DeckGL>
  ```

- The children of `DeckGL` are now placed above the canvas by default (except the react-map-gl base map). Wrap them in e.g. `<div style={{zIndex: -1}}>` if they are intended to be placed behind the canvas.

##### Debugging

deck.gl now removes most logging when bundling under `NODE_ENV=production`.


##### Standalone bundle

The pre-bundled version, a.k.a. the [scripting API](/docs/get-started/using-standalone.md#using-the-scripting-api) has been aligned with the interface of the core [Deck](/docs/api-reference/core/deck.md) class.

- Top-level view state props such as `longitude`, `latitude`, `zoom` are no longer supported. To specify the default view state, use `initialViewState`.
- `controller` is no longer on by default, use `controller: true`.


##### Textures

In older versions of deck, we used to set `UNPACK_FLIP_Y_WEBGL` by default when creating textures from images. This is removed in v8.0 to better align with [WebGL best practice](https://github.com/KhronosGroup/WebGL/issues/2577). As a result, the texCoords in the shaders of `BitmapLayer`, `IconLayer` and `TextLayer` are y-flipped. This only affects users who extend these layers.

Users of `SimpleMeshLayer` with texture will need to flip their texture image vertically.

The change has allowed us to support loading textures from `ImageBitmap`, in use cases such as rendering to `OffscreenCanvas` on a web worker.

##### projection system

- The [common space](/docs/shader-module/project.md) is no longer scaled to the current zoom level. This is part of an effort to make the geometry calculation more consistent and predictable. While one old common unit is equivalent to 1 screen pixel at the viewport center, one new common unit is equivalent to `viewport.scale` pixels at the viewport center.
- `viewport.distanceScales` keys are renamed:
  + `pixelsPerMeter` -> `unitsPerMeter`
  + `metersPerPixel` -> `metersPerUnit`
- Low part of a `DOUBLE` attribute is renamed from `*64xyLow` to `*64Low` and uses the same size as the high part. This mainly affect position attributes, e.g. all `vec2 positions64xyLow` and `vec2 instancePositions64xyLow` are now `vec3 positions64Low` and `vec3 instancePositions64Low`.
  + `project`: `vec3 project_position(vec3 position, vec2 position64xyLow)` is now `vec3 project_position(vec3 position, vec3 position64Low)`.
  + `project`: `vec4 project_position(vec4 position, vec2 position64xyLow)` is now `vec4 project_position(vec4 position, vec3 position64Low)`.
  + `project32` and `project64`: `vec4 project_position_to_clipspace(vec3 position, vec2 position64xyLow, vec3 offset)` is now `vec4 project_position_to_clipspace(vec3 position, vec3 position64Low, vec3 offset)`.
- The shader module [project64](/docs/api-reference/core/project64.md) is no longer included in `@deck.gl/core` and `deck.gl`. You can still import it from `@deck.gl/extensions`.

##### Shader modules

This change affects custom layers. deck.gl is no longer registering shaders by default. This means any `modules` array defined in `layer.getShaders()` or `new Model()` must now use the full shader module objects, instead of just their names. All supported shader modules can be imported from `@deck.gl/core`.

```js
/// OLD
new Model({
  // ...
  modules: ['picking', 'project32', 'gouraud-lighting']
});
```

Should now become

```js
import {picking, project32, gouraudLighting} from '@deck.gl/core';
/// NEW
new Model({
  // ...
  modules: [picking, project32, gouraudLighting]
});
```

##### Auto view state update

A bug was fixed where initial view state tracking could sometimes overwrite user-provided `viewState` prop. Apps that rely on auto view state update by specifying `initialViewState` should make sure that `viewState` is never assigned. If manual view state update is desired, use `viewState` and `onViewStateChange` instead. See [developer guide](/docs/developer-guide/views.md#using-a-view-class-with-view-state) for examples.

We have fixed a bug when using `initialViewState` with multiple views. In the past, the state change in one view is unintendedly propagated to all views. As a result of this fix, multiple views (e.g. mini map) are no longer synchronized by default. To synchronize them, define the views with an explicit `viewState.id`:

```js
new Deck({
  // ...
  views: [
    new MapView({id: 'main'}),
    new MapView({id: 'minimap', controller: false, viewState: {id: 'main', pitch: 0, zoom: 10}})
  ]
})
```

See [View class](/docs/api-reference/core/view.md) documentation for details.


## Upgrading from deck.gl v7.2 to v7.3

#### Core

- `layer.setLayerNeedsUpdate` is renamed to `layer.setNeedsUpdate()` and the old name will be removed in the next major release.
- Previously deprecated `Layer` class method, `screenToDevicePixels`, is removed. Use luma.gl [utility methods](https://luma.gl/docs/api-reference/webgl-2-classes/device-pixels) instead.

#### Layers

- `ScreenGridLayer`: support is now limited to browsers that implement either WebGL2 or the `OES_texture_float` extension. [coverage stats](https://webglstats.com/webgl/extension/OES_texture_float)
- Some shader attributes are renamed for consistency:

| Layer | Old | New |
| ----- | --- | --- |
| `LineLayer` | `instanceSourceTargetPositions64xyLow.xy` | `instanceSourcePositions64xyLow` |
| | `instanceSourceTargetPositions64xyLow.zw` | `instanceTargetPositions64xyLow` |
| `PathLayer` | `instanceLeftStartPositions64xyLow.xy` | `instanceLeftPositions64xyLow`  |
| | `instanceLeftStartPositions64xyLow.zw` | `instanceStartPositions64xyLow` |
| | `instanceEndRightPositions64xyLow.xy`  | `instanceEndPositions64xyLow`   |
| | `instanceEndRightPositions64xyLow.zw`  | `instanceRightPositions64xyLow` |
| `ArcLayer` | `instancePositions64Low` | `instancePositions64xyLow`  |
| `ScenegraphLayer` | `instancePositions64xy` | `instancePositions64xyLow`  |
| `SimpleMeshLayer` | `instancePositions64xy` | `instancePositions64xyLow`  |


#### @deck.gl/json

- Non-breaking Change: The `_JSONConverter` class has been renamed to `JSONConverter` (deprecated alias still available).
- Non-breaking Change: The `_JSONConverter.convertJson()` method has been renamed to `JSONConverter.convert()`  (deprecated stub still available).
- Breaking Change: The `_JSONConverter` no longer automatically injects deck.gl `View` classes and enumerations. If required need to import and add these to your `JSONConfiguration`.
- Removed: The `JSONLayer` is no longer included in this module. The code for this layer has been moved to an example in `/test/apps/json-layer`, and would need to be copied into applications to be used.


## Upgrading from deck.gl v7.1 to v7.2

#### Breaking Changes

##### Layer methods

Following `Layer` class methods have been removed :

| Removed            | Alternate       | Comment |
| ---              | --- | --- |
| `use64bitProjection`  | use `Fp64Extension` | details in `fp64 prop` section below  |
| `is64bitEnabled`      | use `Fp64Extension` | details in `fp64 prop` section below  |
| `updateAttributes` | `_updateAttributes` | method is renamed |


##### fp64 prop

The deprecated `fp64` prop is removed. The current 32-bit projection is generally precise enough for almost all use cases. If you previously use this feature:

  ```js
  /// old
  import {COORDINATE_SYSTEM} from '@deck.gl/core';

  new ScatterplotLayer({
    coordinateSystem: COORDINATE_SYSTEM.LNGLAT_DEPRECATED,
    fp64: true,
    ...
  })
  ```

  It can be changed to:

  ```js
  /// new
  import {COORDINATE_SYSTEM} from '@deck.gl/core';
  import {Fp64Extension} from '@deck.gl/extensions';

  new ScatterplotLayer({
    coordinateSystem: COORDINATE_SYSTEM.LNGLAT_DEPRECATED,
    extensions: [new Fp64Extension()],
    ...
  })
  ```

##### Color Attributes and Uniforms

All core layer shaders now receive **normalized** color attributes and uniforms. If you were previously subclassing a core layer with custom vertex shaders, you should expect the color attributes to be in `[0, 1]` range instead of `[0, 255]`.

##### project64 Shader Module

The `project64` shader module is no longer registered by default. If you were previously using a custom layer that depends on this module:

  ```js
  getShaders() {
    return {vs, fs, modules: ['project64']};
  }
  ```

  It can be changed to:

  ```js
  import {project64} from '@deck.gl/core';

  getShaders() {
    return {vs, fs, modules: [project64]};
  }
  ```
#### CPU Grid layer and Hexagon layer updateTriggers

`getElevationValue`, `getElevationWeight` and `getColorValue`, `getColorWeight` are now compared using `updateTriggers` like other layer [accessors](https://github.com/visgl/deck.gl/blob/master/docs/developer-guide/using-layers.md#accessors). Update them without passing updateTriggers will no longer trigger layer update.

#### Deprecations

IE support is deprecated and will be removed in the next major release.


## Upgrading from deck.gl v7.0 to v7.1

#### Breaking Changes

- Fixed a bug where `coordinateOrigin`'s `z` is not applied in `METER_OFFSETS` and `LNGLAT_OFFSETS` coordinate systems.
- If your application was subclassing `GridLayer`, you should now subclass `CPUGridLayer` instead, and either use it directly, or provide it as the sublayer class for `GridLayer` using `_subLayerProps`:

  ```js
  class EnhancedCPUGridLayer extends CPUGridLayer {
  // enhancments
  }

  // Code initilizing GridLayer
  const myGridLayer = new GridLayer({
    // props
    ...
    // Override sublayer type for 'CPU'
    _subLayerProps: {
      CPU: {
        type: EnhancedCPUGridLayer
      }
    }
  });
  ```

#### Deprecations

- `getColor` props in `ColumnLayer` and `H3HexagonLayer` are deprecated. Use `getLineColor` and `getFillColor` instead.

## Upgrading from deck.gl v6.4 to v7.0

#### Submodule Structure and Dependency Changes

- ` @deck.gl/core` is moved from `dependencies` to `devDependencies` for all submodules. This will reduce the runtime error caused by installing multiple copies of the core.
- The master module `deck.gl` now include all submodules except ` @deck.gl/test-utils`. See [list of submodules](/docs/get-started/getting-started.md#selectively-install-dependencies) for details.
- `ContourLayer`, `GridLayer`, `HexagonLayer` and `ScreenGridLayer` are moved from ` @deck.gl/layers` to ` @deck.gl/aggregation-layers`. No action is required if you are importing them from `deck.gl`.
- ` @deck.gl/experimental-layers` is deprecated. Experimental layers will be exported from their respective modules with a `_` prefix.
  + `BitmapLayer` is moved to ` @deck.gl/layers`.
  + `MeshLayer` is renamed to `SimpleMeshLayer` and moved to ` @deck.gl/mesh-layers`.
  + `TileLayer` and `TripsLayer` are moved to ` @deck.gl/geo-layers`.

#### Deck Class

Breaking Changes:

- `onLayerHover` and `onLayerClick` props are replaced with `onHover` and `onClick`. The first argument passed to the callback will always be a valid [picking info](/docs/developer-guide/interactivity.md#the-picking-info-object) object, and the second argument is the pointer event. This change makes these two events behave consistently with other event callbacks.

#### Layers

Deprecations:

- `ArcLayer` and `LineLayer`'s `getStrokeWidth` props are deprecated. Use `getWidth` instead.

Breaking Changes:

- `HexagonCellLayer` is removed. Use [ColumnLayer](/docs/api-reference/layers/column-layer.md) with `diskResolution: 6` instead.
- A bug in projecting elevation was fixed in `HexagonLayer`, `GridLayer` and `GridCellLayer`. The resulting heights of extruded grids/hexagons have changed. You may adjust them to match previous behavior by tweaking `elevationScale`.
- The following former experimental layers' APIs are redesigned as they graduate to official layers. Refer to their documentations for details:
  - [BitmapLayer](/docs/api-reference/layers/column-layer.md)
  - [SimpleMeshLayer](/docs/api-reference/mesh-layers/simple-mesh-layer.md)
  - [TileLayer](/docs/api-reference/geo-layers/tile-layer.md)
  - [TripsLayer](/docs/api-reference/geo-layers/trips-layer.md)

#### Lighting

The old experimental prop `lightSettings` in many 3D layers is no longer supported. The new and improved settings are split into two places: a [material](https://github.com/visgl/luma.gl/tree/master/docs/api-reference/core/materials) prop for each 3D layer and a shared set of lights specified by [LightingEffect](/docs/api-reference/core/lighting-effect.md) with the [effects prop of Deck](/docs/api-reference/core/deck.md#effects).
Check [Using Lighting](/docs/developer-guide/using-lighting.md) in developer guide for more details.

#### Views

v7.0 includes major bug fixes for [OrbitView](/docs/api-reference/core/orbit-view.md) and [OrthographicView](/docs/api-reference/core/orthographic-view.md). Their APIs are also changed for better clarity and consistency.

Breaking Changes:

* View state: `zoom` is now logarithmic in all `View` classes. `zoom: 0` maps one unit in world space to one pixel in screen space.
* View state: `minZoom` and `maxZoom` now default to no limit.
* View state: `offset` (pixel-shift of the viewport center) is removed, use `target` (world position `[x, y, z]` of the viewport center) instead.
* Constructor prop: added `target` to specify the viewport center in world position.
* `OrthographicView`'s constructor props `left`, `right`, `top` and `bottom` are removed. Use `target` to specify viewport center.
* `OrbitView`'s constructor prop `distance` and static method `getDistance` are removed. Use `fovy` and `zoom` instead.

#### project Shader Module

Deprecations:

- `project_scale` -> `project_size`
- `project_to_clipspace` -> `project_common_position_to_clipspace`
- `project_to_clipspace_fp64` -> `project_common_position_to_clipspace_fp64`
- `project_pixel_to_clipspace` -> `project_pixel_size_to_clipspace`

#### React

If you are using DeckGL with react-map-gl, ` @deck.gl/react@^7.0.0` no longer works with react-map-gl v3.x.


## Upgrading from deck.gl v6.3 to v6.4

#### OrthographicView

The experimental `OrthographicView` class has the following breaking changes:

- `zoom` is reversed (larger value means zooming in) and switched to logarithmic scale.
- Changed view state defaults:
  + `zoom` - `1` -> `0`
  + `offset` - `[0, 1]` -> `[0, 0]`
  + `minZoom` - `0.1` -> `-10`
- `eye`, `lookAt` and `up` are now set in the  `OrthographicView` constructor instead of `viewState`.

#### ScatterplotLayer

Deprecations:

- `outline` is deprecated: use `stroked` instead.
- `strokeWidth` is deprecated: use `getLineWidth` instead. Note that while `strokeWidth` is in pixels, line width is now specified in meters. The old appearance can be achieved by using `lineWidthMinPixels` and/or `lineWidthMaxPixels`.
- `getColor` is deprecated: use `getFillColor` and `getLineColor` instead.

Breaking changes:

- `outline` / `stroked` no longer turns off fill. Use `filled: false` instead.

#### GeoJsonLayer

Breaking changes:

- `stroked`, `getLineWidth` and `getLineColor` props now apply to point features (rendered with a ScatterplotLayer) in addition to polygon features. To revert to the old appearance, supply a `_subLayerProps` override:

```js
new GeoJsonLayer({
  // ...other props
  stroked: true,
  _subLayerProps: {
    points: {stroked: false}
  }
});
```


## Upgrading from deck.gl v6.2 to v6.3

#### GridLayer and HexagonLayer

Shallow changes in `getColorValue` and `getElevationValue` props are now ignored by default. To trigger an update, use the `updateTriggers` prop. This new behavior is aligned with other core layers and improves runtime performance.

#### Prop Types in Custom Layers

Although the [prop types system](/docs/developer-guide/custom-layers/prop-types.md) is largely backward-compatible, it is possible that some custom layers may stop updating when a certain prop changes. This is because the automatically deduced prop type from `defaultProps` does not match its desired usage. Switch to explicit descriptors will fix the issue, e.g. from:

```js
MyLayer.defaultProps = {
  prop: 0
};
```

To:

```js
MyLayer.defaultProps = {
  prop: {type: 'number', value: 0, min: 0}
};
```


## Upgrading from deck.gl v6.1 to v6.2

#### fp64

The default coordinate system `COORDINATE_SYSTEM.LNGLAT` is upgraded to offer high-precision results in a way that is much faster and more cross-platform compatible. The `fp64` layer prop is ignored when using this new coordinate system. You can get the old fp64 mode back by using `coordinateSystem: COORDINATE_SYSTEM.LNGLAT_DEPRECATED` with `fp64: true`.


## Upgrading from deck.gl v5.3 to v6.0


#### luma.gl v6.0

deck.gl v6.0 brings in luma.gl v6.0 which is a major release with a few breaking changes. The change that is most likely to affect deck.gl applications is probably that the way the `GL` constant is imported has changed. For details, see to the luma.gl [Upgrade Guide](https://luma.gl/docs/overview/upgrade-guide).


#### Pixel sizes

Pixel sizes in line, icon and text layers now match their HTML/SVG counterparts. To achieve the same rendering output as v5, you should use half the previous value in the following props:

* `ArcLayer.getStrokeWidth`
* `LineLayer.getStrokeWidth`
* `IconLayer.getSize` or `IconLayer.sizeScale`
* `TextLayer.getSize` or `TextLayer.sizeScale`
* `PointCloudLayer.radiusPixels`


#### Accessors

All layer accessors that support constant values have had their default values changed to constants. For example, `ScatterplotLayer`'s default `getRadius` prop is changed from `d => d.radius || 1` to `1`. All dynamic attributes now must be explicitly specified. This change makes sure that using default values results in best performance.


#### Views and Controllers

* (React only) Viewport constraint props: `maxZoom`, `minZoom`, `maxPitch`, `minPitch` are no longer supported by the `DeckGL` component. They must be specified as part of the `viewState` object.
* (React only) `ViewportController` React component has been removed. The functionality is now built in to the `Deck` and `DeckGL` classes.
* `Deck.onViewportChange(viewport)` etc callbacks are no longer supported. Use `Deck.onViewStateChange({viewState})`
* `DeckGL.viewport` and `DeckGL.viewports` props are no longer supported. Use `DeckGL.views`.


#### ScreenGridLayer

`minColor` and `maxColor` props are deprecated. Use `colorRange` and `colorDomain` props.


#### Shader Modules

Some previously deprecated `project_` module GLSL functions have now been removed.

#### Attribute

`isGeneric` field of attribute object returned by `AttributeManager`'s update callbacks is replaced by `constant`. For more details check [`attribute manager`](/docs/api-reference/core/attribute-manager.md).

## Upgrading from deck.gl v5.2 to v5.3

### Viewport classes

Continuing the changes that started in 5.2: while the base `Viewport` class will remain supported, the various `Viewport` subclasses are now deprecated. For now, if for projection purposes you need to create a `Viewport` instance matching one of your `View` instances you can use `View.makeViewport`:

```js
new MapView().makeViewport({width, height, viewState: {longitude, latitude, zoom}});
```


### Layer properties

| Layer            | Removed Prop       | New Prop             | Comment |
| ---              | --- | --- | --- |
| `ArcLayer`       | `strokeWidth`       | `getStrokeWidth` | Can be set to constant value |
| `LineLayer`      | `strokeWidth`       | `getStrokeWidth` | Can be set to constant value |


### Pure JS applications

Core layers are broken out from ` @deck.gl/core` to a new submodule ` @deck.gl/layers`. Non-React users of deck.gl should now install both submodules:

```bash
npm install @deck.gl/core @deck.gl/layers
```

And import layers from the new submodule instead of core:

```js
import {ScatterplotLayer} from '@deck.gl/layers';
```

Users of `deck.gl` are not affected by this change.


## Upgrading from deck.gl v5.1 to v5.2

### DeckGL component

* `DeckGL.viewports` and `DeckGL.viewport` are deprecated and should be replaced with `DeckGL.views`.

### Viewport classes

* A number of `Viewport` subclasses have been deprecated. They should be replaced with their `View` counterparts.

### Experimental Features

Some experimental exports have been removed:

* The experimental React controller components (`MapController` and `OrbitController`) have been removed. These are now replaced with JavaScript classes that can be used with the `Deck.controller` / `DeckGL.controller` property.


## Upgrading from deck.gl v5 to v5.1

N/A


## Upgrading from deck.gl v4.1 to v5

### Dependencies

deck.gl 4.1 requires luma.gl as peer dependency, but 5.0 specifies it as a normal "dependency". This means that many applications no longer need to list luma.gl in their package.json. Applications that do might get multiple copies of luma.gl installed, which will not work. **luma.gl will detect this situation during run-time throwing an exception**, but **npm and yarn will not detect it during install time**. Thus your build can look successful during upgrade but fail during runtime.

### Layer Props

Coordinate system related props have been renamed for clarity. The old props are no longer supported and will generate errors when used.

| Layer            | Removed Prop       | New Prop             | Comment |
| ---              | ---                | ---                  | ---     |
| Layer            | `projectionMode`   | `coordinateSystem`   | Any constant from `COORDINATE_SYSTEM`  |
| Layer            | `projectionOrigin` | `coordinateOrigin`   | [lng, lat] |

Note; There is also an important semantical change in that using `coordinateSystem` instead of `projectionMode` causes the superimposed `METER_OFFSET` system's y-axis to point north instead of south. This was always the intention so in some sense this was regarded as a bug fix.

### DeckGL component

Following methods and props have been renamed for clarity. The semantics are unchanged. The old props are still available but will generate a deprecation warning.

| Old Method            | New Method        | Comment |
| ---                   | ---               | ---     |
| `queryObject`         | `pickObject`      | These names were previously aligned with react-map-gl, but ended up confusing users. Since rest of the deck.gl documentation talks extensively about "picking" it made sense to stay with that terminology. |
| `queryVisibleObjects` | `pickObjects`     | The word "visible" was intended to remind the user that this function only selects the objects that are actually visible in at least one pixel, but again it confused more than it helped. |

### Removed picking Uniforms

| Removed uniform       | Comment |
| ---                   | ---     |
| renderPickingBuffer   |[picking shader module](https://github.com/visgl/luma.gl/tree/5.0-release/src/shadertools/modules/picking)|
| pickingEnabled        |[picking shader module](https://github.com/visgl/luma.gl/tree/5.0-release/src/shadertools/modules/picking)|
| selectedPickingColor  |[picking shader module](https://github.com/visgl/luma.gl/tree/5.0-release/src/shadertools/modules/picking)|


The shader uniforms are used for implementing picking in custom shaders, these uniforms are no longer set by the deck.gl. Custom shaders can now use luma.gl [picking shader module](https://github.com/visgl/luma.gl/tree/5.0-release/src/shadertools/modules/picking).


### Initial WebGL State

Following WebGL parameters are set during DeckGL component initialization.

| WebGL State   |  Value |
|----           |----    |
| depthTest     | true         |
| depthFunc     | gl.LEQUAL |
| blendFuncSeparate | [gl.SRC_ALPHA, gl.ONE_MINUS_SRC_ALPHA, gl.ONE, gl.ONE_MINUS_SRC_ALPHA] |

All our layers enable depth test so we are going set this state during initialization. We are also changing blend function for more appropriate rendering when multiple elements are blended.

For any custom needs, these parameters can be overwritten by updating them in [`onWebGLInitialized`](/docs/api-reference/react/deckgl.md#onWebGLInitialized) callback or by passing them in `parameters` object to `drawLayer` method of `Layer` class.


### assembleShaders

The `assembleShaders` function was moved to luma.gl in v4.1 and is no longer re-exported from deck.gl. As described in v4.1 upgrade guide please use `Model` class instead or import it from luma.gl.


### Removed Immutable support

`ScatterplotLayer` and `PolygonLayer` supported immutable/ES6 containers using [`get`](https://github.com/visgl/deck.gl/blob/5.0-release/src/core/utils/get.js) method, due to performance reasons this support has been dropped.


## Upgrading from deck.gl v4 to v4.1

deck.gl v4.1 is a backward-compatible release. Most of the functionality and APIs remain unchanged but there are smaller changes that might requires developers' attention if they **develop custom layers**. Note that applications that are only using the provided layers should not need to make any changes issues.


### Dependencies

Be aware that deck.gl 4.1 bumps the luma.gl peer dependency from 3.0 to 4.0. There have been instances where this was not detected by the installer during update.


### Layer Life Cycle Optimization

* **shouldUpdateState** - deck.gl v4.1 contains additional optimizations of the layer lifecycle and layer diffing algorithms. Most of these changes are completely under the hood but one  visible change is that the default implementation of `Layer.shouldUpdate` no longer returns true if only the viewport has changed. This means that layers that need to update state in response to changes in screen space (viewport) will need to redefine `shouldUpdate`:

```js
  shouldUpdateState({changeFlags}) {
    return changeFlags.somethingChanged; // default is now changeFlags.propsOrDataChanged;
  }
```

Note that this change has already been done in all the provided deck.gl layers that are screen space based, including the `ScreenGridLayer` and the `HexagonLayer`.

### luma.gl `Model` class API change

* deck.gl v4.1 bumps luma.gl to from v3 to v4. This is major release that brings full WebGL2 enablement to deck.gl. This should not affect you if you are mainly using the provided deck.gl layers but if you are writing your own layers using luma.gl classes you may want to look at the upgrade guide of luma.gl.

The `gl` parameter is provided as a separate argument in luma.gl v4, instead of part of the options object.

```js
// luma.gl v4
new Model(gl, {opts});
// luma.gl v3
new Model({gl, ...opts});
```


### Shader Assembly

Custom layers are **no longer expected** to call `assembleShaders` directly. Instead, the new `Model` class from luma.gl v4 will take shaders and the modules they are using as parameters and assemble shaders automatically.

```js
// luma.gl v4
const model = new Model(gl, {
  vs: VERTEX_SHADER,
  fs: FRAGMENT_SHADER,
  modules: ['fp64', ...],
  shaderCache: this.context.shaderCache
  ...
}));

// luma.gl v3
const shaders = assembleShaders(gl, {
  vs: VERTEX_SHADER,
  fs: FRAGMENT_SHADER,
  modules: ['fp64', 'project64'],
  shaderCache: this.context.shaderCache
});
const model = new Model({
  gl,
  vs: shaders.vs,
  fs: shaders.fs,
  ...
});
```

### Removed Layers

| Layer              | Status       | Replacement         |
| ---                | ---          | ---                 |
| `ChoroplethLayer`  | Removed | `GeoJsonLayer`, `PolygonLayer` and `PathLayer`    |
| `ChoroplethLayer64` | Removed | `GeoJsonLayer`, `PolygonLayer` and `PathLayer`    |
| `ExtrudedChoroplethLayer` | Removed | `GeoJsonLayer`, `PolygonLayer` and `PathLayer`    |

* ChoroplethLayer, ChoroplethLayer64, ExtrudedChoroplethLayer

These set of layers were deprecated in deck.gl v4, and are now removed in v5. You can still get same functionality using more unified, flexible and performant layers:
 `GeoJsonLayer`, `PolygonLayer` and `PathLayer`.

## Upgrading from deck.gl v3 to v4

### Changed Import: The `DeckGL` React component

A small but breaking change that will affect all applications is that the 'deck.gl/react' import is no longer available. As of v4.0, the app is required to import deck.gl as follows:

```js
// V4
import DeckGL from 'deck.gl';
// V3
import DeckGL from 'deck.gl/react';
```

While it would have been preferable to avoid this change, a significant modernization of the deck.gl build process and preparations for "tree-shaking" support combined to make it impractical to keep supporting the old import style.


### Deprecated/Removed Layers

| Layer              | Status       | Replacement         |
| ---                | ---          | ---                 |
| `ChoroplethLayer`  | Deprecated | `GeoJsonLayer`, `PolygonLayer` and `PathLayer`    |
| `ChoroplethLayer64` | Deprecated | `GeoJsonLayer`, `PolygonLayer` and `PathLayer`    |
| `ExtrudedChoroplethLayer` | Deprecated | `GeoJsonLayer`, `PolygonLayer` and `PathLayer`    |
| `EnhancedChoroplethLayer`  | Moved to examples  | `PathLayer`    |

* ChoroplethLayer, ChoroplethLayer64, ExtrudedChoroplethLayer

These set of layers are deprecated in deck.gl v4, with their functionality completely substituted by more unified, flexible and performant new layers:
 `GeoJsonLayer`, `PolygonLayer` and `PathLayer`.

Developers should be able to just supply the same geojson data that are used with `ChoroplethLayer`s to the new `GeoJsonLayer`. The props of the `GeoJsonLayer` are a bit different from the old `ChoroplethLayer`, so proper testing is recommended to achieve satisfactory result.

* EnhancedChoroplethLayer

This was a a sample layer in deck.gl v3 and has now been moved to a stand-alone example and is no longer exported from the deck.gl npm module.

Developers can either copy this layer from the example folder into their application's source tree, or consider using the new `PathLayer` which also handles wide lines albeit in a slightly different way.


### Removed, Changed and Deprecated Layer Properties

| Layer            | Old Prop       | New Prop         | Comment |
| ---              | ---            | ---              | ---     |
| Layer            | `dataIterator` | N/A              | Prop was not functional in v3    |
| ScatterplotLayer | `radius`       | `radiusScale`    | Default has changed from 30 to 1 |
| ScatterplotLayer | `drawOutline`  | `outline`        | |
| ScreenGridLayer  | `unitWidth`    | `cellSizePixels` | |
| ScreenGridLayer  | `unitHeight`   | `cellSizePixels` | | |


#### Note about `strokeWidth` props

All line based layers (`LineLayer and `ArcLayer` and the `ScatterplotLayer` in outline mode) now use use shaders to render an exact pixel thickness on lines, instead of using the `GL.LINE` drawing mode.

This particular change was caused by browsers dropping support for this feature ([Chrome](https://bugs.chromium.org/p/chromium/issues/detail?id=60124) and [Firefox](https://bugzilla.mozilla.org/show_bug.cgi?id=634506)).

Also `GL.LINE` mode rendering always had significant limitations in terms of lack of support for mitering, unreliable support for anti-aliasing and platform dependent line width limits so this should represent an improvement in visual quality and consistency for these layers.

#### Removed prop: `Layer.dataIterator`

This prop has been removed in deck.gl v4. Note that it was not functioning as documented in deck.gl v3.

#### Renamed Props: The `...Scale` suffix

Props that have their name end of `Scale` is a set of props that multiply some existing value for all objects in the layers. These props usually correspond to WebGL shader uniforms that "scaling" all values of specific attributes simultaneously.

For API consistency reasons these have all been renamed with the suffix `..Scale`. See the property table above.

#### Removed lifecycle method: `Layer.willReceiveProps`

This lifecycle was deprecated in v3 and is now removed in v4. Use `Layer.updateState` instead.

#### Changes to `updateTriggers`

Update triggers can now be specified by referring to the name of the accessor, instead of the name of the actual WebGL attribute.

Note that this is supported on all layers supplied by deck.gl v4, but if you are using older layers, they need a small addition to their attribute definitions to specify the name of the accessor.

### AttributeManager changes

#### Removed method: `AttributeManager.setLogFunctions`

Use the new static function `AttributeManager.setDefaultLogFunctions` to set loggers for all AttributeManagers (i.e. for all layers).

#### Removed method: `AttributeManager.addDynamic`

This method has been deprecated since version 2.5 and is now removed in v4. Use `AttributeManager.add()` instead.<|MERGE_RESOLUTION|>--- conflicted
+++ resolved
@@ -19,11 +19,8 @@
 - `GeoJsonLayer`'s `lineJointRounded` prop now only controls line joints. To use rounded line caps, set `lineCapRounded` to `true`.
 - Dashed lines via `PathStyleExtension` now draw rounded dash caps if `capRounded` is `true`.
 - `@deck.gl/geo-layers` now requires `@deck.gl/extensions`, due to `ClipExtension` dependency.
-<<<<<<< HEAD
-- `HeatmapLayer`'s `colorDomain` prop has redefined the unit of its values. See layer documentation for details.
-=======
+- `HeatmapLayer`'s `colorDomain` prop has redefined the unit of its values. See updated layer documentation for details.
 - `MVTLayer`'s `binary` prop is now set to `true` by default.
->>>>>>> bc2bfdf3
 
 ### onError Callback
 
