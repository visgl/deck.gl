# Using Layers

The "Layer" is a core concept of deck.gl. A deck.gl layer is a packaged visualization type that takes a collection of datums, associate each with positions, colors, extrusions, etc., and renders them on a map.

deck.gl provides an extensive [layer catalog](../api-reference/layers/README.md) and is designed to compose many layers together to form complex visuals.


## Constructing a Layer Instance

A layer is instantiated with a `properties` object:

```js
import {ScatterplotLayer} from 'deck.gl';

const layer = new ScatterplotLayer({
  id: 'bart-stations',
  data: [
    {name: 'Colma', passengers: 4214, coordinates: [-122.466233, 37.684638]},
    {name: 'Civic Center', passengers: 24798, coordinates: [-122.413756,37.779528]},
    ...
  ],
  stroked: false,
  filled: true,
  getPosition: d => d.coordinates,
  getRadius: d => Math.sqrt(d.passengers),
  getFillColor: [255, 200, 0]
});
```

The `properties` are settings that the layer uses to build the visualization. Users of a layer typically specify the following types of props:

### Layer ID

The `id` prop is the unique identifier of this layer among all layers. Constructing a new layer instance in its own does not have any performance impact, as deck.gl only does the expensive calculations when a layer is **created** (an id appearing for the first time) or **updated** (different props are passed in for the same id). Read more about this in [layer lifecycle](./custom-layers/layer-lifecycle.md).

It is recommend that this prop is set explicitly to avoid collision.

### Data

The `data` prop specifies data source of this layer's visualization. The value is expected to be a collection (typically a JavaScript array) of data objects with similar structure, such as rows in a table. deck.gl layers are able to handle millions of data objects very efficiently.

The value of this prop can be `Array`, `Map`, `Set`, any object that contains a `length` field, a `Promise` that resolves to any of the above, or an URL to a JSON array. See [data prop](../api-reference/core/layer.md#data) documentation for details.

### Accessors

An accessor is a prop that maps an object in `data` to its visual configuration, e.g. the radius of a circle, the color of a line, etc. All accessor prop names start with `get`.

If an accessor prop is set to a function, when the layer is about to be drawn on screen for the first time, the layer will traverse the `data` stream and call the accessor function with each element.

The accessor function receives two arguments:

- `object` - the current element in the data stream. If `data` is an array or an iterable, the element of the current iteration is used. If `data` is a non-iterable object, this argument is always `null`.
- `objectInfo` (Object) - contextual information of the current element. Contains the following fields:
  + `index` (Number) - the index of the current iteration
  + `data` - the value of the `data` prop
  + `target` (Array) - a pre-allocated array. The accessor function can optionally fill data into this array and return it, instead of creating a new array for every object. In some browsers this improves performance significantly by reducing garbage collection.

The accessor function is typically expected to return either a number or an array.

Some accessors also support constant values instead of functions. When a constant value is provided, it is applied to all objects in the data stream.


### Other Layer Props

The rest of the props are typically numeric or boolean values that apply to the whole layer. These include props that define the render options (opacity, extrusion of the PolygonLayer, font family of the TextLayer, etc.), [coordinate system](./coordinate-systems.md), and [interactivity](./interactivity.md).


## Rendering Layers

deck.gl allows you to render multiple layers using the same or different data sets. You simply provide an array of layer instances and deck.gl will render them in order (and handle interactivity when hovering clicking etc).

This allows you to compose visualizations using several primitive layers.

```js
import {PathLayer, ScatterplotLayer, ArcLayer} from '@deck.gl/layers';

// A layers array contains deck.gl layer instances. It can also be nested, or contain empty objects
const layers = [
  new PathLayer({id: 'paths', data: ...}),
  shouldRenderPoints ? [
    new ScatterplotLayer({id: 'big-points', data: ...}),
    new ScatterplotLayer({id: 'small-points', data: ...})
  ] : null,
  new ArcLayer({id: 'arcs', data: ...})
];
```

```js
// Use with pure JS
import {Deck} from '@deck.gl/core';
const deck = new Deck({...});
deck.setProps({layers});

// Use with React
import DeckGL from '@deck.gl/react';
<DeckGL ... layers={layers} />
```

## FAQ

### Should I be Creating New Layers on Every Render?

#### The Reactive Programming Paradigm

deck.gl's architecture is based on the reactive programming paradigm:

* In a reactive application, a complete UI description is "re-rendered" every time something in the application state changes (in the case of a deck.gl application, a new list of layers is created whenever something changes).
* The UI framework (in this case, deck.gl) makes the choices about what to update, by comparing (or "diffing") the newly rendered UI description with the last rendered UI description.
<<<<<<< HEAD
* The framework then the makes minimal necessary changes to account for the differences, and then redraws.
* The required changes are made to "GPU state" in case of deck.gl, and to the Browser's DOM (HTML element tree) in case of React.
=======
* The framework then makes the minimal necessary changes to account for the differences, and then redraws.
* The required changes are made to "WebGL state" in case of deck.gl, and to the Browser's DOM (HTML element tree) in case of React.
>>>>>>> 9947ddd9

#### Creating Layer Instances Is Cheap

The deck.gl model means that applications are expected to create a new set of layers every time application state changes, which can seem surprisingly inefficient to someone who hasn't done reactive programming before. The trick is that layers are just descriptor objects that are very cheap to instantiate, and internally, the new layers are efficiently matched against existing layers so that no updates are performed unless actually needed.

So, even though the application creates new "layers", those layers are only "descriptors" containing props that specify what needs to be rendered and how. All calculated state (WebGL2/WebGPU "programs", "vertex attributes" etc) are stored in a state object and this state object is moved forward to the newly matched layer on every render cycle.  The new layer ends up with the state of the old layer (and the props of the new layer), while the old layer is simply discarded for garbage collection.

The application does not have to be aware about this, as long as it keeps rendering new layers with the same `id` they will be matched and the existing state of that layer will be updated accordingly.

The constant creation and disposal of layer instances may seem wasteful, however the creation and recycling of JavaScript objects is quite efficient in modern JavaScript environments, and this is very similar to how React works where every render cycle generates a new tree of ReactElement instances, so the model is proven.

For more details on layer creation, update and destruction, read about [Layer Lifecycle](./custom-layers/layer-lifecycle.md).


### Why Doesn't My Layer Update with New Props?

Since the reactive programming frameworks conceptually render the entire UI every render cycle, and achieves efficiency by comparing and "diffing" changes between render cycles, it is important that comparisons are fast. Because of this, deck.gl uses shallow equality as the default comparison method for most props.

An exception is the accessors. Changing the value of an accessor (i.e. supplying a different function to the accessor prop) will not in itself trigger an attribute update. This is because the function identity is a poor indicator of whether an update is needed, and the convenience of using local functions as prop values.

Consider the code below, `getRadius` is shallowly changed every time `render()` is called, even if its execution result would not change:

```js
function render() {
  const layer = new ScatterplotLayer({
    ...
    getColor: x => x.color, // this creates a new function every render
    getRadius: this._getRadius.bind(this) // bind generates a new function every render
  });
  deck.setProps([layer]);
}
```

In another example, `getColor` is shallowly changed, so would its execution result:

```js
const DATA = [...];

function setPillColor(index, color) {
  DATA[index].pill = color;
  render();
}

function render() {
  const layer = new ScatterplotLayer({
    data: DATA,
    ...
    getColor: object => object.pill === 'red' ? [255, 0, 0] : [0, 0, 255], // Does not trigger an attribute update!
  });
  deck.setProps([layer]);
}
```

There is no way for deck.gl to know what the programmer intended just by looking at or comparing the functions that are supplied to a `Layer`s accessor props. Because recalculating attributes can be potentially expensive, deck.gl by default ignores shallow changes in accessor props. This is designed to provide the best performance to the most common use cases without compromising convenience.

Instead, the [`updateTriggers`](../api-reference/core/layer.md#updatetriggers) property gives you fine grained control, enabling you to tell deck.gl exactly which attributes need to change, and when.

Read more about this behavior in [Performance Optimization](./performance.md).<|MERGE_RESOLUTION|>--- conflicted
+++ resolved
@@ -106,13 +106,8 @@
 
 * In a reactive application, a complete UI description is "re-rendered" every time something in the application state changes (in the case of a deck.gl application, a new list of layers is created whenever something changes).
 * The UI framework (in this case, deck.gl) makes the choices about what to update, by comparing (or "diffing") the newly rendered UI description with the last rendered UI description.
-<<<<<<< HEAD
-* The framework then the makes minimal necessary changes to account for the differences, and then redraws.
+* The framework then makes the minimal necessary changes to account for the differences, and then redraws.
 * The required changes are made to "GPU state" in case of deck.gl, and to the Browser's DOM (HTML element tree) in case of React.
-=======
-* The framework then makes the minimal necessary changes to account for the differences, and then redraws.
-* The required changes are made to "WebGL state" in case of deck.gl, and to the Browser's DOM (HTML element tree) in case of React.
->>>>>>> 9947ddd9
 
 #### Creating Layer Instances Is Cheap
 
