# Using with Mapbox

| Pure JS | React | Overlaid | Interleaved |
| ----- | ----- | ----- | ----- |
|  ✓ | ✓ | [example](https://github.com/visgl/deck.gl/tree/master/examples/get-started/pure-js/mapbox) | [example](https://deck.gl/gallery/mapbox-overlay) |

![deck.gl interleaved with Mapbox layers](https://raw.github.com/visgl/deck.gl-data/master/images/whats-new/mapbox-layers.jpg)

[Mapbox GL JS](https://github.com/mapbox/mapbox-gl-js) is a popular JavaScript library from [Mapbox](https://mapbox.com) for building web map applications. deck.gl's `MapView` can sync perfectly with the camera of Mapbox, at every zoom level and rotation angle.

## Integration Modes

When using deck.gl and Mapbox, there are three options you can choose from: interleaved, overlaid, and reverse-controlled.

### Interleaved

The [interleaved](../../get-started/using-with-map.md#interleaved) mode renders deck.gl layers into the WebGL2 context created by Mapbox. If you need to mix deck.gl layers with Mapbox layers, e.g. having deck.gl surfaces below text labels, or objects occluding each other correctly in 3D, then you have to use this option.

Interleaving is supported by using [MapboxOverlay](../../api-reference/mapbox/mapbox-overlay.md) with `interleaved: true`. It requires WebGL2 and therefore only works with `mapbox-gl@>2.13`. See [compatibility](../../api-reference/mapbox/overview#interleaved-renderer-compatibility) and [limitations](../../api-reference/mapbox/overview.md#limitations).


### Overlaid

The [overlaid](../../get-started/using-with-map.md#overlaid) mode renders deck.gl in a separate canvas inside the Mapbox's controls container. If your use case does not require interleaving, but you still want to use certain features of mapbox-gl, such as mapbox-gl controls (e.g. `NavigationControl`, `Popup`) or plugins (e.g. [navigation directions](https://docs.mapbox.com/mapbox-gl-js/example/mapbox-gl-directions/), [mapbox-gl-draw](https://docs.mapbox.com/mapbox-gl-js/example/mapbox-gl-draw/)), then you should use this option.

This is supported by using [MapboxOverlay](../../api-reference/mapbox/mapbox-overlay.md) with `interleaved: false`.


### Reverse Controlled

The reverse-controlled mode renders deck.gl above the Mapbox container and blocks any interaction to the base map. If your use case does not require interleaving, but you need to implement your own [pointer input handling](../../api-reference/core/controller.md), have multiple maps or a map that does not fill the whole canvas (with Deck's [multi-view feature](../views.md#using-multiple-views)), you need this to allow deck.gl manage the map's size and camera.

You cannot use mapbox-gl controls and plugins with this option. Instead, use the components from `@deck.gl/widgets`.


## Examples

### Example: interleaved or overlaid

Both the interleaved and the overlaid options are supported in by the [@deck.gl/mapbox](../../api-reference/mapbox/overview.md) module. This is recommended approach for developers coming from the Mapbox ecosystem, as it can easily switch between interleaved and overlaid rendering, as well as being compatible with other Mapbox controls and plugins.


import Tabs from '@theme/Tabs';
import TabItem from '@theme/TabItem';

<Tabs groupId="language">
  <TabItem value="ts" label="TypeScript">

```ts
import {MapboxOverlay} from '@deck.gl/mapbox';
import {ScatterplotLayer} from '@deck.gl/layers';
import mapboxgl from 'mapbox-gl';
import 'mapbox-gl/dist/mapbox-gl.css';

const map = new mapboxgl.Map({
  container: 'map',
  style: 'mapbox://styles/mapbox/light-v9',
  accessToken: '<mapbox_access_token>',
  center: [0.45, 51.47],
  zoom: 11
});

map.once('load', () => {
  const deckOverlay = new MapboxOverlay({
    interleaved: true,
    layers: [
      new ScatterplotLayer({
        id: 'deckgl-circle',
        data: [
          {position: [0.45, 51.47]}
        ],
        getPosition: d => d.position,
        getFillColor: [255, 0, 0, 100],
        getRadius: 1000,
        beforeId: 'waterway-label' // In interleaved mode render the layer under map labels
      })
    ]
  });

  map.addControl(deckOverlay);
});
```

  </TabItem>
  <TabItem value="react" label="React">

```tsx
import React from 'react';
import {Map, useControl} from 'react-map-gl/mapbox';
import {MapboxOverlay} from '@deck.gl/mapbox';
import {DeckProps} from '@deck.gl/core';
import {ScatterplotLayer} from '@deck.gl/layers';
import 'mapbox-gl/dist/mapbox-gl.css';

function DeckGLOverlay(props: DeckProps) {
  const overlay = useControl<MapboxOverlay>(() => new MapboxOverlay(props));
  overlay.setProps(props);
  return null;
}

function App() {
  const layers: [
    new ScatterplotLayer({
      id: 'deckgl-circle',
      data: [
        {position: [0.45, 51.47]}
      ],
      getPosition: d => d.position,
      getFillColor: [255, 0, 0, 100],
      getRadius: 1000,
      beforeId: 'waterway-label' // In interleaved mode render the layer under map labels
    })
  ];

  return (
    <Map
      initialViewState={{
        longitude: 0.45,
        latitude: 51.47,
        zoom: 11
      }}
      mapStyle="mapbox://styles/mapbox/light-v9"
      mapboxAccessToken="<mapbox_access_token>"
    >
      <DeckGLOverlay layers={layers} interleaved />
    </Map>
  );
}
```

  </TabItem>
</Tabs>


You can find full project setups in the [react get-started example](https://github.com/visgl/deck.gl/tree/master/examples/get-started/react/mapbox/) and [pure js get-started example](https://github.com/visgl/deck.gl/tree/master/examples/get-started/pure-js/mapbox/).


### Example: reverse controlled

The reverse-controlled option is supported by the pre-built scripting bundle, and in React when used with the `react-map-gl` library. There is currently no easy way to do it under Vanilla JS.

<Tabs groupId="language">
  <TabItem value="scripting" label="Scripting">

```js
<script src="https://unpkg.com/deck.gl@^9.0.0/dist.min.js"></script>
<script src="https://api.mapbox.com/mapbox-gl-js/v3.2.0/mapbox-gl.js"></script>
<link href="https://api.mapbox.com/mapbox-gl-js/v3.2.0/mapbox-gl.css" rel="stylesheet" />
<script type="text/javascript">
  const {DeckGL, ScatterplotLayer} = deck;

  mapboxgl.accessToken = '<mapbox_access_token>';

  new DeckGL({
    mapStyle: 'mapbox://styles/mapbox/light-v9',
    initialViewState: {
      longitude: 0.45,
      latitude: 51.47,
      zoom: 11
    },
    controller: true,
    layers: [
      new ScatterplotLayer({
        id: 'deckgl-circle',
        data: [
          {position: [0.45, 51.47]}
        ],
        getPosition: d => d.position,
        getFillColor: [255, 0, 0, 100],
        getRadius: 1000
      })
    ]
  });
</script>
```

  </TabItem>

  <TabItem value="react" label="React">

```tsx
import React from 'react';
<<<<<<< HEAD
import {Map} from 'react-map-gl/mapbox';
import DeckGL from '@deck.gl/react';
=======
import {Map} from 'react-map-gl';
import {DeckGL} from '@deck.gl/react';
>>>>>>> b1e4a9fa
import {ScatterplotLayer} from '@deck.gl/layers';
import 'mapbox-gl/dist/mapbox-gl.css';

function App() {
  const layers: [
    new ScatterplotLayer({
      id: 'deckgl-circle',
      data: [
        {position: [0.45, 51.47]}
      ],
      getPosition: d => d.position,
      getFillColor: [255, 0, 0, 100],
      getRadius: 1000,
    })
  ];

  return (
    <DeckGL
      initialViewState={{
        longitude: 0.45,
        latitude: 51.47,
        zoom: 11
      }}
      controller
      layers={layers}
    >
      <Map
        mapStyle="mapbox://styles/mapbox/light-v9"
        mapboxAccessToken="<mapbox_access_token>"
      />
    </DeckGL>
  );
}
```

  </TabItem>
</Tabs>


## Additional Information

### react-map-gl

[react-map-gl](https://github.com/visgl/react-map-gl) is a React wrapper around mapbox-gl maintained by the vis.gl community. If you'd like to use deck.gl together with mapbox-gl and React, this library is the recommended companion.

All the [examples on this website](https://github.com/visgl/deck.gl/tree/master/examples/website) are implemented using the React integration.

When you choose the interleaved or overlaid option, the react-map-gl [Map](https://visgl.github.io/react-map-gl/docs/api-reference/map) React component acts as the root component, and [MapboxOverlay](../../api-reference/mapbox/mapbox-overlay#example) is used with react-map-gl's `useControl` hook. 

When you choose the reverse-controlled option, the `DeckGL` React component acts as the root component, and the react-map-gl [Map](https://visgl.github.io/react-map-gl/docs/api-reference/map) is a child. In this case, `Map` will automatically interpret the deck.gl view state (i.e. latitude, longitude, zoom etc), so that deck.gl layers will render as a synchronized geospatial overlay over the underlying map.


### Mapbox Token

To use Mapbox, you will need to register on their website in order to retrieve an [access token](https://docs.mapbox.com/help/how-mapbox-works/access-tokens/) required by the map component, which will be used to identify you and start serving up map tiles. The service will be free until a [certain level](https://www.mapbox.com/pricing/) of traffic is exceeded.

If you are using mapbox-gl without React, check out [Mapbox GL JS API](https://docs.mapbox.com/mapbox-gl-js/api/#accesstoken) for how to apply the token.

If you are using react-map-gl, there are several ways to provide a token to your app:

* Set the `MapboxAccessToken` environment variable. You may need to add additional set up to the bundler ([example](https://webpack.js.org/plugins/environment-plugin/)) so that `process.env.MapboxAccessToken` is accessible at runtime.
* Provide it in the URL, e.g `?access_token=TOKEN`
* Pass it as a prop to the react-map-gl `Map` component `<Map mapboxAccessToken={TOKEN} />`

### Alternatives to Mapbox basemap sevice

As of v2.0, Mapbox GL JS [went proprietary](https://github.com/mapbox/mapbox-gl-js/blob/main/CHANGELOG.md#200) and requires a Mapbox account to use even if you don't load tiles from the Mapbox server. If you do not wish to use the Mapbox service, you may also consider:

- mapbox-gl v1.13, the last release before the license change. Interleaving is not supported by this version.
- [MapLibre GL JS](https://maplibre.org), a community-supported WebGL map library. maplibre-gl can generally be used as a drop-in replacement of mapbox-gl, with some of its own features and APIs. More information can be found in [using with MapLibre](./using-with-maplibre.md).<|MERGE_RESOLUTION|>--- conflicted
+++ resolved
@@ -180,13 +180,8 @@
 
 ```tsx
 import React from 'react';
-<<<<<<< HEAD
 import {Map} from 'react-map-gl/mapbox';
-import DeckGL from '@deck.gl/react';
-=======
-import {Map} from 'react-map-gl';
 import {DeckGL} from '@deck.gl/react';
->>>>>>> b1e4a9fa
 import {ScatterplotLayer} from '@deck.gl/layers';
 import 'mapbox-gl/dist/mapbox-gl.css';
 
