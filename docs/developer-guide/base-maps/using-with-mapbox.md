--- conflicted
+++ resolved
@@ -2,11 +2,7 @@
 
 | Pure JS | React | Overlaid | Interleaved |
 | ----- | ----- | ----- | ----- |
-<<<<<<< HEAD
-|  ✓ | ✓ | [example](https://github.com/visgl/deck.gl/tree/master/examples/get-started/pure-js/mapbox) | [example](https://deck.gl/examples/mapbox) |
-=======
-|  ✓ | ✓ | [example](https://github.com/visgl/deck.gl/tree/master/examples/get-started/pure-js/mapbox) | [example](https://deck.gl/gallery/mapbox-layer) |
->>>>>>> 5af293fb
+|  ✓ | ✓ | [example](https://github.com/visgl/deck.gl/tree/master/examples/get-started/pure-js/mapbox) | [example](https://deck.gl/gallery/maplibre-overlay) |
 
 [Mapbox GL JS](https://github.com/mapbox/mapbox-gl-js) is a powerful open-source map renderer from [Mapbox](https://mapbox.com). deck.gl's `MapView` is designed to sync perfectly with the camera of Mapbox, at every zoom level and rotation angle.
 
