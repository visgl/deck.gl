# What's New

This page contains highlights of each deck.gl release. Also check our [vis.gl blog](https://medium.com/vis-gl) for news about new releases and features in deck.gl.

<<<<<<< HEAD
## deck.gl v9.2

Target release date: Q2, 2025

## Core

- [`View.clone()`](./api-reference/core/view.md) - New method that simplifies creating new Views with modified props.
=======
### Widgets

- React: Pre-wrapped React components for the new deck.gl widgets are available via the [`@deck.gl/react`](./api-reference/react/overview.md) package, including: `ResetViewWidget`, `ScaleWidget`, `GeolocateWidget`, `ScreenshotWidget`, `LoadingWidget`, `ThemeWidget`, `InfoWidget`, and `SplitterWidget` (in addition to the `ZoomWidget`, `CompassWidget`, `FullscreenWidget` from v9.1)
>>>>>>> b04187dd

## deck.gl v9.1

Release date: Jan 21, 2025

<table style={{border: 0}} align="center">
  <tbody>
    <tr>
      <td>
        <img style={{maxHeight:200}} src="https://github.com/user-attachments/assets/e522d961-600a-4405-9f09-c247b42f7e62" />
        <p><i>Maplibre Globe View</i></p>
      </td>
      <td>
        <img style={{maxHeight:200}} src="https://github.com/visgl/deck.gl/assets/453755/f1a10ffd-d403-4ea5-958d-3bc8fea412fe" />
        <p><i>React Widgets</i></p>
      </td>
      <td>
        <img style={{maxHeight:200}} src="https://github.com/user-attachments/assets/a3cc7c70-10a5-40c1-a5a8-d5d8b2d165ba" />
        <p><i>Aggregation Layers</i></p>
      </td>
      <td>
        <img style={{maxHeight:200}} src="https://www.w3.org/2023/02/webgpu-logos/webgpu-notext.svg" />
        <p><i>WebGPU readiness</i></p>
      </td>
    </tr>
  </tbody>
</table>


### Globe View ♥ MapLibre

deck.gl now works seamlessly with the MapLibre v5 [globe view](https://maplibre.org/maplibre-gl-js/docs/examples/globe-vector-tiles/) for all three [Basemap Intergration Modes](./developer-guide/base-maps/using-with-maplibre.md#integration-modes). The experimental [`GlobeView`](./api-reference/core/globe-view.md) has been updated to match MapLibre's camera at the same zoom level. [`MapboxOverlay`](./api-reference/mapbox/mapbox-overlay.md) works with maplibre-gl globe map without additional configuration.

*The Maplibre globe view integration was done in close collaboration with the MapLibre team.*

### React Widgets

deck.gl v9.0 added support for widgets, with v9.1 users can now create React components with the same level of deep deck.gl integration. 
- All the official deck.gl widgets can now be easily wrapped into React components with the new [`useWidget`](./api-reference/react/use-widget.md) hook.
- Pre-wrapped React components for existing widget are available from the [`@deck.gl/react`](./api-reference/react/overview.md) package. 
- To try it out, check out our [React getting started example](https://github.com/visgl/deck.gl/tree/master/examples/get-started/react/basic) for using widgets in React.

##### Widgets Developer Guide

deck.gl v9.1 provides the ability to for applications to write React component that integrate with deck.gl using the widget interface.

### Aggregation layers upgrade

v9.1 restores the GPU aggregation functionality that was temporarily disabled in v9.0. It brings a major refactor of the aggregation layers, with full TypeScript and unit test coverage.
A new generic `Aggregator` interface makes it much easier to support custom aggregation operations. The current implementations of this interface include `CPUAggregator` and `WebGLAggregator`, with `WebGPUAggregator` on the roadmap.

Highlights:

- `GridLayer` now utilized both CPU and GPU aggregators in the same code path.
- `HexagonLayer` now supports GPU aggregation. Enable with `gpuAggregation: true`.
- `GridLayer` and `HexagonLayer` can use `*ScaleType`, `*UpperPercentile`, `*LowerPercentile`, `onSet*Domain` props along with GPU aggregation.
- `GridLayer` and `HexagonLayer` now support non-geospatial views.
- New picking info types for each aggregation layer.

See [upgrade guide](./upgrade-guide.md) for more details.

### WebGPU readiness

- luma.gl has been updated to v9.1 which focuses on improved WebGPU support. For details see [release notes](https://luma.gl/docs/whats-new#version-91-in-development) and [upgrade-guide](https://luma.gl/docs/upgrade-guide#upgrading-to-v91).
- As part of WebGPU readiness, all shader code in deck.gl v9.1 (layers and extensions) have been migrated to use uniform buffers instead of WebGL1 style uniforms. 
- For most users this change should be transparent, but custom layers that add `uniforms` should [start migrating asap](./upgrade-guide.md) as WebGL1 style uniform support is being actively phased out.

## deck.gl v9.0

Release date: March 21, 2024

<table style={{border: 0}} align="center">
  <tbody>
    <tr>
      <td>
        <img style={{maxHeight:200}} src="https://www.w3.org/2023/02/webgpu-logos/webgpu-notext.svg" />
        <p><i>WebGPU</i></p>
      </td>
      <td>
        <img style={{maxHeight:200}} src="https://upload.wikimedia.org/wikipedia/commons/thumb/4/4c/Typescript_logo_2020.svg/480px-Typescript_logo_2020.svg.png" />
        <p><i>Typescript</i></p>
      </td>
      <td>
        <img style={{maxHeight:200}} src="https://github.com/visgl/deck.gl/assets/453755/f1a10ffd-d403-4ea5-958d-3bc8fea412fe" />
        <p><i>Widgets</i></p>
      </td>
      <td>
        <img style={{maxHeight:200}} src="https://github.com/visgl/deck.gl/assets/453755/e05863e2-777f-46fa-a04a-1bf4aa0625e2" />
        <p><i>Category filtering</i></p>
      </td>
    </tr>
  </tbody>
</table>

### WebGPU enablement

deck.gl v9 adopts the luma.gl v9 API. This will enable deck.gl to run on WebGPU in future releases, however it does cause some unavoidable breaking changes.

WebGPU is the next generation API for accessing GPU capabilities on the web. Unlike the incremental transition from WebGL to WebGL2, the shift to WebGPU completely changes the way the browser will interact with the GPU. The new (v9) version of [luma.gl](https://luma.gl/) has been rewritten to adopt a WebGPU-compatible interface, while maintaining full support for WebGL2. deck.gl v9 has been extensively refactored on top of the new luma.gl API, but the deck.gl API itself includes minimal changes. This should allow applications to smoothly update to the latest version.

While the v9 luma.gl release is feature-complete and well-tested for the WebGL2 adapter, work is still required to provide full WebGPU support. The team is planning to follow the v9 releases soon with v9.1, which will provide the WebGPU implementation in luma.gl along with the complimentary updates in deck.gl.

### Development experience

Typescript types, which were provided as an opt-in in 8.9, has now been enabled by default in v9.

<table style={{border: 0}} align="center">
  <tbody>
    <tr style={{borderTop: 0}}>
      <td style={{border: 0, padding: 0}}>
        <img style={{maxHeight:200}} src="https://github.com/visgl/deck.gl/assets/453755/d92fb611-8e86-428a-a524-e9cc313c7252" />
      </td>
    </tr>
  </tbody>
</table>

All the deck.gl packages are now published as fully ESM-compatible.

### Improved FirstPersonController

The behavior of the [FirstPersonController](./api-reference/core/first-person-controller) has been modified to more accurately reflect the motion of a human, making it more intuitive to navigate a 3D space. In addition, panning is supported.

<table style={{border: 0}} align="center">
  <tbody>
    <tr style={{borderTop: 0}}>
      <td style={{border: 0, padding: 0}}>
        <img style={{maxHeight:200}} src="https://github.com/visgl/deck.gl/assets/2461547/ea476da0-6943-4a08-9c3d-aa86f13629a8" />
      </td>
    </tr>
  </tbody>
</table>

### Category filtering in DataFilterExtension

The [DataFilterExtension](./api-reference/extensions/data-filter-extension) has been enhanced to support filtering based on categories. A new accessor, [getFilterCategory](./api-reference/extensions/data-filter-extension), is added which allows filtering using the new [filterCategories](./api-reference/extensions/data-filter-extension#filtercategories).


### `@deck.gl/widgets` (New module)

You can now add UI components to deck.gl. This new module lets apps add controls and information that can interact with deck.gl's cameras and layers for a better user experience. To get started, check out [the example](https://github.com/visgl/deck.gl/tree/master/examples/get-started/pure-js/widgets) and [the documentation](./api-reference/widgets/overview.md).

This module initially contains the following widgets:

- [FullscreenWidget](./api-reference/widgets/fullscreen-widget.md)
- [ZoomWidget](./api-reference/widgets/zoom-widget.md)
- [CompassWidget](./api-reference/widgets/compass-widget.md)

You can also create your own widget by implementing the [`Widget`](./api-reference/core/widget.md) interface.


### `@deck.gl/carto`

- New CARTO module architecture: Sources and Layers replace the CartoLayer. Read more in the [Upgrade Guide](./upgrade-guide.md#deckglcarto).

- Public preview for Boundary Sources (experimental): easily aggregate large data volumes aggregated into common or custom geographic boundaries, such as postal codes. Learn more about Boundaries in the CARTO [documentation](https://docs.carto.com/carto-for-developers/guides/use-boundaries-in-your-application).


### Known Limitations

The following issues are known and will be resolved in a v9.0 patch release:

- `@deck.gl/aggregation-layers` (`ScreenGridLayer`, ...) performance - aggregation layers temporarily use CPU fallbacks which are less performant.

## deck.gl v8.9

Release date: March 9, 2023

<table style={{border: 0}} align="center">
  <tbody>
    <tr>
      <td>
        <img style={{maxHeight:200}} src="https://github.com/visgl/deck.gl-data/blob/master/images/whats-new/collision-filter-extension.gif?raw=true" />
        <p><i>CollisionFilterExtension</i></p>
      </td>
      <td>
        <img style={{maxHeight:200}} src="https://github.com/visgl/deck.gl-data/blob/master/images/whats-new/terrain-extension.gif?raw=true" />
        <p><i>TerrainExtension</i></p>
      </td>
      <td>
        <img style={{maxHeight:200}} src="https://github.com/visgl/deck.gl-data/blob/master/images/whats-new/wms-layer.gif?raw=true" />
        <p><i>WMSLayer</i></p>
      </td>
    </tr>
  </tbody>
</table>

### Extensions

Two new extensions are added in the 8.9 release: `CollisionFilterExtension` and `TerrainExtension`.

The `CollisionFilterExtension` allows layers to hide features which overlap with other features. An example is a dense `ScatterplotLayer` with many points which overlap: by using this extension points that collide with others are hidden such that only one of the colliding points is shown. The collisions are computed on the GPU in realtime, allowing the collisions to be updated smoothly on every frame. Visit the [documentation](./api-reference/extensions/collision-filter-extension.md) and [example](https://deck.gl/examples/text-layer) to get started.

The experimental `TerrainExtension` renders otherwise 2D data along a 3D surface. For example, a GeoJSON of city streets and building footprints can be overlaid on top of a [elevation model](https://en.wikipedia.org/wiki/Digital_elevation_model). It is useful when viewing a mixture of 2D and 3D data sources. The re-positioning of geometries is performed on the GPU. Visit the [documentation](./api-reference/extensions/terrain-extension.md) and [example](https://deck.gl/examples/terrain-extension) to get started.

In addition, `MaskExtension` now supports `FirstPersonView`, and supports a new `maskInverted` prop.

### WMSLayer

The new experimental [`WMSLayer`](./api-reference/geo-layers/wms-layer.md) simplifies connection to WMS and similar map image services. In contrast to the `TileLayer` which loads many small image tiles, the `WMSLayer` loads a single image that covers the entire viewport in one single request, and updates the image by performing additional requests when the viewport changes.

### Other Enhancements

- [MapLibre GL](https://maplibre.org/) basemap is now supported out-of-the-box by the [scripting interface](./api-reference/core/deckgl.md#map).
- `BitmapLayer` now mixes translucent pixels correctly (Note: [breaking change](./upgrade-guide.md))
- `TextLayer` handles text outlines better in sdf mode. Outlines are no longer clipped and responds to `outlineWidth` as expected.
- `TextLayer`'s `maxWidth` is changed to use a more intuitive unit. See upgrade guide for details.
- `IconLayer` when used with auto packing preserves the aspect ratio of icons.
- `SolidPolygonLayer` and `GeoJsonLayer` add a `_full3d` prop that tesselate 3D polygons better.
- `@deck.gl/mapbox` now synchronizes camera better when the base map contains terrain.
- TypeScript: data prop now correctly typed for each layer class

### Code base upgrades

In preparation for the 8.9 release, we made major upgrades to the tools that support the development and publishing of deck.gl. This allows us to iterate faster and makes it easier for first-time users to get started.

- All examples are bootstrapped with [vite](https://vitejs.dev)
- Pre-bundled scripts built with [esbuild](https://esbuild.github.io)
- Website rewritten using [Docusaurus](https://docusaurus.io)
- Tests are run with `tsnode` with ESM modules for node, and `vite` for the browser

### pydeck 0.8

- Compatibility with JupyterLab 3 and Google Colab
- Support `types.Function` in [JSON Converter](https://deck.gl/docs/api-reference/json/conversion-reference), `configuration` and `default_layer_attributes` in settings
- pydeck-carto: support `CartoLayer`, styling functions (`color_bins`, `color_categories`, `color continuous`), and authentication using [carto-auth](https://github.com/CartoDB/carto-auth)

## deck.gl v8.8

Release date: June, 2022

### TypeScript

Official typings are now available in deck.gl for public preview. It was a tremendous effort converting the deck.gl code base into TypeScript. We did it not just for TypeScript users to easily consume this library, but also for the overall robustness and maintainability of our own code base.

In v8.x, the types will not be exposed by default to prevent any typing errors from breaking existing TypeScript applications. You can opt in to using the typed version by switching your import statements to the `@deck.gl/*/typed` endpoints. Visit [getting started with TypeScript](./get-started/using-with-typescript.md) to find out more.

### Custom Indexing System in TileLayer

The [TileLayer](./api-reference/geo-layers/tile-layer.md) is fundamental when it comes to visualizing datasets so big that they cannot fit in the browser's memory. The idea is to only fetch and render content that is visible in the current viewport, and at the appropriate detail level. Up till now, the `TileLayer` has exclusively implemented [the OSM tile index](https://wiki.openstreetmap.org/wiki/Slippy_map_tilenames). If you wish to use it with your dataset, you had to use an offline tool or an backend that partitioned geospatial data into OSM tiles.

Starting from v8.8, the `TileLayer` supports custom indexing systems. Applications can now supply a custom implementation of [Tileset2D](./api-reference/geo-layers/tile-layer.md#tileset2d) to the `TilesetClass` prop. This makes it possible to use incremental loading with other indexing systems such as [H3](https://h3geo.org/) and [S2](https://s2geometry.io/). The immediate use case is to allow the client visualization to work with any geospatial partitioning algorithm available in a database solution.

Due to this generalization, there is a breaking change affecting indexing properties (`x`, `y` and `z`) in the `TileLayer` API. See [upgrade guide](./upgrade-guide.md) for details.

### MapboxOverlay

The `@deck.gl/mapbox` module now exports a new class [MapboxOverlay](./api-reference/mapbox/mapbox-overlay.md). The class implements Mapbox GL JS's [IControl](https://docs.mapbox.com/mapbox-gl-js/api/markers/#icontrol) API. When adding a `MapboxOverlay` control to an mapbox map, deck.gl layers are rendered in synchronization with the base map layers. This control supports both [overlaid and interleaved](./get-started/using-with-map.md) rendering modes. See the new [get started example](https://github.com/visgl/deck.gl/tree/master/examples/get-started/pure-js/maplibre/).

If you are using react-map-gl v7, this is the only solution to use deck.gl with React map control components (`Navigationcontrol`, `GeolocateControl`, etc.). See [example](https://github.com/visgl/react-map-gl/blob/master/examples/deckgl-overlay/src/app.tsx).

### `@deck.gl/carto`

CartoLayer includes native support to work with spatial indexes like [H3](https://h3geo.org) or [QuadBin](https://docs.carto.com/data-and-analysis/analytics-toolbox-for-bigquery/key-concepts/spatial-indexes#quadbin). More info [here](https://docs.carto.com/data-and-analysis/analytics-toolbox-for-bigquery/key-concepts/spatial-indexes).

### Enhancements

- Views now accept a [padding](./api-reference/core/view.md#padding) option to offset the focal point.
- Improved performance when there are many invisible layers
- Improved picking performance when using the `TileLayer`

## deck.gl v8.7

Release date: February 25, 2022

### MaskExtension

The new [MaskExtension](./api-reference/extensions/mask-extension) allows layers to show/hide objects by a geofence. For example, a map may filter a list of user locations by the boundaries of a given country, or highlight part of a base map that is inside a user-drawn circle or lasso area.

![Masking Manhattan buildings](https://raw.githubusercontent.com/visgl/deck.gl-data/master/images/whats-new/mask-extension.gif)

### QuadkeyLayer

The new [QuadkeyLayer](./api-reference/geo-layers/quadkey-layer) renders filled and/or stroked polygons, with geometry automatically calculated based on a quadkey (geospatial index).

### Enhancements

- `TileLayer` reduced `refinementStrategy: 'no-overlap'`.
- `TileLayer` `refinementStrategy` now accepts a callback function enabling customer refinement strategies.
- `TerrainLayer` can now be used with non-geospatial views.
- `ColumnLayer` adds `flatShading` prop.
- `GlobeView` lighting in 3D layers is more consistent.
- `GoogleMapsOverlay` supports camera tilt and bearing for raster maps.
- `MVTLayer` now supports `pointType: 'text'` in `binary` mode.
- Picking with `project3D: true` now returns more accurate result in non-geospatial views.


### `@deck.gl/carto`

- **fetchMap** - [fetchMap](./api-reference/carto/fetch-map) is added to the [CARTO deck.gl submodule](./api-reference/carto/overview), streamlining the display of maps created using CARTO platform.
- **Support for large tables and Databricks**. See [CARTO documentation](https://docs.carto.com/deck-gl/getting-started/) for more details.

## deck.gl v8.6

Release date: October 11, 2021

### Interleaving deck.gl layers with Google Maps vector rendering

![Interleaving deck.gl layers with Google Maps vector buildings](https://github.com/visgl/deck.gl-data/blob/master/images/whats-new/googlemaps-scenegraph.png?raw=true)

The [GoogleMapsOverlay class](./api-reference/google-maps/google-maps-overlay.md) supports Google Maps' new [vector map](https://developers.google.com/maps/documentation/javascript/vector-map), providing the following advantages:

* Shared 3D space: objects drawn by the `GoogleMapsOverlay` class appear inside the Google Maps scene, correctly intersecting with 3D buildings and behind the contextual labels drawn by Google Maps.
* Tilting and rotating the view is supported.
* Rendering uses the same WebGL context as Google Maps, improving performance.

See blog posts from [Google Cloud](https://cloud.google.com/blog/products/maps-platform/richer-data-visualization-google-maps-platform-using-deckgl) and [our own](https://medium.com/vis-gl/deck-gl-v8-6-now-available-with-deeper-google-maps-support-b734719076a7) for the potentials of this feature.

Visit the new [Google Maps integration example](https://github.com/visgl/deck.gl/tree/master/examples/get-started/pure-js/google-maps) to get started.

### OrthographicView

It is now possible to independently control the zoom of the X and Y axes.

* The `zoom` prop of the `OrthographicView` now also supports an `[x, y]` Array to specify independent zoom levels.
* A `zoomAxis` option is added to the `OrthographicController` to restrict zooming to the X or Y axes.

### MapView

<table style={{border: 0}} align="center">
  <tbody>
    <tr>
      <td>
        <img style={{maxHeight:200}} src="https://user-images.githubusercontent.com/2059298/129981707-46532b3b-6e84-4cc3-bec5-af083a71e5c7.gif" />
        <p><i>Meter sizes in 8.5</i></p>
      </td>
      <td>
        <img style={{maxHeight:200}} src="https://user-images.githubusercontent.com/2059298/129981718-21ab67a0-31a5-4866-8469-f9acf37c983a.gif" />
        <p><i>Meter sizes in 8.6</i></p>
      </td>
    </tr>
  </tbody>
</table>

- Meter sizes are now correctly calculated based on the latitude of the point being drawn, whereas they previously were based on the center point of the viewport. This brings the view into full compliance with the Web Mercator projection.
- A new unit enum `common` is added for scaling geometries without the distortion of the projection method. See updated documentation about the [unit system](./developer-guide/coordinate-systems.md#dimensions).
- A new `projectionMatrix` option allows overriding of the matrix that would otherwise be created from the other view states.

### Layer Enhancements

- `CartoLayer` adds new `geoColumn` and `columns` props, enables more granular data fetching from CARTO backend.
- `ColumnLayer` and `GridCellLayer` add `radiusUnits` prop.
- `H3HexagonLayer` now supports manually forcing low-precision, high-performance rendering with `highPrecision: false`. 
- `HeatmapLayer` adds `weightsTextureSize` and `debounceTimeout` props for fine-tuning performance.
- `MVTLayer` now defaults to handling geometries in binary.
- `Scatterplot` and `GeoJsonLayer` add option to turn off antialiasing to avoid artifacts in depth oclusion.
- `TileLayer` no longer purges its cache when data changes, resulting in a smoother "reload" experience

## deck.gl v8.5

Release date: July 26, 2021


<table style={{border:0}} align="center">
  <tbody>
    <tr>
      <td>
        <img style={{maxHeight:200}} src="https://github.com/visgl/deck.gl-data/blob/master/images/whats-new/text-layer-styling.gif?raw=true" />
        <p><i>TextLayer background, border, padding and outline</i></p>
      </td>
      <td>
        <img style={{maxHeight:200}} src="https://github.com/visgl/deck.gl-data/blob/master/images/whats-new/geojson-point-type.png?raw=true" />
        <p><i>GeoJsonLayer pointType</i></p>
      </td>
      <td>
        <img style={{maxHeight:200}} src="https://github.com/visgl/deck.gl-data/blob/master/images/whats-new/i3s-picking.gif?raw=true" />
        <p><i>Tile3DLayer+I3S picking individual objects</i></p>
      </td>
    </tr>
  </tbody>
</table>

### Layer Improvements

#### MVTLayer

Mapbox Vector Tiles parsing throughput is now 2-3x faster, due to MVT tiles being parsed directly into binary attributes rather than GeoJSON, and additional work (including [triangulation](https://github.com/visgl/loaders.gl/blob/master/docs/whats-new.md#v30-in-development)) being performed on worker threads. Speed comparison on some example data sets (MVT tiles parsed per second):

|  Data set                 | `binary: false` | `binary: true` | Speed increase |
| ------------------ | ----------- | ------ | -------------- |
| Block Groups       | 2.86/s      | 5.57/s | 1.94x          |
| Census Layer       | 6.09/s      | 11.9/s | 1.95x          |
| Counties Layer     | 72.5/s      | 141/s  | 1.94x          |
| USA Zip Code Layer | 8.45/s      | 20.3/s | 2.4x           |

_Benchmarks ran using scripts on a 2012 MacBook Pro, 2.3 GHz Intel Core i7, 8 GB, measuring parsing time of MVTLoader only (network time and rendering is not included)_

#### GeoJsonLayer

GeoJSONLayer now supports rendering point features as icons and/or text labels in addition to circles. Use the new `pointType` prop:

```js
new GeoJsonLayer({
  ...
  pointType: 'circle+text',
  getText: f => f.properties.name,
  getTextSize: 12
})
```

For a full list of new props, visit the updated [documentation](./api-reference/layers/geojson-layer.md).


#### TextLayer

The layer now supports automatically detecting the characters used in the data. Set `characterSet: 'auto'` to enable this feature.

New props are added for more flexible styling of the texts:

* `background`
* `backgroundPadding`
* `outlineWidth`
* `outlineColor`
* `getBackgroundColor`
* `getBorderWidth`
* `getBorderColor`

See [documentation](./api-reference/layers/text-layer.md) for details.


#### Tile3DLayer

Tile3DLayer can now be rendered in multiple views. Previously if you use multiple views it was required to create one Tile3DLayer for each view. Using a single layer is more efficient by sharing the tile cache.

The layer now takes full advantage of new features in I3S 1.7 tile sets, including:
  + Picking individual objects inside a tile
  + Page nodes (improved performance)
  + Draco compressed meshes (improved performance)
  + Compressed textures (improved performance)
  + PBR materials
  + Vertex colors
  + UVRegions


#### Other layer improvements

- `ScatterplotLayer` adds `billboard` mode
- `TripLayer` adds `fadeTrail` mode
- `PathLayer` now supports controlling `jointRounded` and `capRounded` separately. Dashed lines via `PathStyleExtension` also respects the cap type.
- `PolygonLayer` and `GeoJsonLayer`: `autoHighlight` now highlight both the outline and the fill of the hovered polygon, instead of either the outline or the fill.
- `HeatmapLayer` now correctly renders `aggregation: 'MEAN'` with user-supplied `colorDomain`.


### Default transpilation and bundle size

The NPM distribution has dropped IE 11 support in exchange for an almost 20% reduction in size.

| Entry point | 8.5 Bundle (gzipped) | 8.4 Bundle (gzipped) | Comments |
| ---  | ---                     | ---                 | ---                 |
| module (dist/esm)  | 398 KB (115 KB)         | 485 KB (128 KB)     | Transpiled, tree-shaking enabled   |
| main (dist/es5)    | 686 KB (178 KB)         | 812 KB (197 KB)     | Transpiled, no tree-shaking |

*Measured as the footprint of @deck.gl/core, bundled and minified with Webpack 4*

To support older or less common browsers, make sure that `node_modules` is included in your application's babel settings.

For backward compatibility, the pre-built bundle (`dist.min.js`) is not affected by this change.


### @deck.gl/react

The `DeckGL` React component is rewritten using functional component and hooks.


### @deck.gl/carto

- Integration with **CARTO 3 platform**. With deck.gl and the CARTO 3 platform you can access directly your datasets and tilesets hosted in your current data warehouse (BigQuery, Snowflake, Redshift, Postgres). You don't need to move your data to CARTO plaform.
- A new `CartoLayer` is available to unify `CartoBQTilerLayer` and `CartoSQLLayer`. There are migration guides for both: [CartoSQLLayer](https://github.com/visgl/deck.gl/blob/8.5-release/docs/api-reference/carto/carto-sql-layer.md#migration-to-cartolayer#migration-to-cartolayer) and [CartoBQTilerLayer](https://github.com/visgl/deck.gl/blob/8.5-release/docs/api-reference/carto/carto-bqtiler-layer.md#migration-to-cartolayer#migration-to-cartolayer).
- New `getData` method in CARTO 3 [to support other deck.gl layers](./api-reference/carto/overview.md#support-for-other-deckgl-layers). 

## deck.gl v8.4

Release date: Jan 31, 2021

### Better Interaction

#### Improved experience on mobile devices

All controllers now support smooth easing at the end of dragging and pinching. This can be turned on via the new [inertia](./api-reference/core/controller.md#options) option:

```js
controller: {inertia: true}
```

In addition, a three-finger swipe gesture is added to support changing pitch on mobile. It is enabled via the `touchRotate` option.

#### More customizable controller behavior

- New `dragMode` option for flipping pan/rotate modes
- The `keyboard` option now accepts an object for customizing movement speed
- The `scrollZoom` option now accepts an object for customizing wheel zoom speed and easing

#### New Deck component API

- `eventRecognizerOptions` for fine-tuning gesture recognition
- `onInteractionStateChange` callback
- The `getCursor` now receives an `isHovering` argument that indicates whether the pointer is over a pickable object.

### MVT Layer

#### TileJSON

The `data` prop now accepts a [TileJSON](https://github.com/mapbox/tilejson-spec) URL. The `onDataLoad` callback is fired when the TileJSON loads.

#### Query rendered features

A new method `getRenderedFeatures` is added for querying all visible features in the current viewport.

#### Features in WGS84 coordinates

`onHover`, `onClick`, `onTileLoad`, `onTileError` and `onViewportLoad` callbacks can now access features in WGS84 coordinates.

#### Binary mode

A new prop `binary` is added to the MVTLayer. If set to `true`, it removes the need for serialization and deserialization of data transferred by the worker back to the main process, as well as attribute packing in the main thread. The following numbers show the performance improvements in loading and rendering a full viewport:

|                    | N Vertex | Binary  | Non-Binary  | Change    |
| ------------------ | -------- | ------- | ----------- | --------- |
| Usa Admin States   | 12K      | 963ms   | 1109ms      | -13.16%   |
| Counties Layer     | 175K     | 1222ms  | 1956ms      | -37.52%   |
| Census Tract       | 988K     | 2713ms  | 6242ms      | -56.53%   |
| Block groups       | 1.57M    | 4261ms  | 9202ms      | -53.69%   |
| Usa Zip Code Layer | 1.38M    | 2938ms  | 6564ms      | -55.24%   |

*Benchmark run on 2017 Macbook Pro, 3,1 GHz Dual-Core Intel Core i5, 16 GB memory, Intel Iris Plus Graphics 650 1536 MB. Resolution 1140x900. Network transfer time is not included*

### Layer improvements

- **All layers**
  + Add a new `loaders` prop to support additional data formats. See the [Data Loading Guide](./developer-guide/loading-data.md) for examples.
  + Layers that use a texture (e.g. `BitmapLayer`, `IconLayer`, `SimpleMeshLayer`) now offer consistent support for a variety of input formats. Newly supported are plain object descriptors (e.g. `{data: <Uint8Array>, width, height}`) and `HTMLVideoElement` that continuously updates. A new prop `textureParameters` also allows easy customization of texture settings.
- **HeatmapLayer** adds new prop `aggregation` which can be either `SUM` (default) or `MEAN`.
- **BitmapLayer**
  + picking callbacks now provide information on which pixel was picked.
  + Adds experimental `_imageCoordinateSystem` prop, so that raster tiles may render correctly in `GlobeView`.
- **GlobeView** now works with `COORDINATE_SYSTEM.CARTESIAN` and `SunLight`.
- **TileLayer** now supports `modelMatrix`.
- **IconLayer** adds `onIconError` callback.
- **OrthographicView** adds `flipY` option.
- **ArcLayer** and **LineLayer** now render the shortest path with `wrapLongitude: true`.

Additionally, various layers received performance optimization, corrected lighting calculation, and API consistency improvements. See [upgrade guide](./upgrade-guide.md) for a list breaking changes in this release.

### Functions in declarative language

[@@function](./api-reference/json/conversion-reference.md#functions-and-using-function) prefix is included to interpret a string as a JavaScript function. 

### @deck.gl/carto

Adds [helper functions](./api-reference/carto/styles.md) to create data-driven map visualizations using [CARTOColors](https://carto.com/carto-colors/)

## deck.gl v8.3

Release Date: Oct 12, 2020

### New module: @deck.gl/carto

<table style={{border:0}} align="center">
  <tbody>
    <tr>
      <td>
        <img style={{maxHeight:200}} src="https://github.com/visgl/deck.gl-data/blob/master/images/whats-new/carto-01.gif?raw=true" />
      </td>
      <td>
        <img style={{maxHeight:200}} src="https://github.com/visgl/deck.gl-data/blob/master/images/whats-new/carto-02.gif?raw=true" />
      </td>
    </tr>
  </tbody>
</table>

Integration with the powerful geospatial analytics platform [CARTO](https://carto.com).

This new modules makes it easy to visualize regular Tables and vector tilesets in CARTO. It offers two new layers:

- [CartoSQLLayer](https://github.com/visgl/deck.gl/blob/8.3-release/docs/api-reference/carto/carto-sql-layer.md): a layer to visualize data hosted in your CARTO account and to apply custom SQL.
- [CartoBQTilerLayer](https://github.com/visgl/deck.gl/blob/8.3-release/docs/api-reference/carto/carto-bqtiler-layer.md): a layer to visualize large datasets (millions or billions of rows) directly from [Google BigQuery](https://cloud.google.com/bigquery).

This effort enables applications to leverage CARTO's smart back-end capabilities, dynamic queries and much more. Visit the module's [documentation](./api-reference/carto/overview.md) to get started.

### TileLayer

- `getTileData` now receives an additional argument `signal` that implements [AbortSignal](https://developer.mozilla.org/en-US/docs/Web/API/AbortSignal). Tile requests may now be aborted if there are too many queued or ongoing requests.
- The `getTileData` function passed in to the current layer instance will be called rather than the first layer instance. This allows applications to progressively adjust loading behavior without having to reload all tiles.
- New `onTileUnload` callback
- URL templates now support `{-y}` for TMS indexing
- Experimental support for `GlobeView` in `TileLayer` and `MVTLayer`
- Improved memory usage in tile caching

### General Performance

Layers with `pickable` disabled (the default) skip generating picking attributes. This can improve initial loading time and memory usage if a large layer does not have to be interactive.

If no layer is pickable, deck no longer creates the picking FrameBuffer to save memory.

`Deck` also added some experimental [optimization options](./developer-guide/tips-and-tricks.md#optimization-for-mobile) to allow more fine-grained control of memory usage on memory-restricted devices.

### pydeck 0.5

pydeck 0.5 includes new event handlers — `on_hover`, `on_click`, `on_view_state_change`, and `on_resize` — which can be used to create rich interactive applications in Jupyter. This release works in sync with deck.gl 8.3.

<table style={{border:0}} align="center">
  <tbody>
    <tr>
      <td>
        <img style={{maxHeight:200}} src="https://github.com/visgl/deck.gl-data/blob/master/images/whats-new/pydeck-event-handling.gif?raw=true" />
        <p><i>Event handling in pydeck</i></p>
      </td>
      <td>
        <img style={{maxHeight:200}} src="https://github.com/visgl/deck.gl-data/blob/master/images/whats-new/high-precision-dash.png?raw=true" />
        <p><i>highPrecisionDash in PathStyleExtension</i></p>
      </td>
    </tr>
  </tbody>
</table>

### Other Improvements

- `SimpleMeshLayer` adds `_useMeshColors` prop to use vertex colors from `mesh` instead of `getColor`
- `DataFilterExtension` adds a `countItems` option. It enables the GPU to report the number of objects that pass the filter criteria via the `onFilteredItemsChange` callback.
- `PathStyleExtension` adds a `highPrecisionDash` option. It creates nicer dashes when used with small path segments, at the price of some CPU overhead.
- `IconLayer` fixed an issue of visual artifacts rendering anti-aliased borders

## deck.gl v8.2

Release Date: June 28, 2020

<table style={{border:0}} align="center">
  <tbody>
    <tr>
      <td>
        <img style={{maxHeight:200}} src="https://user-images.githubusercontent.com/2059298/84559353-a9d93600-acee-11ea-89ff-b404d798ba17.gif" />
        <p><i>FillStyleExtension</i></p>
      </td>
      <td>
        <img style={{maxHeight:200}} src="https://user-images.githubusercontent.com/4319728/85549259-183bc380-b620-11ea-83c8-8f4abec732f6.gif" />
        <p><i>MVTLayer highlight - v8.1</i></p>
      </td>
      <td>
        <img style={{maxHeight:200}} src="https://user-images.githubusercontent.com/4319728/85549267-1a9e1d80-b620-11ea-9aa4-3ec108d08db7.gif" />
        <p><i>MVTLayer highlight - v8.2</i></p>
      </td>
    </tr>
  </tbody>
</table>

### Tiled Layers

Many new features are added to `TileLayer`, `MVTLayer` and `TerrainLayer` to improve correctness, performance and ease of use.

- `MVTLayer` projects more accurately at high zoom levels.
- `autoHighlight` in the `MVTLayer` now works on features that are split across multiple tiles, identified by the new `uniqueIdProperty` prop.
- All geospatially tiled layers now handle high pitch angles better. Far away tiles from the camera are loaded at lower zoom levels, avoiding loading too many tiles.
- Tiled layers now use a request scheduler to prioritize loading the most recently visible tiles during viewport navigation. See the new `maxRequests` prop.
- `TileLayer` may continue to display tiles when underzoomed. See the new `extent` prop.
- Fine-tune the tiles displayed by the `TileLayer` with the new `zRange` prop when dealing with 3D content. This is used by the `TerrainLayer` when viewing high-altitude regions.
- `TileLayer`'s `tileSize` prop can be used to fine-tune the zoom level at which tiles are loaded.
- `TileLayer`'s `renderSubLayers` is now always called after the tile layer is loaded, i.e. `props.data` is never a Promise.
- `TileLayer` can now be used in multi-view applications, as long as each `TileLayer` instance is rendered into one view. See [documentation](./developer-guide/views.md#rendering-layers-in-multiple-views) for an example.


### GlobeView

<img style={{maxHeight:400}} src="https://raw.github.com/visgl/deck.gl-data/master/images/whats-new/globe.gif" />

For geospatial data, a new projection mode -- globe projection is now available alongside Web Mercator projection. In this release, the feature is exposed via the experimental `GlobeView` class.

Currently there is no base map provider under this view. You may use the `BitmapLayer` or `GeoJsonLayer` to render a backdrop for your data.

Before getting started with [this example](https://github.com/visgl/deck.gl/tree/master/examples/get-started/pure-js/globe), make sure you check out the [docs](./api-reference/core/globe-view.md) for the limitations of the current implementation.


### Antimeridian Handling

- `GreatCircleLayer` now renders correctly across the 180th meridian.
- The `PathLayer`, `PolygonLayer` and `GeoJsonLayer` now support the `wrapLongitude` prop.When enabled, the connection between any two neighboring vertices is drawn on the shorter side of the world, and split into two if it crosses the 180th meridian. Note that this introduces CPU overhead at runtime.

### Pydeck

Pydeck 0.4.0 introduces support for JupyterLab 2.0, support for a Google Maps base map, a new UI element for providing text descriptions of a map, and many of the new features of deck.gl 8.2, like the ability to render data to either a globe or a Mercator projection. See the new [website](https://pydeck.gl/) for documentation and examples.

### Miscellaneous

- Multiple layers that share the same `data` URL now only download the data once.
- `ScatterplotLayer` added `radiusUnits` prop
- New `FillStyleExtension` fills polygons with repeated pattern from a sprite image.
- `ArcLayer` added `greatCircle` prop. `GreatCircleLayer` is now a special case of the `ArcLayer` and support rendering an elevated curve by supplying `getHeight`.
- `@deck.gl/test-utils` added new `testLayerAsync` API.
- When using auto-highlight, `highlightColor` now accepts a callback that returns a color based on which object is picked.


## deck.gl v8.1

Release Date: Mar 17, 2020

### Growing Tile Solutions

<table style={{border:0}} align="center">
  <tbody>
    <tr>
      <td>
        <img style={{maxHeight:200}} src="https://raw.github.com/visgl/deck.gl-data/master/images/whats-new/tile-2d.gif" />
        <p><i>Non-geospatial TileLayer</i></p>
      </td>
      <td>
        <img style={{maxHeight:200}} src="https://raw.github.com/visgl/deck.gl-data/master/images/whats-new/mvt-layer.jpg" />
        <p><i>MVTLayer</i></p>
      </td>
      <td>
        <img style={{maxHeight:200}} src="https://raw.github.com/visgl/deck.gl-data/master/images/whats-new/terrain.jpg" />
        <p><i>TerrainLayer</i></p>
      </td>
    </tr>
  </tbody>
</table>


The `@deck.gl/geo-layers` module added many new features to address popular tiled data use cases.

#### TileLayer

Multiple bugs have been fixed in the [TileLayer](./api-reference/geo-layers/tile-layer.md) regarding data fetching and tree traversal.

The layer now supports non-geospatial views. Check out this [example](https://github.com/visgl/deck.gl/tree/master/examples/website/image-tile) by [@ilan-gold](https://github.com/ilan-gold) that renders a 576 Megapixel image of the moon.

New props are added to better control the layer's behavior:

- `maxCacheByteSize`: for precise management of memory usage
- `refinementStrategy`: to reduce flashing/overlapping during loading
- `tileSize` (non-geospatial only)

#### MVTTileLayer

Based on the `TileLayer`, [MVTTileLayer](./api-reference/geo-layers/mvt-layer.md) loads and renders tiles in the [Mapbox Vector Tiles specification](https://github.com/mapbox/vector-tile-spec). This new layer make it easier to leverage the many great [open source tools](https://github.com/mapbox/awesome-vector-tiles) in use with deck.gl.

This effort is led by contributors from [CARTO](https://carto.com/).

#### TerrainLayer

[TerrainLayer](./api-reference/geo-layers/terrain-layer.md) loads color-encoded heightmap and reconstructs 3D mesh surfaces. Check out our [example](https://github.com/visgl/deck.gl/tree/master/examples/website/terrain).

### ESRI + deck.gl


<table style={{border:0}} align="center">
  <tbody>
    <tr>
      <td>
        <img style={{maxHeight:200}} src="https://raw.github.com/visgl/deck.gl-data/master/images/whats-new/arcgis.jpg" />
        <p><i>deck.gl + ArcGIS basemap</i></p>
      </td>
      <td>
        <img style={{maxHeight:200}} src="https://raw.github.com/visgl/deck.gl-data/master/images/whats-new/esri-i3s.gif" />
        <p><i>Tile3DLayer + I3S</i></p>
      </td>
    </tr>
  </tbody>
</table>

In collaboration with GIS industry leader [ESRI](https://www.esri.com), we are releasing new experimental features that work with ArcGIS basemap and I3S tiles.

#### @deck.gl/arcgis

You can now use ArcGIS basemaps with deck.gl. This new module lets apps render deck.gl layers into the WebGL context of [ArcGIS API for JavaScript](https://developers.arcgis.com/javascript/). 3D scene view support is experimental in this initial release. To get started, check out [the example](https://deck.gl/gallery/boiler-plate-arcgis) and [the documentation](./api-reference/arcgis/overview.md).

#### Tile3DLayer and I3S format

`Tile3DLayer` is adding preliminary support for the [OGC Indexed 3d Scene (I3S)](https://docs.opengeospatial.org/cs/17-014r5/17-014r5.html) format. See [documentation](./api-reference/geo-layers/tile-3d-layer.md) for details.

### World Repeating in Web Mercator Maps

![Repeating worlds at low zoom levels](https://user-images.githubusercontent.com/2059298/71849768-b397a700-3087-11ea-8c48-93d8bb9188db.gif)

The `MapView` now supports repeating worlds at low zoom levels. For backward compatibility, this feature is opt-in. Apps may turn it on by setting `views: new MapView({repeat: true})` on `Deck` or `DeckGL`.

Repeating is always on when using [MapboxLayer](./api-reference/mapbox/mapbox-layer.md) and [GoogleMapsOverlay](./api-reference/google-maps/google-maps-overlay.md).

As a result, `GoogleMapsOverlay` now supports all Google Maps zoom levels.

### pydeck 0.3.0

pydeck now uses the [binary attribute API](./developer-guide/performance.md#supply-attributes-directly) to communicate between Python and JavaScript. This greatly increases the speed and the amount of data that it can render.

pydeck now supports external layer modules via a new `custom_libraries` setting.

### Other Improvements

- When using `Deck` as a stateful component, you can now update its `initialViewState` prop to reset the camera.
- A new prop `onError` is added to `Deck` to handle errors, instead of crashing the app.
- `Layer` instances now expose a new member `isLoaded`.
- `PathLayer`'s joint calculation is improved when using with short line segments and extreme angles.
- `BrushingExtension` supports a new `brushingTarget` mode `source_target`.
- `PathStyleExtension` now has a new mode `offset`. This feature can be used for positioning polygon strokes inside/outside, or rendering overlapped paths in opposite directions.
- `TextLayer` now supports [binary attributes](./api-reference/layers/text-layer.md#use-binary-attributes).


## deck.gl v8.0

Release Date: Dec 20, 2019

### Performance

Performance is one of the biggest focus of this update. Layer updates (data change) is 1.5x the speed of the last release, and redraw (viewport change) is 2.5x.

*Benchmark of using 1000 ScatterplotLayers on 2016 Macbook Pro, 2.8 GHz Intel Core i7, 16 GB memory, AMD Radeon R9 M370X 2 GB*

|                   | v7.3  | v8.0  | Change |
| ----------------- | ----- | ----- | ------ |
| Initialize        | 298ms | 235ms | -21%   |
| Update            | 112ms | 72ms  | -36%   |
| Redraw (CPU Time) | 76ms  | 26ms  | -66%   |
| Redraw (GPU Time) | 17ms  | 10ms  | -41%   |

In addition to runtime performance, deck.gl also added a production mode to optimize bundle size. The v8.0 minified bundle of `@deck.gl/core` is 50kb lighter than that of v7.3.

### Better Binary Data Support

It is now possible to replace a layer's accessors with binary data attributes. This technique offers the maximum performance in terms of data throughput in applications where a lot of data is loaded and/or frequently updated:

```js
const data = new Float32Array([
  0.7, 0.2, 0, 0, 0, 0,
  0.8, 0.6, 0, 0, 5, 0,
  0.3, 0.5, 0, 5, 5, 0,
  0, 0.8, 0.6, 5, 10, 0,
  0, 0.5, 0.7, 10, 10, 0
]);

new deck.ScatterplotLayer({
  id: 'points',
  data: {
    length: 5,
    attributes: {
      getPosition: {value: data, size: 3, offset: 12, stride: 24},
      getFillColor: {value: data, size: 3, offset: 0, stride: 24}
    }
  }
  getRadius: 1
})
```

This use case is discussed in detail in the [performance developer guide](./developer-guide/performance.md#supply-attributes-directly).

### GPU Data Filter in Aggregation Layers

[DataFilterExtension](./api-reference/extensions/data-filter-extension.md) now supports the following layers from `@deck.gl/aggregation-layers`:

- `HeatMapLayer`
- `GPUGridLayer`
- `ScreenGridlayer` (GPU aggregation only)
- `ContourLayer` (GPU aggregation only)
- `GridLayer` (GPU aggregation only)

### pydeck

- pydeck now supports JupyterLab.
- The Jupyter widget now allows users to click multiple objects in a visualization and pass them to the Python backend.
- JavaScript errors are now surfaced in the Jupyter UI.
- Support for non-Mercator visualizations.
- The JSON parser has introduced syntactic identifiers in an effort to become more generic and robust. It is able to work with a wider range of data formats and layer types. See upgrade guide for details.

### Other New Features and Improvements

- Render to a frame buffer by specifying the `_framebuffer` prop of [Deck](./api-reference/core/deck.md).
- Pick a 3d surface point in the scene by passing `unproject3D: true` to `deck.pickObject` or `deck.pickMultipleObjects`.
- [ArcLayer](./api-reference/layers/arc-layer.md) supports drawing arcs between two 3D positions.
- [TextLayer](./api-reference/layers/text-layer.md) adds a new prop `backgroundColor`. Picking works when the cursor is over an empty pixel in the text.
- [TextLayer](./api-reference/layers/text-layer.md) adds `maxWidth` and `wordBreak` props to support text wrapping.
- [ScenegraphLayer](./api-reference/mesh-layers/scenegraph-layer.md) adds props `sizeMinPixels` and `sizeMaxPixels`.
- 64-bit positions are now 3D instead of 2D. This improves render precision when using `OrbitView`.
- `FirstPersonView` now supports pitch; controller works more intuitively; graduates from experimental status.
- `FlyToInterpolator` now supports `duration: 'auto'`.


## deck.gl v7.3

Release Date: Sep 26, 2019

<table style={{border:0}} align="center">
  <tbody>
    <tr>
      <td>
        <img style={{maxHeight:200}} src="https://raw.github.com/visgl/deck.gl-data/master/images/whats-new/tile-3d-layer.gif" />
        <p><i>Tile3DLayer</i></p>
      </td>
      <td>
        <img style={{maxHeight:200}} src="https://raw.github.com/visgl/deck.gl-data/master/images/whats-new/jupyter-integration.gif" />
        <p><i>Jupyter Widget</i></p>
      </td>
      <td>
        <img style={{maxHeight:200}} src="https://raw.github.com/visgl/deck.gl-data/master/images/whats-new/spring-transition.gif" />
        <p><i>Spring Transition</i></p>
      </td>
    </tr>
  </tbody>
</table>


### Tile3DLayer

deck.gl has partnered with [Cesium](https://cesium.com/) to implement support for the OGC [3D Tiles specification](https://github.com/AnalyticalGraphicsInc/3d-tiles/tree/master/specification). This makes it possible to to render city-scale (billions of points/features) and country-scale (trillions of features) datasets in the browser.

In this initial release, the layer has full support for point clouds and experimental support for glTF tiles. Try the [demo](https://deck.gl/examples/tile-3d-layer) for yourself.

### pydeck: deck.gl for Python and Jupyter Notebooks

We have released a python module `pydeck` for Python developers to interact with deck.gl via a native Python API:

```bash
pip install pydeck
```

`pydeck` is also integrated with Jupyter Notebook, enabling you to interactively create deck.gl visualizations right in your notebooks. See [documentation](https://github.com/visgl/deck.gl/blob/master/bindings/python/pydeck/README.md) for details.

### Transition System Improvements

- Generic prop transition: the layer `transitions` prop now supports many more props than just accessors! Any prop of type `number` or `array` can now also use the built-in transition system.
- New transition type: spring-based transition support is added to the transition settings. See [documentation](./api-reference/core/layer.md#transitions) for details.

### @deck.gl/json

The `JSONConverter` class has been generalized and can now be used independently of deck.gl to "hydrate" JavaScript from JSON text specifications. This supports its use a foundation technology for providing non-JavaScript bindings such as `pydeck`. This has caused some breaking changes to this experimental module. For details and work-arounds see the upgrade guide.

### Under the Hood

We have introduced a new resource management system to luma.gl and deck.gl core. This significantly reduces the initial loading time if an app uses multiple layers of the same type.

It is now easier to supply external buffers to layer attributes as deck.gl no longer requires them to match the default buffer type.

For custom layer authors: the attribute system is simplified. One may now use `type: GL.DOUBLE` when adding an attribute to the `AttributeManager`. the attribute will automatically be mapped to two 32-bit shader attributes `<attrbName>` and `<attrbName>64xyLow`.

### Auto Tooltip

A new prop [getTooltip](./api-reference/core/deck.md#gettooltip) is added to the `Deck` class. By supplying this callback, an app may specify the content and styling of a built-in tooltip.

### Other Features/Improvements

- **OrbitController** now supports 360 degree rotation on both axis. Relax `minRotationX` and `maxRotationX` to use this feature.
- **Customizable device pixel ratio**: `Deck`'s `useDevicePixels` prop now accepts a number as well as boolean values.
- **SimpleMeshLayer** and **ScenegraphLayer** now respect the `opacity` prop.
- **IconLayer** has added a new prop `alphaCutoff` for customizing picking behavior.
- **HeatmapLayer** is out of `Experimental` phase and can now be rendered using `WebGL1` context. A new prop `colorDomain` added for custom domain specification.


## deck.gl v7.2

Release Date: Aug 10, 2019

### Layer Extensions

A new module [`@deck.gl/extensions`](./api-reference/extensions/overview.md) has joined the deck.gl family.
Layer extensions are bonus features that you can optionally add to the core deck.gl layers. As a start, this module offers the following extensions:

- [BrushingExtension](./api-reference/extensions/brushing-extension.md): GPU-based data brushing, see "examples" section of this website
- [DataFilterExtension](./api-reference/extensions/data-filter-extension.md): GPU-based data filtering, see "examples" section of this website
- [Fp64Extension](./api-reference/extensions/fp64-extension.md): See [upgrade guide](./upgrade-guide.md) if you are using the deprecated `fp64` mode.

For instructions on authoring your own layer extensions, visit [developer guide](./developer-guide/custom-layers/layer-extensions.md).

<table style={{border:0}} align="center">
  <tbody>
    <tr>
      <td>
        <img style={{maxHeight:200}} src="https://raw.github.com/visgl/deck.gl-data/master/images/whats-new/heatmap-layer.gif" />
        <p><i>HeatmapLayer</i></p>
      </td>
      <td>
        <img style={{maxHeight:200}} src="https://raw.github.com/visgl/deck.gl-data/master/images/whats-new/shadow-nyc.jpg" />
        <p><i>GeoJsonLayer with shadow</i></p>
      </td>
      <td>
        <img style={{maxHeight:200}} src="https://raw.github.com/visgl/deck.gl-data/master/images/whats-new/shadow-uk.jpg" />
        <p><i>HexagonLayer with shadow</i></p>
      </td>
    </tr>
  </tbody>
</table>

### HeatmapLayer

The ` @deck.gl/aggregation-layers` module now offers `HeatmapLayer` as an experimental layer. It performs density distribution on the GPU to provide fast dynamic heatmaps. The layer currently only supports WebGL2-enabled browsers. A fallback solution for WebGL1 will be added later.

### Shadows in LightingEffect

As an experimental feature, the [LightingEffect](./api-reference/core/lighting-effect.md) can now render shadows from up to two directional light sources. To enable shadows, set `_shadow: true` when constructing a
[DirectionalLight](./api-reference/core/directional-light.md) or [SunLight](./api-reference/core/sun-light.md).

### New Ways to Supply and Update Layer Data

#### Streaming Data Support

Layers now have built-in streaming support. The `data` prop now accepts an [async iterable](https://developer.mozilla.org/en-US/docs/Web/JavaScript/Reference/Global_Objects/Symbol/asyncIterator) object. As new batches of data are resolved, the layer is updated incrementally. This eliminates the need to manually merge chunks of data or manage multiple layer instances.
See details in the [data prop](./api-reference/core/layer.md#basic-properties) documentation and the updated [performance optimization](./developer-guide/performance.md) examples.

#### Partial Data Update

By default, when the `data` prop value of a layer changes shallowly, all of its attributes are recalculated and re-uploaded to the GPU. You may now compare the old and new data arrays and only update the range of elements that have actually changed. This can lead to significant performance improvement if a few rows in a large data table need to change frequently. See the [_dataDiff prop](./api-reference/core/layer.md#data-properties) documentation.

#### Using External Buffers

It is now easier to build attributes as typed arrays outside of a layer, e.g. in a web worker or on the server. See the "Supplying attributes directly" section in [performance optimization](./developer-guide/performance.md).

### Other Layer Features and Optimizations

- [BitmapLayer](./api-reference/layers/bitmap-layer.md)'s `image` prop now accepts a `HTMLVideoElement`.
- [TextLayer](./api-reference/layers/text-layer.md) now supports line breaks in the text string. A new prop `lineHeight` is added.
- Layer matching performance is improved. This affects applications with a large number of layers.
- [HeatmapLayer](./api-reference/aggregation-layers/heatmap-layer.md) now supports WebGL1.


## deck.gl v7.1

Release Date: 2019

### Post-processing Effects

A new [PostProcessEffect](./api-reference/core/post-process-effect.md) class, working with ` @luma.gl/effects` module,  offers screen-space post-processing effects such as blur, noise, halftone, ink, etc.

<table style={{border:0}} align="center">
  <tbody>
    <tr>
      <td>
        <img style={{maxHeight:240}} src="https://raw.github.com/visgl/deck.gl-data/master/images/samples/post-processing/noise.jpg" />
        <p><i>noise effect</i></p>
      </td>
      <td>
        <img style={{maxHeight:240}} src="https://raw.github.com/visgl/deck.gl-data/master/images/samples/post-processing/colorhalftone.gif" />
        <p><i>colorHalftone effect</i></p>
      </td>
    </tr>
    <tr>
      <td>
        <img style={{maxHeight:240}} src="https://raw.github.com/visgl/deck.gl-data/master/images/samples/post-processing/tiltshift.jpg" />
        <p><i>tiltShift effect</i></p>
      </td>
      <td>
        <img style={{maxHeight:240}} src="https://raw.github.com/visgl/deck.gl-data/master/images/samples/post-processing/zoomblur.jpg" />
        <p><i>zoomBlur effect</i></p>
      </td>
    </tr>
  </tbody>
</table>

### Layer Enhancements

#### GridLayer

`GridLayer` is enhanced to support GPU Aggregation. By default GPU Aggregation is disabled, and can be enabled using `gpuAggregation` prop. For more details check [GridLayer](./api-reference/aggregation-layers/grid-layer.md). Two new layers GPUGridLayer and CPUGridLayer are also offered, which perform aggregation on CPU and GPU respectively.

The following table compares the performance between CPU and GPU aggregations using random data points:

| #points | CPU #iternations/sec | GPU #iterations/sec | Notes |
| ---- | --- | --- | --- |
| 25K | 535 | 359 | GPU is <b style={{color:'red'}}>33%</b> slower |
| 100K | 119 | 437 | GPU is <b style={{color:'green'}}>267%</b> faster |
| 1M | 12.7 | 158 | GPU is <b style={{color:'green'}}>1144%</b> faster |

*Numbers are collected on a 2018 15-inch Macbook Pro (CPU: 2.6 GHz Intel Core i7 and GPU: Radeon Pro 560X 4 GB)*

#### ColumnLayer & H3HexagonLayer

- Now support drawing outline. In 3D mode (extruded), set `wireframe: true`. In 2D mode, enable stroke by setting `stroked: true` with `getLineWidth`, `getLineColor` among other stroke options.
- Improved the performance of `H3HexagonLayer`.

#### PathLayer

- Added `billboard` prop for screen space extrusion when rendering 3D paths
- Improved precision of joint calculation

#### TripsLayer

- Now support 3D paths by adding a `getTimestamps` accessor. See layer documentation for details.

#### ScenegraphLayer

- Added `getScene` and `getAnimator` to allow more flexibility when loading models.
- Experimental `_lighting` property for PBR lighting.
- Experimental `_imageBasedLightingEnvironment` property for image-based lighting.


### 64-bit Precision in Info-vis

`OrthographicView` and `OrbitView` now also support 64-bit projection, with no extra code changes required. This greatly improves the visual quality when rendering very large and/or dense graphs.

### Use react-map-gl Components with DeckGL

For React users, it is now easy to use [react-map-gl](https://visgl.github.io/react-map-gl/examples/controls) components with DeckGL, including DOM-based [marker](https://visgl.github.io/react-map-gl/docs/api-reference/marker), [popup](https://visgl.github.io/react-map-gl/docs/api-reference/popup), [navigation control](https://visgl.github.io/react-map-gl/docs/api-reference/navigation-control) and [fullscreen control](https://visgl.github.io/react-map-gl/docs/api-reference/fullscreen-control). This can be done by supplying the `ContextProvider` prop on `DeckGL`:

```jsx
/// Example using react-map-gl controls with deck.gl
import {DeckGL} from '@deck.gl/react';
import {_MapContext as MapContext, NavigationControl} from 'react-map-gl';

<DeckGL ... ContextProvider={MapContext.Provider}>
  <div style={{margin: 10, position: 'absolute', zIndex: 1}}>
    <NavigationControl />
  </div>
</DeckGL>
```

### Performance Metrics

- Added a `metrics` property to `Deck` instances that tracks performance statistics like fps, CPU/GPU render time and memory usage. See [Deck](./api-reference/core/deck.md) class documentation for details.


## deck.gl v7.0

Release Date: April 19, 2019

### New Layer Catalog

<table style={{border:0}} align="center">
  <tbody>
    <tr>
      <td>
        <img style={{maxHeight:200}} src="https://raw.github.com/visgl/deck.gl-data/master/images/whats-new/bitmap-layer.png" />
        <p><i>BitmapLayer</i></p>
      </td>
      <td>
        <img style={{maxHeight:200}} src="https://raw.github.com/visgl/deck.gl-data/master/images/whats-new/column-layer.png" />
        <p><i>ColumnLayer</i></p>
      </td>
      <td>
        <img style={{maxHeight:200}} src="https://raw.github.com/visgl/deck.gl-data/master/images/whats-new/tile-layer.gif" />
        <p><i>TileLayer</i></p>
      </td>
    </tr>
    <tr>
      <td>
        <img style={{maxHeight:200}} src="https://raw.github.com/visgl/deck.gl-data/master/images/whats-new/s2-layer.png" />
        <p><i>S2Layer</i></p>
      </td>
      <td>
        <img style={{maxHeight:200}} src="https://raw.github.com/visgl/deck.gl-data/master/images/whats-new/h3-layer.png" />
        <p><i>H3HexagonLayer</i></p>
      </td>
      <td>
        <img style={{maxHeight:200}} src="https://raw.github.com/visgl/deck.gl-data/master/images/whats-new/h3-cluster-layer.png" />
        <p><i>H3ClusterLayer</i></p>
      </td>
    </tr>
    <tr>
      <td>
        <img style={{maxHeight:200}} src="https://raw.github.com/visgl/deck.gl-data/master/images/whats-new/trips-layer.gif" />
        <p><i>TripsLayer</i></p>
      </td>
      <td>
        <img style={{maxHeight:200}} src="https://raw.github.com/visgl/deck.gl-data/master/images/whats-new/mesh-layer.gif" />
        <p><i>ScenegraphLayer</i></p>
      </td>
      <td>
        <img style={{maxHeight:200}} src="https://raw.github.com/visgl/deck.gl-data/master/images/whats-new/great-circle-layer.png" />
        <p><i>GreatCircleLayer</i></p>
      </td>
    </tr>
  </tbody>
</table>

As the number of deck.gl layers grow, we are splitting existing and new layers into multiple submodules for better dependency management. These new layer modules are:

* ` @deck.gl/layers` - Primitive layers that are the building blocks of all visualizations
  - [ArcLayer](./api-reference/layers/arc-layer.md)
  - [BitmapLayer](./api-reference/layers/bitmap-layer.md) **<sup>New</sup>**
  - [ColumnLayer](./api-reference/layers/column-layer.md) **<sup>New</sup>**
  - [GeoJsonLayer](./api-reference/layers/geojson-layer.md)
  - [GridCellLayer](./api-reference/layers/grid-cell-layer.md)
  - [IconLayer](./api-reference/layers/icon-layer.md)
  - [LineLayer](./api-reference/layers/line-layer.md)
  - [PathLayer](./api-reference/layers/path-layer.md)
  - [PointCloudLayer](./api-reference/layers/point-cloud-layer.md)
  - [PolygonLayer](./api-reference/layers/polygon-layer.md)
  - [ScatterplotLayer](./api-reference/layers/scatterplot-layer.md)
  - [SolidPolygonLayer](./api-reference/layers/solid-polygon-layer.md)
  - [TextLayer](./api-reference/layers/text-layer.md)
* ` @deck.gl/aggregation-layers` - Advanced layers that aggregate data into alternative representations, e.g. heatmap, contour, hex bins, etc.
  - [ContourLayer](./api-reference/aggregation-layers/contour-layer.md)
  - GPUGridLayer
  - [GridLayer](./api-reference/aggregation-layers/grid-layer.md)
  - [HexagonLayer](./api-reference/aggregation-layers/hexagon-layer.md)
  - [ScreenGridLayer](./api-reference/aggregation-layers/screen-grid-layer.md)
* ` @deck.gl/geo-layers` - Additional layers that handle geospatial use cases and GIS formats.
  - [GreatCircleLayer](./api-reference/geo-layers/great-circle-layer.md) **<sup>New</sup>**
  - [H3ClusterLayer](./api-reference/geo-layers/h3-cluster-layer.md) **<sup>New</sup>**
  - [H3HexagonLayer](./api-reference/geo-layers/h3-hexagon-layer.md) **<sup>New</sup>**
  - [S2Layer](./api-reference/geo-layers/s2-layer.md) **<sup>New</sup>**
  - [TileLayer](./api-reference/geo-layers/tile-layer.md) **<sup>New</sup>**
  - [TripsLayer](./api-reference/geo-layers/trips-layer.md) **<sup>New</sup>**
* ` @deck.gl/mesh-layers` - Additional layers that render 3D meshes and [scene graphs](https://en.wikipedia.org/wiki/Scene_graph).
  - [SimpleMeshLayer](./api-reference/mesh-layers/simple-mesh-layer.md) **<sup>New</sup>**
  - [ScenegraphLayer](./api-reference/mesh-layers/scenegraph-layer.md) **<sup>New</sup>**

### glTF Support and Loaders.gl

<img height="150" src="https://raw.github.com/visgl/deck.gl-data/master/images/branding/gltf.png" />

The new [ScenegraphLayer](./api-reference/mesh-layers/scenegraph-layer.md) and [SimpleMeshLayer](./api-reference/mesh-layers/simple-mesh-layer.md) support loading 3D models and scenegraphs in the popular [glTF™](https://www.khronos.org/gltf/) asset format.  glTF is a royalty-free specification for the efficient transmission and loading of 3D assets, with a rich ecosystem of tools and extensions.  All variants of glTF 2.0 are supported, including binary `.glb` files as well as JSON `.gltf` files with binary assets in base64 encoding or in separate files.

We are releasing [loaders.gl](https://loaders.gl/) as a major new companion framework to deck.gl and luma.gl. Loaders.gl provides a suite of 3D file format loaders.  See [What's New in luma.gl v7.0](https://github.com/visgl/luma.gl/blob/master/docs/whats-new.md) for more details.

### New Effects System

<table style={{border:0}} align="center">
  <tbody>
    <tr>
      <td>
        <img style={{maxHeight:200}} src="https://raw.github.com/visgl/deck.gl-data/master/images/whats-new/ambient-light.gif" />
        <p><i>Ambient Light</i></p>
      </td>
      <td>
        <img style={{maxHeight:200}} src="https://raw.github.com/visgl/deck.gl-data/master/images/whats-new/point-light.gif" />
        <p><i>Point Light</i></p>
      </td>
    </tr>
    <tr>
      <td>
        <img style={{maxHeight:200}} src="https://raw.github.com/visgl/deck.gl-data/master/images/whats-new/directional-light.gif" />
        <p><i>Directional Light</i></p>
      </td>
      <td>
        <img style={{maxHeight:200}} src="https://raw.github.com/visgl/deck.gl-data/master/images/whats-new/camera-light.gif" />
        <p><i>Camera Light</i></p>
      </td>
    </tr>
  </tbody>
</table>

A new effects system is written from the ground up for v7.0. This opens the possibilities for many exciting visual effect features down the road. As a start, we're introducing [LightingEffect](./api-reference/core/lighting-effect.md) - an easier, more comprehensive way to control the lighting for your layers. See [Using Lighting](./developer-guide/using-effects.md#lighting) for details.
### Layer API

* **Binary data support**: In v7.0 we are making binary data a first-class citizen of deck.gl. Whereas the `data` prop of layers only accepted JavaScript arrays in the past, you may now provide a non-iterable object to `data`. See [example](./developer-guide/performance.md#use-binary-data).
* **Size units**: In the past, some deck.gl layers use pixel sizes (e.g. `IconLayer`, `TextLayer`, `LineLayer` and `ArcLayer`) and some layers use meter sizes (e.g. `ScatterplotLayer`, `PathLayer`). In v7.0 we are introducing new props `sizeUnits` and `widthUnits` that allow users to tweak these behaviors. `*MinPixels` and `*MaxPixels` props are also added for layers that previously only support pixel sizes.
* **Billboard**: Prior this v7.0, `IconLayer` and `TextLayer` are rendered as billboards (i.e. always facing the camera). A prop `billboard` is added to these layers so that you can place icons and texts relative to the world.

### Google Maps Integration

Starting v7.0, deck.gl has experimental support for Google Maps with the [@deck.gl/google-maps](./api-reference/google-maps/overview.md) module. It allows you to construct a Deck instance as a custom Google Maps [OverlayView](https://developers.google.com/maps/documentation/javascript/reference/#OverlayView). See module documentation page for a full list of supported features.

<img height="300" src="https://raw.github.com/visgl/deck.gl-data/master/images/whats-new/google-maps.jpg" />
<p><i>GoogleMapsOverlay</i></p>

### Improved Test Utilities

The ` @deck.gl/test-utils` module is revamped with two new exports:
* `generateLayerTests` - automatically create test cases for use with [`testLayer`](./api-reference/test-utils/test-layer.md) to test layer conformance.
* `SnapshotTestRunner` - automated integration test for WebGL. Renders deck.gl layers, takes screenshot and compare with golden images in headless Chromium.

Read more in [Developer Guide: Testing](./developer-guide/testing.md).

## deck.gl v6.4

Release Date: Jan 29, 2019

<table style={{border:0}} align="center">
  <tbody>
    <tr>
      <td>
        <img style={{maxHeight:200}} src="https://raw.github.com/visgl/deck.gl-data/master/images/whats-new/deck64-sdf.gif" />
        <p><i>SDF font in TextLayer</i></p>
      </td>
      <td>
        <img style={{maxHeight:200}} src="https://raw.github.com/visgl/deck.gl-data/master/images/whats-new/deck64-scatterplot.jpg" />
        <p><i>Stroke and fill in ScatterplotLayer</i></p>
      </td>
      <td>
        <img style={{maxHeight:200}} src="https://raw.github.com/visgl/deck.gl-data/master/images/whats-new/deck64-isoband.jpg" />
        <p><i>Isoband in ContourLayer</i></p>
      </td>
    </tr>
  </tbody>
</table>

### Layer API Improvements

- `ScatterplotLayer` now supports drawing both stroke and fill, and outline width can be controlled per-instance.
- `ContourLayer` now supports isoband - filling between two thresholds.
- `ScreenGridLayer` now supports aggregating by min/max/mean.
- `TextLayer` adds new props that allow better control of the font rendering quality, including font weight and raster size. The layer can also optionally generate a font atlas with [Signed Distance Fields](http://cs.brown.edu/people/pfelzens/papers/dt-final.pdf), which yields a much crisper look when rendering large font sizes.
- `IconLayer` supports dynamically packed icon atlas. Users can now load programmatically generated image urls as icons, for example Facebook profile images.
- `PathLayer`'s `getPath` and `PolygonLayer`'s `getPolygon` props now support flattened coordinates instead of nested arrays, making it easier for these layers to use binary data.

See each layer's documentation for full API changes.


### Composite Layer Customization (experimental)

It is now possible to fine-tune sublayer appearances by passing a new experimental prop `_subLayerProps` to a composite layer. For example, in a `GeoJsonLayer`, one may wish to make only the point features interactive, or replace the circles with icons.

This offers a light alternative to overriding composite layer behaviors without creating a custom class. See [CompositeLayer](./api-reference/core/composite-layer.md) for details.

## deck.gl v6.3

Release Date: Nov 19, 2018

### Prop Types System

Layers can now supply rich definitions to their default props. This enables prop validation in debug mode and aggressively blocks unnecessary layer update to boost rendering performance. Complex composite layers such as the GeoJsonLayer can be up to 2x faster in certain React applications. See [upgrade guide](./upgrade-guide.md) if you are an author of custom layers.

### New Interaction Callbacks

`onDragStart`, `onDrag` and `onDragEnd` callback props are added to `Deck` and base `Layer` class.

### GPUAggregator Improvements

The experimental `GPUAggregator` class now supports Min/Max/Mean in addition to Sum. Also added the ability to specify multiple weights with custom aggregation operation.


## deck.gl v6.2

Release Date: Oct 15, 2018

<table style={{border:0}} align="center">
  <tbody>
    <tr>
      <td>
        <img style={{maxHeight:200}} src="https://raw.github.com/visgl/deck.gl-data/master/images/whats-new/new-projection-mode.gif" />
        <p><i>32-bit High-Precision Projection</i></p>
      </td>
      <td>
        <img style={{maxHeight:200}} src="https://raw.github.com/visgl/deck.gl-data/master/images/whats-new/mapbox-layers.jpg" />
        <p><i>Mixing Mapbox and deck.gl Layers</i></p>
      </td>
    </tr>
  </tbody>
</table>

### Mapbox Custom Layer API

A new experimental module ` @deck.gl/mapbox` makes deck.gl work with the custom layers API in the latest Mapbox release. Using this feature, mapbox and deck.gl layers can be freely "interleaved", enabling a number of layer mixing effects, such as drawing behind map labels, z-occlusion between deck.gl 3D objects and Mapbox buildings, etc. For usage and limitations, see [module documentation](./api-reference/mapbox/overview.md).

### 32-bit High-Precision Projection

First introduced in v6.1 as `COORDINATE_SYSTEM.LNGLAT_EXPERIMENTAL`, the new projection system offers high-precision results similar to that of the old `fp64` mode without the compatibility issues or performance hit of running the much heavier 64-bit shader. Starting v6.2, this coordinate system becomes the default for all layers. See [upgrade guide](./upgrade-guide.md) if you still need the old `fp64` mode.

### CPU/GPU Parity in Projection

The `layer.project()` method now supports all coordinate systems including METER_OFFSETS, LNGLAT_OFFSETS and IDENTITY.


## deck.gl v6.1

Release date: Sep 7, 2018

<table style={{border:0}} align="center">
  <tbody>
    <tr>
      <td>
        <img style={{maxHeight:200}} src="https://raw.github.com/visgl/deck.gl-data/master/images/whats-new/json-layers-thumb.gif" />
        <p><i>JSON API</i></p>
      </td>
      <td>
        <img style={{maxHeight:200}} src="https://raw.github.com/visgl/deck.gl-data/master/images/whats-new/minimap-thumb.gif" />
        <p><i>Enhanced Multi-View API</i></p>
      </td>
      <td>
        <img style={{maxHeight:200}} src="https://raw.github.com/visgl/deck.gl-data/master/images/whats-new/contour-layer-cell-resize.gif" />
        <p><i>ContourLayer</i></p>
      </td>
    </tr>
  </tbody>
</table>


### High-Precision Geospatial Projection (Experimental)

The projection algorithm used for geospatial coordinates (layers with `coordinateSystem: COORDINATE_SYSTEM.LNGLAT`) has supplemented with a "hybrid" projection/offset based implementation (`COORDINATE_SYSTEM.LNGLAT_EXPERIMENTAL`) that rivals 64-bit precision at 32-bit speeds. This mode is expected to make the use of `fp64` precision unnecessary for most applications, which in turn should increase application performance and avoid issues on untested graphics drivers.


### Dynamic Meridian

`LNGLAT` projection modes can automatically wrap coordinates over the 180th meridian for the best placement in the current viewport. Set the `wrapLongitude` prop in a layer to `true` to enable this behavior. This mode will be helpful when visualizing data close to the ante-meridian (e.g. New Zealand, Australia etc).


### JSON API (Experimental)

A new experimental module `@deck.gl/json` provides a set of classes that allows deck.gl layers and views to be specified using JSON-formatted text files. To facilitate experimentation, a JSON layer browser is available on [http://deck.gl/playground](http://deck.gl/playground).


### Enhanced Multiview Support

deck.gl's multiview support has been significantly enhanced. New `View` properties give applications more control over rendering, making it possible to implement e.g. overlapping views, partially synchronized views (share some but not all view state props), views with different background colors etc.


### ContourLayer

deck.gl's layer catalog is extended by adding new `ContourLayer`, this layer can be used to render contours, also called iso-lines for given set of threshold values. `ContourLayer` supports both WebMercator projection (geospatial applications) and Orthographic projection (infovis applications).


### IconLayer

When the `mask` of the icon is `false`, the opacity of the icon can be controlled by `getColor` while still keeping the pixel color from image. When `mask` is `true`, user defined color is applied.


### GPU Aggregation Enhancements (Experimental)

Several under the hood changes in GPU Aggregation flow to support multiple layer coordinate systems (LNGLAT and IDENTITY).


## deck.gl v6.0

Release date: July 18, 2018

<table style={{border:0}} align="center">
  <tbody>
    <tr>
      <td>
        <img style={{maxHeight:200}} src="https://raw.github.com/visgl/deck.gl-data/master/images/whats-new/attribute-transition.gif" />
        <p><i>GeoJson Transition</i></p>
      </td>
      <td>
        <img style={{maxHeight:200}} src="https://raw.github.com/visgl/deck.gl-data/master/images/whats-new/viewstateTransitionsFlyTo.gif" />
        <p><i>ViewState flyTo Transitions</i></p>
      </td>
      <td>
        <img style={{maxHeight:200}} src="https://raw.github.com/visgl/deck.gl-data/master/images/whats-new/GPUAcceleratedScreenGridAggregation.gif" />
        <p><i>GPU Accelerated ScreenGrid Layer</i></p>
      </td>
    </tr>
  </tbody>
</table>


#### Attribute Transitions (WebGL2-compatible browsers only)

Attribute transitions enable applications to simultaneously animate changes in positions, colors and other attributes of all objects in a layer. GPU acceleration to  All core deck.gl layers now support attribute transitions, including `HexagonLayer`, `GridLayer` and `GeoJsonLayer`. GPU Accelerations allow millions of objects to be animated. Transition settings also support `enter` callback to customize instance entrance behavior. See documentation of the [transitions prop](./api-reference/core/layer.md).


#### View State Transitions

View State Transitions (aka Viewport Transitions) are now officially supported. Transitions are provided through the `DeckGL.viewState` prop. For more details check [ViewState Transitions](./developer-guide/animations-and-transitions.md#camera-transitions) documentation.


#### ScreenGridLayer: GPU accelerated aggregation

ScreenGridLayer is updated to support aggregation on GPU. GPU aggregation can be 10x faster and is capable of aggregating large data sets (millions of points). Two new props `gpuAggregation` for selecting CPU or GPU aggregation and `cellMarginPixels` to control cell margin size have been added. Finally, picking information now contains aggregated details.


#### Controllers: Simplified Usage

deck.gl can now infer appropriate `Controller` types from the types of your `View`. For example, when using the default geospatial view (`MapView`), a `MapController` can now be requested simply by setting the view's `controller` props to `true`. You may also pass an object with additional controller options to this prop, for example `controller={{doubleClickZoom: false}}`. See documentation of [View](./api-reference/core/view.md).


#### Pixel Sizes aligned with HTML/CSS

deck.gl pixel sizes (e.g. in `LineLayer`, `IconLayer` and `TextLayer`) now match their HTML/SVG counterparts.


#### WebGL parameters can now be set declaratively

It is now possible to set global WebGL parameters (controlling how the GPU renders) by supplying a `Deck.parameters` property object. This gives applications a simple declarative way to control things like blend modes and depth testing, without having to define an `onWebGLInitialized()` callback. Note that `parameters` can still be supplied to individual layers, overriding any global parameters for that layer only.


#### React API Enhancements

The `DeckGL` React component now provides a more powerful API to create sophisticated visualizations, highlights including:

* `DeckGL` can be used as a "stateful" component providing automatic interactivity
* You can now specify deck.gl views (in addition to layers) directly using JSX
* Adds "render callbacks" for dynamically rendering React children based on deck.gl view states, providing more control over synchronization of positions and sizes between deck.gl's WebGL view layouts and React's DOM components.

See [Use with React](./get-started/using-with-react.md) for more details.


## deck.gl v5.3

Release date: June 01, 2018

<table style={{border:0}} align="center">
  <tbody>
    <tr>
      <td>
        <img height="150" src="https://raw.github.com/visgl/deck.gl-data/master/images/whats-new/orthographic.gif" />
        <p><i>Orthographic Mode</i></p>
      </td>
    </tr>
  </tbody>
</table>


#### Automatic Interactivity

A new `Deck.initialViewState` property allows the application to enable map or view interactivity simply by supplying an initial view state, e.g. `{longitude, latitude, zoom}`. deck.gl will automatically initialize a Controller class and listen to view state changes, without the application having to implement callbacks to track the view state.


#### Automatic Data Loading

The `Layer.data` prop now accepts URLs (i.e. strings). deck.gl will automatically start loading such URLs, parse them as JSON and once loaded, use the resulting data to render the layer. This can e.g. remove the need for applications to set up callbacks to handle load completion.


#### Deep Picking

deck.gl can now pick occluded objects using the new `Deck.pickMultipleObjects` method, which returns a list of all objects under the mouse, instead of just the top-most object.


#### Switch between Perspective and Orthographic mode

The [`View`](./api-reference/core/view.md) classes can now build an orthographic projection matrix from the same "field of view" parameter it uses to create perspective mode (rather than requiring a separate set of parameters). This makes switching between perspective and orthographic projection modes easier then ever (simply set the new `View.orthographic` prop to `true` to activate orthographic projection).


#### Per-instance stroke width in LineLayer and ArcLayer

LineLayer and ArcLayer added a new accessor `getStrokeWidth` to replace the old `strokeWidth` prop. When specified with a function, you can control the width of each arc/line segment dynamically.


#### Constant Accessors

Many layer accessor props now accept constant values. For example, when constructing a ScatterplotLayer, what used to be `getColor: d => [255, 200, 0]` can now be written as `getColor: [255, 200, 0]`. This is not only a convenience: constant values of accessors don't use GPU memory and can be updated very quickly and thus do not require an `updateTrigger`. Consult the documentation for each layer to see which accessors are supported.


#### @deck.gl/layers submodule

Core layers are broken out from ` @deck.gl/core` to a new submodule ` @deck.gl/layers`. Users of `deck.gl` are not affected by this change.


## deck.gl v5.2

Release date: April 24, 2018

<table style={{border:0}} align="center">
  <tbody>
    <tr>
      <td>
        <img height="150" src="https://raw.github.com/visgl/deck.gl-data/master/images/whats-new/text-layer.gif" />
        <p><i>New TextLayer</i></p>
      </td>
      <td>
        <img height="150" src="https://raw.github.com/visgl/deck.gl-data/master/images/whats-new/screenGrid-colorRangeDomain.gif" />
        <p><i>ScreenGridLayer Color Scale</i></p>
      </td>
      <td>
        <img height="150" src="https://raw.github.com/visgl/deck.gl-data/master/images/whats-new/test-utils.gif" />
        <p><i>Automated Render Tests</i></p>
      </td>
    </tr>
  </tbody>
</table>


### Use deck.gl without React

deck.gl can now be used in non-React applications. A new top-level JavaScript class [`Deck`](./api-reference/core/deck.md) is provided as an alternative to the traditional top-level `DeckGL` React component, and the core deck.gl npm module no longer has any React dependencies. This allows deck.gl to be used in any JavaScript application or framework.

The new non-React API is officially supported, however since it is not yet extensively battle-tested in applications there may be some rough corners, so to help developers set expectations we are labeling this as a "pre release" intended for early adopters.


### Scripting Support

deck.gl now publishes a bundle that can be imported using a simple `<script>` statement in HTML to give access to the deck.gl API. This makes deck.gl easy to use in e.g. "codepens" and for casual programming and visualizations.

See our [scripting blog post](https://medium.com/vis-gl/start-scripting-with-deck-gl-c9036d7a6011).


### Multiple Modules

deck.gl is now published as multiple npm modules allowing applications to choose which features to import. The basic modules are:

* [`@deck.gl/core`](https://www.npmjs.com/package/@deck.gl/core) - the core deck.gl API (JavaScript classes, including the `Deck` top-level class).
* [`@deck.gl/react`](https://www.npmjs.com/package/@deck.gl/react) - React bindings for deck.gl (i.e. the top-level `DeckGL` React class).
* [`deck.gl`](https://www.npmjs.com/package/deck.gl) - The classic module is still supported for backwards compatibility with React applications.


### Multi-Viewport Support

deck.gl allows you to divide your screen into multiple viewports and render layers from different perspectives. It is e.g. possible to render a top-down map view next to a first person view and allow your users to "walk around" in the city onto which your data is overlaid.

The [`Deck.views`](./developer-guide/views.md) property accepts instances of [`View`](./api-reference/core/view.md) classes, such as [`MapView`](./api-reference/core/view.md) and [`FirstPersonView`](./api-reference/core/first-person-view.md):

```jsx
<DeckGL
  views=[
    new MapView({id: 'map', width: '50%'}),
    new FirstPersonView({x: '50%', width: '50%'})
  ]
/>
```


### MapController

It is now possible to specify a `MapController` as a `controller` for the `Deck` or `DeckGL` classes, instead of relying on e.g. `react-map-gl` or experimental classes to drive event handling.


### Automatic Resize Handling

It is no longer necessary for deck.gl applications to track screen size and manage the exact `width` and `height` of the `Deck` or `DeckGL` components. `width` and `height` can now be specified using CSS descriptors (e.g. `width = 100%`):

```jsx
<DeckGL width='100%' height='100%'/>
```


### Layers

#### TextLayer (New)

A [TextLayer](./api-reference/layers/text-layer.md) has been added to the core layer catalog for rendering labels with WebGL.


#### ScreenGridLayer

**Color Scale Support** (Experimental) - New experimental props `colorRange` and `colorDomain` are added to ScreenGridLayer. These props provide more fine tune control over how grid cells are colored, and brings the ScreenGridLayer into parity with other aggregation layers (i.e. HexagonLayer and GridLayer).


#### Experimental Layers

A number of experimental deck.gl layers are published in a new module [@deck.gl/experimental-layers](https://www.npmjs.com/package/@deck.gl/experimental-layers). Be aware that use of these layers come with caveats and are mainly intended for early adopters. Please refer to [roadmap](./roadmap.md) for more information.


### Test Utilities

deck.gl now provides a suite of [test utilities](./developer-guide/testing) that make it easy to test both layers and applications. The utilities support visual regression testing against "golden" images, as well as utilities for traditional unit testing of layers. The utilities come pre-integrated with tools that help automate the running of browser based render tests from the console. To start using the utilities, install the new ([@deck.gl/test-utils](https://www.npmjs.com/package/@deck.gl/test-utils)) module.


### Dist Size Reduction

Work on bundle size reduction continues. In this release, the focus has been on leveraging the tree-shaking abilities of the Babel 7 and Webpack 4 combination. In addition, new article about [Application Bundling and Tree Shaking](./developer-guide/building-apps.md) has been added to the docs.


### Shader Modules

#### project32 (New)

**Unified 32/64-bit projection** - A new common API for projection is implemented in both the `project64` shader module and a new `project32` shader module allowing the same vertex shader can be used for both 32-bit and 64-bit projection. This simplifies adding fp64 support to layers and reduces bundle size. See [docs](./api-reference/core/project32.md) for more details.



## deck.gl v5.1

Release date: Feb 16, 2018

<table style={{border:0}} align="center">
  <tbody>
    <tr>
      <td>
        <img height="150" src="https://raw.github.com/visgl/deck.gl-data/master/images/whats-new/transitions.gif" />
        <p><i>Layer Transitions</i></p>
      </td>
      <td>
        <img height="150" src="https://raw.github.com/visgl/deck.gl-data/master/images/whats-new/jsx-layers.png" />
        <p><i>JSX Layers</i></p>
      </td>
    </tr>
  </tbody>
</table>


### Layer Improvements

#### Layer Transitions

Many layers now support smooth visual transitions of e.g. positions and colors of layer elements, animating the update of the layers element to match a new data set. The animations are done on the GPU and can thus support very large number of elements. Use the new [`transitions`](./api-reference/core/layer.md) prop on the `Layer` class to specify things like *transition duration*, *easing function* and *callbacks*.

> Transitions are only supported on WebGL2-capable browsers such as Chrome and Firefox. The `transitions` prop will simply be ignored on WebGL1 browsers.


### React Improvements

#### Use JSX to render deck.gl Layers

It is now possible to use JSX syntax to create (or "render") deck.gl layers. Many React users feel that this results in a more natural coding style.

```jsx
  <DeckGL {...viewport}>
    <LineLayer data={data} />
  <DeckGL />
```

> There are limitations (deck.gl layers are **not** React components), for more information see [Using deck.gl with React](./get-started/using-with-react.md).


## deck.gl v5

Release date: Dec 21, 2017

<table style={{border:0}} align="center">
  <tbody>
    <tr>
      <td>
        <img height="150" src="https://raw.github.com/visgl/deck.gl-data/master/images/whats-new/object-highlighting.gif" />
        <p><i>GPU-based Highlighting</i></p>
      </td>
      <td>
        <img height="150" src="https://raw.github.com/visgl/deck.gl-data/master/images/whats-new/path-dashes.png" />
        <p><i>Dashes in GeoJson</i></p>
      </td>
      <td>
        <img height="150" src="https://raw.github.com/visgl/deck.gl-data/master/images/whats-new/react-16.png" />
        <p><i>React 16 Support</i></p>
      </td>
    </tr>
  </tbody>
</table>


All new additions to the official deck.gl 5.0 API are listed here. Note that in addition to the official new features in this release, deck.gl 5.0 also contains a number of significant under the hoods changes to prepare for new features and optimizations. Some of these are available as experimental APIs, see below.

As always, for information on deprecations and how to update your code in response to any API changes, please read the deck.gl [upgrade Guide](./upgrade-guide.md).


### DeckGL Component

#### DeckGL: Control over DevicePixelRatio

The new `useDevicePixels` prop on the `DeckGL` React component can be used to disable usage of full resolution on retina/HD displays. Disabling deck.gl's default behavior of always rendering at maximum device resolution can reduce the render buffer size with a factor of 4x on retina devices and lead to significant performance improvements on typical fragment shader bound rendering. This option can be especially interesting on "retina" type mobile phone displays where pixels are so small that the visual quality loss may be largely imperceptible.

#### DeckGL: Layer Filtering

A new `DeckGL` prop `layerFilter` gives the application an opportunity to filter out layers from the layer list during rendering and/or picking. Filtering can be done per layer or per viewport (experimental) or both. This enables techniques like adding helper layers that work as masks during picking but do not show up during rendering, or rendering different additional information in different viewports (experimental).

#### DeckGL: Allow overriding canvas component style

Users can now override the canvas size, position and offset via the style prop passed to the DeckGL component.


### Layer Improvements

#### Layer: Automatic Highlighting of Hovered Elements

Three new `Layer` props (`autoHighlight`, `highlightColor` and `highlightedObjectIndex`) have been added to enable simple and efficient highlighting of a single object in a layer. Highlighting is either automatic on hover, or programmatically controlled through specifying the index of the selected object. The actual highlighting is done on the GPU and this feature is thus very performant, in particular as it lets applications avoid cumbersome techniques like modifying data or using a secondary layer for highlighting.

See our [blog post](https://medium.com/vis-gl/automatic-gpu-based-object-highlighting-in-deck-gl-layers-7fe3def44c89)

#### CompositeLayer: Property Forwarding Support

A new method `CompositeLayer.getSubLayerProps()` simplifies forwarding base layer props to sub layers, removing code clutter and reducing the risk of forgetting to forward an important base layer property.


#### PathLayer & GeoJsonLayer: Dashed Line Support

Added new props (`getDashArray` and `dashJustified`) enabling you render paths as dashed lines. Naturally these props are also accessible in composite layers built on top of the `PathLayer`, such as the `GeoJsonLayer`.

#### PolygonLayer & GeoJsonLayer: Elevation Scale

Added new prop `elevationScale` to enable fast scaling elevation of all extruded polygons.

#### HexagonLayer / GridLayer: Elevation by Value Support

Add `getElevationValue` to `HexagonLayer` and `GridLayer` to enable elevation aggregation by value. This allow both color and elevation to be calculated based on customized aggregation function.


### Seer Improvements

The [Seer](https://chrome.google.com/webstore/detail/seer/eogckabefmgphfgngjdmmlfbddmonfdh?hl=en) Chrome Debug Extension now remembers its "on/off" setting across application reloads. This is significant because it means that the Seer extension can be left installed even in heavy deck.gl applications with lots of layers, and turned on only during debugging, without any performance impact during normal usage.


### Shader Modules

Note: This change is mainly relevant to developers who write custom deck.gl layers.

* Shader module documentation is much improved, both in deck.gl and luma.gl. In the deck.gl docs, shader modules are listed in the "API Reference" section, after the JavaScript classes.
* The `project` module provides a new function `project_pixel_to_clipspace` for screen space calculations that takes variables like `useDevicePixels` and "focal distance" into account, making pixel space calculation simpler and less prone to fail when parameters change.
* The core deck.gl shader modules (`project` etc) now conform to the luma.gl shadertools conventions for naming uniforms and functions, making this module easier to describe and use. In spite of these changes, backwards compatible uniforms are provided to ensure that existing layers do not break.


### React Integration

#### React 16 Support

deck.gl v5 now supports React 16 and the `package.json` dependencies of all React-based examples have updated to React 16.


### Experimental Features

As usual, deck.gl 5.0 contains a number of experimental features, e.g. "multi viewport", "first person viewport" and "viewport transitions". These features are still being finalized and the APIs have not been frozen, but can still be accessed by early adopters. See the roadmap article for more information on these.


## deck.gl v4.1

Release date: July 27th, 2017

<table style={{border:0}} align="center">
  <tbody>
    <tr>
      <td>
        <img height="150" src="https://raw.github.com/visgl/deck.gl-data/master/images/whats-new/webgl2.jpg" />
        <p><i>WebGL 2</i></p>
      </td>
      <td>
        <img height="150" src="https://raw.github.com/visgl/deck.gl-data/master/images/whats-new/seer.png" />
        <p><i>Seer Extension</i></p>
      </td>
    </tr>
  </tbody>
</table>


### WebGL2 Support (provided by luma.gl v4)

deck.gl v4.1 is based on luma.gl v4, a major release that adds full WebGL2 support as well as powerful features like WebGL state management and an improve GLSL shader module system. On all browsers that supports WebGL2 (e.g. recent Chrome and Firefox browsers), deck.gl will obtain WebGL2 context and utilize WebGL2 functionalities. To know more about WebGL2, please check [here](https://www.khronos.org/registry/webgl/specs/latest/2.0/).


### Query Methods

Two new functions - `DeckGL.queryObject` and `DeckGL.queryVisibleObjects` allow developers to directly query the picking results, in addition to handling picking via built-in click and hover callbacks. This allows applications to build more advanced event handling and makes deck.gl easier to integrate with existing applications that have already implemented their own event handling.

In addition, the `queryObject` offers a much requested `radius` parameter, allowing the application to specify how close an object needs to be to the specified coordinate to be considered a match (in deck.gl v4.0, picking will only trigger if an object is actually visible on the queried pixel, making it hard for users to select small features and thin lines).

### Shader Assembly

For developers that write their own custom layers, the `shadertools` shader assembly system is now in place to replace the existing `assembleShaders` function in deck.gl. The new shader assembler system supports organizing shader code into modules and is integrated with luma.gl's [`Model`](https://luma.gl/docs/api-reference/engine/model) so users no longer need to call `assembleShaders` before creating the `Model` for the layer.

### Per-Layer Control of WebGL Parameters

The base `Layer` class (which is inherited by all layers) supports a new property `parameters` that allows applications to specify the state of WebGL parameters such as blending mode, depth testing etc. This provides applications with significant control over the detailed rendering of layers. Note that the new `parameters` prop directly leverages the luma.gl v4 [setParameters](https://luma.gl/docs/api-reference-legacy/context/parameter-setting#setparameters) API, which allows all WebGL parameters to be specified as keys in a single parameter object.


### Layer Attribute Control

Pre-calculated "Vertex Attributes" can now be passed as props, meaning that developers that are willing to learn how a deck.gl layer's vertex attributes are structured can pass in typed arrays as props to the layer and have these directly passed to the GPU. This prevents the layer's internal `AttributeManager` from generating the attributes from your data, allowing you to optimize by e.g. directly passing in binary data from calculations or a binary file load without having deck.gl do any transformation on your data.


### CompositeLayer

Composite layers, which were introduced in v4.0, have received some polish and performance improvements. In subclassed `CompositeLayer`s, the `renderLayers` function can now return a nested array that could contain `null` values, and deck.gl will automatically flatten, filter and render all layers in the array. This is a small convenience that can make your `renderLayers` methods in complex composite layers a little more readable.

```js
   renderLayers() {
      return [
         setting1 && new ScatterplotLayer(...),
         setting2 && new LineLayer(...),
         this._renderAdditionalLayerList()
      ];
   }
```

Also, as a performance improvements, deck.gl now avoids "rerendering" sublayers of `CompositeLayer` whose props haven't changed.

### New Examples

Several new examples have been added to illustrate the wide applicability of deck.gl. To name a few:

* Wind visualization in US. This example is featured on [OpenVIS 2017 by @philogb](https://www.youtube.com/watch?v=KPiONdmNOuI). This example shows how new features in WebGL2 can be used to accelerate compute intensive tasks through GPU computing right in the browsers
* Tagmap - This example by @rivulet-zhang shows some novel approching in placing and rendering text symbols in deck.gl
* Point cloud example - The point cloud example shows how deck.gl could be used to render large amount of 3D point cloud data without any basemap context.
* Node-link Graph - This is another example showing how deck.gl could be extended to the info-vis domain.


### Touch Support

deck.gl's default event handling now includes support for multitouch gestures to zoom and rotate the view. In addition, a new `EventManager` class solidifies deck.gl's support for event handling.


### Seer Integration

deck.gl is now integrated with the new [Seer Chrome extension](https://chrome.google.com/webstore/detail/seer/eogckabefmgphfgngjdmmlfbddmonfdh?hl=en). Simply installing Seer and rerunning your application opens up a new tab in the Chrome developer tools, providing you with the ability to see all your deck.gl layers, inspect (and edit) their properties and attributes and check per layer timings, such as the latest GPU draw calls or attribute updates.

And note that since luma.gl v4 also has a Seer integration, it is possible to follow links from deck.gl layer to luma.gl models inside Seer, enabling you to further drill down and understand what data is ultimately being generated and processed by the GPU.


## deck.gl v4.0

Release date: March 31, 2017

### Highlights

* **New Geospatial Layers** GeoJsonLayer, PathLayer, PolygonLayer, IconLayer, GridCellLayer, HexagonCellLayer, PointCloudLayer.
* **New Aggregating Layers** GridLayer and HexagonLayer now join the ScreenGridLayer in a growing family of layers that automatically "bin" your point data, in this case into grid cells or hexagons.
* **New Examples** deck.gl now provides multiple stand-alone examples, with minimal configuration files (`package.json`, `webpack.config.js` etc) intended to make it easy to just copy an example folder and get an app up and running in minutes.
* **Unified 64-bit Layers** - 64-bit Layers are now unified with 32-bit layers, controlled via a new `fp64` prop.
* **Library Size Reduction** - A number of npm package dependencies have been trimmed from deck.gl, and the distribution has initial support for "tree-shaking" bundlers like webpack2 and rollup.
* **Performance** A number of improvements across the core library and layers improves rendering and picking performance.
* **Model Matrix Support** - Model matrix support for the `METER_OFFSET` projection mode enables arbitrary coordinate transforms (translations, rotations, scaling etc) to be applied on individual layer enabling scene graph like layer composition and animation.
* **Documentation** Improved and reorganized in response to user feedback.
* **Experimental Features** Experimental support for non-Mercator projections and rendering effects (e.g. Reflections)

### New Layers

#### GeoJsonLayer

A layer that parses and renders GeoJson. Supports all GeoJson primitives (polygons, lines and points).
The GeoJsonLayer is an example of a composite layer that instantiates other layers (in this case `PathLayer`, `PolygonLayer` and `ScatterplotLayer`) to do the actual rendering. This layer replaces the now deprecated family of `ChoroplethLayer`s.

#### PathLayer

Takes a sequence of coordinates and renders them as a thick line with mitered or rounded end caps.

#### PolygonLayer

Each object in data is expected to provide a "closed" sequence of coordinates and renders them as a polygon, optionally extruded or in wireframe mode. Supports polygons with holes.

#### IconLayer

Allows the user to provide a texture atlas and a JSON configuration specifying where icons are located in the atlas.

#### GridLayer

A layer that draws rectangular, optionally elevated cells. A typical grid based heatmap layer. Differs from the `ScreenGridLayer` in that the cells are in world coordinates and pre aggregated.

#### HexagonLayer

A layer that draws hexagonal, optionally elevated cells.

#### Point Cloud Layer

Draws a LiDAR point cloud. Supports point position/normal/color.

### Improvements to all Layers

#### Support for Per-Layer Model Matrix

Each layer now supports a `modelMatrix` property that can be used to specify a local coordinate system for the data in that layer:

* Model matrices can dramatically simplify working with data in different coordinate systems, as the data does not need to be pre-transformed into a common coordinate system.

* Model matrices also enable interesting layer animation and composition possibilities as individual layers can be scaled, rotated, translated etc with very low computational cost (i.e. without modifying the data).

#### UpdateTriggers now accept Accessor Names

`updateTriggers` now accept Accessor Names.

The `updateTriggers` mechanism in deck.gl v3 required the user to know the name of the vertex attribute controlled by an accessor. It is now possible to supply names of `accessors`.

#### More intuitive mouse events

* `onHover` is now only fired on entering/exiting an object instead of on mouse move.
* `onClick` is now only fired on the picked layer instead of all pickable layers.

### New Features for Layer Subclassing

#### Overridable Shaders

All layers now have a `getShaders` method that can be overridden by subclasses, enables reuse of all layer code while just replacing one or both shaders, often dramatically reducing the amount of code needed to add a small feature or change to en existing layers.

### New Features for Layer Writers

#### `defaultProps` {#defaultprops}

Layers are now encouraged to define a `defaultProps` static member listing their props and default values, rather than programmatically declaring the props in constructor parameters etc. Using `defaultProps` means that many layer classes no longer need a constructor.

#### AttributeManager now accepts new `accessor` field

Can be a string or a an array of strings. Will be used to match `updateTriggers` accessor names with instance attributes.

#### `getPickingInfo()` {#getpickinginfo}

This method replaces the old `pick()` method and is expected to return an info object. Layers can block the execution of callback functions by returning `null`.

### Performance

A number of performance improvements and fixes have been gradually introduced since deck.gl v3.0 was launched. While many are not new in v4.0, cumulatively they enable noticeably better framerates and a lighter footprint when big data sets are loaded, compared to the initial v3.0.0 version.

The `AttributeManager` class now supports default logging of timings for attribute updates. This logging can be activated by simply setting `deck.log.priority=2` in the console (levels 1 and 2 provide different amounts of detail). This can be very helpful in verifying that your application is not triggering unnecessary attribute updates.

In addition, the new function `AttributeManager.setDefaultLogFunctions` allows the app to install its own custom logging functions to take even more control over logging of attribute updates.

### Library Improvements

JavaScript build tooling continues to evolve and efforts have been made to ensure deck.gl supports several popular new tooling setups:

* **Dependency Reduction** The number of npm dependencies (both in `deck.gl`, `luma.gl` and `react-map-gl`) have been reduced considerably, meaning that installing deck.gl and related modules will bring in less additional JavaScript code into your app, and your app will build and run faster.
* **Tree-shaking support**: deck.gl and related libraries now publish a "module" entry point in package.json which points to a parallel distribution (`deck.gl/dist-es6`) that preserves the `import` and `export` statements. This should allow tree shaking bundlers such as webpack 2 and rollup to further reduce bundle size.
* **Pure ES6 source code**: With few exceptions (e.g some JSX usage in examples), the source code of deck.gl and related modules are now all restricted to conformant ES6 (i.e. no ES2016 or ES2017, flow or similar syntax is used). This means that the source code can run directly (ie. without transpilation) in Node.js and modern browsers. You could potentially import code directly from `deck.gl/src` to experiment with this.
* **Buble support** in examples. [Buble](https://buble.surge.sh/guide/) is a nice alternative to babel if you have a simple app and don't need all the power of babel. Many of the examples now use buble for faster and smaller builds.

### Examples

Code examples have been improved in several ways:

* **Multiple Examples** deck.gl now provides multiple different examples in an `examples` folder, showing various interesting uses of deck.gl.
* **Stand Alone Examples** Examples are now stand alone, each with its own minimal `package.json` and configuration files, enabling them to be easily copied and modified.
* **Hello World Examples** Minimal examples for building with webpack 2 and browserify (previously called "exhibits") are still provided, and have been further simplified.
* **Layer Browser** The main `layer-browser` example has been expanded into a full "layer and property browser" allowing for easy testing of layers.

### Deprecations

The various Choropleth layers have been deprecated since deck.gl has new and better layers (`GeoJsonLayer`, `PathLayer`, `PolygonLayer`) that fill the same roles. The choropleth layers are still available but will not be maintained beyond critical bug fixes and will likely be removed in the next major version of deck.gl.

A careful API audit has also been done to align property names between old and
new layers. While this will makes the layers more consistent and the combined API easier to learn and work with, it does mean that some properties have been renamed, with the old name being deprecated, and in some very few cases, default values have changed.

For more information on deprecations and how to update your code in response to these changes, please consult the deck.gl [Upgrade Guide](./upgrade-guide.md).

## deck.gl v3.0

Release date: November, 2016

### Highlights

* New website
* Comprehensive documentation
* All Core Layers updated (API, features, performance)
* 64-bit Layers (High Precision)
* METERS projection mode (High Precision)
* Multi-Primitive Layer Support
* Composite Layer Support

### React Integration

* `DeckGL` (`DeckGLOverlay` in v2) component now requires a separate import (`import DeckGL from 'deck.gl/react'`). This allows the core deck.gl library to be imported by non-React applications without pulling in React.
* Adds `onLayerClick` and `onLayerHover` props to the `DeckGL` React component.
* The `DeckGL` component now cancels animation loop on unmount, important when repeatedly creating/destroying deck.gl components.
* The `DeckGL` component no longer manages WebGL blending modes, as this is better done directly by layers.

### Layers

* All layers now support accessors, removing the need for applications to transform data before passing it to deck.gl.
* Layer props and accessors now always expect arrays (e.g. colors are expected as `[r,g,b,a]` instead of `{r,g,b,a}` etc).
* line widths now takes device pixel ratio into account for more consistent look between displays
* METERS projection mode allows specifying positions in meter offsets in addition to longitude/latitude.
* Layers now receive viewport information from the `DeckGL` component. This implies that apps no longer need to pass the `width`, `height`, `longitude`, `latitude`, `zoom`, `pitch`, `bearing` and `bearing` props to each layer. These properties only need to be passed to the `DeckGL` react component.

#### Base Layer

* `deepCompare` prop replaced with more flexible `dataComparator`

#### ArcLayer

* Specify separate start and end color for each arc.
* Renders smoother arcs, especially for bottom arc segments close to map
* Fixes flickering last segments

#### ScatterplotLayer

* Adds drawOutline option.

##### ScreenGridLayer

* New name for deck.gl v2 GridLayer
* Now have accessors (getPosition, getWeight)
* Custom color ramps (minColor, maxColor)

##### ChoroplethLayer

* Now renders MultiPolygons and Polygons with holes

##### HexagonLayer (REMOVED)

* The v2 HexagonLayer has not yet been ported to v3.

#### 64bit layers

A set of new high precision layers that support extreme zoom levels

##### ArcLayer64 (NEW)

##### ChoroplethLayer64 (NEW)

##### ScatterplotLayer64 (NEW)

##### 64 bit ExtrudedChoroplethLayer (NEW)

* Great for rendering 3D buildings on top of maps
* Includes a basic shading model

##### GeoJsonLayer (NEW, EXPERIMENTAL)

* Initial composite layer, only Polygons for now.

#### Sample Layers

Sample layers now available through `import 'deck.gl/samples';`

### Changes affecting Custom Layers

#### Streamlined life cycle methods

* The Layer life cycle methods are now optimized for deck.gl's needs and no longer try to mimic React.
* Limited compatibility with deck.gl v2 is provided but it is strongly recommended to update layers to the new methods

#### Optimizations

* `Uint8Array` encoding is now supported for color and picking color attributes, which provides significant GPU memory savings.

#### GLSL package manager and modules

* All layers now use `assembleShaders` to inject GLSL packages and platform
  fixes
* GLSL `project` package
  + GLSL `fp64` emulated double precision floating point package
  + GLSL `fp32` package - 32bit improved precision library
    - Adds high precision version of trigonometry functions and `tan`
    - Especially for Intel GPUs

## deck.gl v2

Release date: May 2016

### Highlights

* 3D Perspective Mode
* Performance: Huge under the hood refactor of layer update logic
* Automatic attribute management (`AttributeManager` class)
* Linux fixes - deck.gl and luma.gl now work on Linux.
* Adopts [luma.gl](https://github.com/visgl/luma.gl) as default WebGL framework.
* Retina display support
* Support for disabling mercator project (experimental)

### React Integration

* Ability to specify canvas ID and customize styles

### Layers

* Added data deep comparison support

#### ScatterplotLayer

* Add per point radius support for the scatterplot-layer
* Added per point color support for the scatterplot-layer
* Fixed primitive distortion bug

#### LineLayer (NEW)

## deck.gl v1

Original release date: December 2015

Initial open-source version of deck.gl, with five sample layers.<|MERGE_RESOLUTION|>--- conflicted
+++ resolved
@@ -2,19 +2,17 @@
 
 This page contains highlights of each deck.gl release. Also check our [vis.gl blog](https://medium.com/vis-gl) for news about new releases and features in deck.gl.
 
-<<<<<<< HEAD
 ## deck.gl v9.2
 
 Target release date: Q2, 2025
 
+### Widgets
+
+- React: Pre-wrapped React components for the new deck.gl widgets are available via the [`@deck.gl/react`](./api-reference/react/overview.md) package, including: `ResetViewWidget`, `ScaleWidget`, `GeolocateWidget`, `ScreenshotWidget`, `LoadingWidget`, `ThemeWidget`, `InfoWidget`, and `SplitterWidget` (in addition to the `ZoomWidget`, `CompassWidget`, `FullscreenWidget` from v9.1)
+
 ## Core
 
-- [`View.clone()`](./api-reference/core/view.md) - New method that simplifies creating new Views with modified props.
-=======
-### Widgets
-
-- React: Pre-wrapped React components for the new deck.gl widgets are available via the [`@deck.gl/react`](./api-reference/react/overview.md) package, including: `ResetViewWidget`, `ScaleWidget`, `GeolocateWidget`, `ScreenshotWidget`, `LoadingWidget`, `ThemeWidget`, `InfoWidget`, and `SplitterWidget` (in addition to the `ZoomWidget`, `CompassWidget`, `FullscreenWidget` from v9.1)
->>>>>>> b04187dd
+- [`View.clone()`](./api-reference/core/view.md) - New method that simplifies creating new Views with modified props, similar to `Layer.clone()`.
 
 ## deck.gl v9.1
 
