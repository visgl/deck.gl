--- conflicted
+++ resolved
@@ -41,11 +41,7 @@
 
   t.ok(`PickLayersPass rendered`);
   t.equal(
-<<<<<<< HEAD
-    models[0].pipeline.props.uniforms.lighting_uEnabled,
-=======
     models[0].pipeline.uniforms.lighting_uEnabled,
->>>>>>> 4154c68d
     false,
     `PickLayersPass lighting disabled correctly`
   );
