// eslint-disable-next-line
/* global document */
import test from 'tape-promise/tape';
import makeTooltip, {
  getTooltipDefault,
  substituteIn,
  toText
} from '@deck.gl/jupyter-widget/playground/widget-tooltip';

const pickedInfo = {object: {elevationValue: 10, position: [0, 0]}, x: 0, y: 0, picked: true};

// eslint-disable-next-line
const TOOLTIP_HTML = {
  html:
    '<div style="display: flex; flex-direction: row; justify-content: space-between; align-items: stretch;">' +
    '<div class="header" style="font-weight: 700; margin-right: 10px; flex: 1 1 0%;">elevationValue</div>' +
    '<div class="value" style="flex: 0 0 auto; max-width: 250px; overflow: hidden; white-space: nowrap; text-overflow: ellipsis;">10' +
    '</div>' +
    '</div>',
  style: {
    fontFamily: '"Helvetica Neue", Helvetica, Arial, sans-serif',
    display: 'flex',
    flex: 'wrap',
    maxWidth: '500px',
    flexDirection: 'column',
    zIndex: 2
  }
};

test('jupyter-widget: tooltip', t0 => {
  t0.test('getTooltipDefault', t => {
    Object.assign(pickedInfo, {picked: false});
    t.equal(getTooltipDefault(pickedInfo), null, 'should return null if nothing picked');
    Object.assign(pickedInfo, {picked: true});
    const tooltip = getTooltipDefault(pickedInfo);
    t.deepEquals(tooltip, TOOLTIP_HTML, 'tooltip is expected result');
    const tooltipCached = getTooltipDefault(pickedInfo);
    t.deepEquals(tooltipCached, TOOLTIP_HTML, 'tooltip called twice hits its cached value');
    t.end();
  });

  t0.test('toText', t => {
    const TESTING_TABLE = [
      {
        input: ['arma', 'virumque', 'cano', 'Troiae'],
        expected: '["arma","virumque","cano","Troiae"]',
        message: 'should convert arrays to strings'
      },
      {
        input: ['arma', 'virumque', 'cano', 'Troiae', 'ab', 'oris'],
        expected: 'Array<6>',
        message: 'should convert arrays to shorthand if excessively long'
      },
      {
        input: 4.51,
        expected: '4.51',
        message: 'should convert numbers to strings'
      },
      {
        input: {id: 1},
        expected: '{"id":1}',
        message: 'should convert JSON to strings'
      },
      {
        // eslint-disable-next-line
        input: {id: BigInt(2)},
        expected: '<Non-Serializable Object>',
        message: 'should convert unserializable objects to a message'
      },
      {
        // eslint-disable-next-line
        input: 'input'.repeat(10) + '1',
        expected: 'input'.repeat(10),
        message: 'should cap length'
      }
    ];
    for (const kv of TESTING_TABLE) {
      t.equal(toText(kv.input), kv.expected, kv.message);
    }
    t.end();
  });

  t0.test('substituteIn', t => {
    const TESTING_TABLE = [
      {
        template: '"{quote}" - {origin}',
        json: {
          quote: "Be an optimist. There's not much use being anything else.",
          origin: 'Winston Churchill'
        },
        expected: '"Be an optimist. There\'s not much use being anything else." - Winston Churchill'
      },
      {
        template: 'Total population ({city}): {pop}',
        json: {
          properties: {
            pop: 3305408,
            city: 'Madrid'
          }
        },
        expected: 'Total population (Madrid): 3305408'
      },
      {
        template: 'Total population ({properties.city}): {properties.pop}',
        json: {
          properties: {
            pop: 3305408,
            city: 'Madrid'
          }
        },
        expected: 'Total population (Madrid): 3305408'
      },
      {
<<<<<<< HEAD
        template: 'Total population ({city}): {pop}',
        json: {
          properties: {
            city: 'Madrid'
          }
        },
        expected: 'Total population (Madrid): {pop}'
=======
        template: '{true} {false} {null} {undefined}',
        json: {
          true: true,
          false: false,
          null: null
        },
        expected: 'true false null undefined'
>>>>>>> 6cd91e29
      },
      {
        template:
          'The Answer to the Ultimate Question of Life, The Universe, and Everything: {a.b.c}',
        json: {
          a: {
            b: {
              c: 42
            }
          }
        },
        expected: 'The Answer to the Ultimate Question of Life, The Universe, and Everything: 42'
      },
      {
        template:
          'The Answer to the Ultimate Question of Life, The Universe, and Everything: {a.b.c}',
        json: {
          a: {}
        },
        expected:
          'The Answer to the Ultimate Question of Life, The Universe, and Everything: undefined'
      }
    ];
    for (const kv of TESTING_TABLE) {
      t.equal(substituteIn(kv.template, kv.json), kv.expected);
    }
    t.end();
  });

  t0.test('makeTooltip', t => {
    t.equal(makeTooltip(null), null, 'If no tooltip JSON passed, return null');
    const htmlTooltip = {
      html: '<b>Elevation Value:</b> {elevationValue}',
      style: {
        backgroundColor: 'lemonchiffon'
      }
    };
    const tooltip = makeTooltip(htmlTooltip)(pickedInfo);
    t.deepEquals(tooltip, {
      style: {backgroundColor: 'lemonchiffon'},
      html: '<b>Elevation Value:</b> 10'
    });

    const textTooltip = {
      text: 'testing',
      style: {
        backgroundColor: 'lemonchiffon'
      }
    };
    t.deepEquals(textTooltip, {
      style: {backgroundColor: 'lemonchiffon'},
      text: 'testing'
    });

    t.end();
  });

  t0.end();
});<|MERGE_RESOLUTION|>--- conflicted
+++ resolved
@@ -111,15 +111,6 @@
         expected: 'Total population (Madrid): 3305408'
       },
       {
-<<<<<<< HEAD
-        template: 'Total population ({city}): {pop}',
-        json: {
-          properties: {
-            city: 'Madrid'
-          }
-        },
-        expected: 'Total population (Madrid): {pop}'
-=======
         template: '{true} {false} {null} {undefined}',
         json: {
           true: true,
@@ -127,7 +118,6 @@
           null: null
         },
         expected: 'true false null undefined'
->>>>>>> 6cd91e29
       },
       {
         template:
