--- conflicted
+++ resolved
@@ -25,11 +25,7 @@
   t.ok(deckProps, 'JSONConverter converted correctly');
 
   t.is(deckProps.views.length, 2, 'JSONConverter converted views');
-<<<<<<< HEAD
-  t.is(deckProps.layers[0].props.id, SCATTER_PLOT_LAYER_ID, 'Should evaluate constants.');
-=======
   t.is(deckProps.controller, MapController, 'Should evaluate constants.');
->>>>>>> 224ec9fc
 
   t.end();
 });
