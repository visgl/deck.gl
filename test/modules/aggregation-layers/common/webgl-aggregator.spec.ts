--- conflicted
+++ resolved
@@ -170,10 +170,7 @@
     [NaN, 1, 3, 4, 5, 4, 5, 3, 3, 5, 3, 4, 1, 2, 3],
     'getResult() - max education'
   );
-<<<<<<< HEAD
-=======
-
->>>>>>> 9a44132d
+
   t.deepEqual(aggregator.getResultDomain(2), [1, 5], 'getResultDomain() - max education');
 
   // Empty bin
