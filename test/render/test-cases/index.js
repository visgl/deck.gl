--- conflicted
+++ resolved
@@ -56,11 +56,7 @@
   scenegraphLayerTests,
   viewsTests,
   effectsTests,
-<<<<<<< HEAD
-  collideExtensionTests,
-  transitionTests
-=======
   transitionTests,
-  terrainLayerTests
->>>>>>> 9bdfbe7c
+  terrainLayerTests,
+  collideExtensionTests
 );