{
  "description": "A website for deck.gl, built with Ocular (Gatsby version)",
  "license": "MIT",
  "keywords": [
    "ocular"
  ],
  "main": "index.js",
  "scripts": {
    "start": "yarn clean-examples && yarn clean && yarn develop",
    "clean": "rm -rf ./.cache ./public",
    "clean-examples": "find ../examples -name node_modules -exec rm -rf {} \\;",
    "develop": "gatsby develop --port=8001",
    "build": "yarn clean-examples && gatsby build",
    "serve": "gatsby serve",
    "deploy": "NODE_DEBUG=gh-pages gh-pages -d public"
  },
  "dependencies": {
<<<<<<< HEAD
    "@loaders.gl/draco": "^1.3.5",
    "@loaders.gl/las": "^1.0.3",
    "@luma.gl/addons": "^8.0.0-alpha.5",
    "@luma.gl/constants": "^8.0.0-alpha.5",
    "@luma.gl/core": "^8.0.0-alpha.5",
    "@luma.gl/webgl": "^8.0.0-alpha.5",
=======
    "@loaders.gl/las": "^2.0.0-beta.5",
    "@luma.gl/addons": "^8.0.0-beta.2",
    "@luma.gl/constants": "^8.0.0-beta.2",
    "@luma.gl/core": "^8.0.0-beta.2",
    "@luma.gl/webgl": "^8.0.0-beta.2",
>>>>>>> 515466ce
    "@probe.gl/stats-widget": "^3.0.1",
    "baseui": "^9.26.0",
    "d3-color": "^1.4.0",
    "d3-request": "^1.0.6",
    "d3-scale": "^3.0.0",
    "expr-eval": "^2.0.2",
    "rbush": "^2.0.2",
    "react": "^16.6.0",
    "react-dom": "^16.6.0",
    "styletron-engine-atomic": "^1.4.4",
    "styletron-react": "^5.2.6",
    "tagmap.js": "^1.1.1"
  },
  "devDependencies": {
    "gatsby": "^2.3.0",
    "gatsby-plugin-sass": "^2.1.21",
    "gatsby-plugin-styletron": "^3.0.5",
    "gh-pages": "^2.0.1",
    "ocular-gatsby": "1.0.4",
    "sharp": "0.22.1"
  }
}<|MERGE_RESOLUTION|>--- conflicted
+++ resolved
@@ -15,20 +15,12 @@
     "deploy": "NODE_DEBUG=gh-pages gh-pages -d public"
   },
   "dependencies": {
-<<<<<<< HEAD
-    "@loaders.gl/draco": "^1.3.5",
-    "@loaders.gl/las": "^1.0.3",
-    "@luma.gl/addons": "^8.0.0-alpha.5",
-    "@luma.gl/constants": "^8.0.0-alpha.5",
-    "@luma.gl/core": "^8.0.0-alpha.5",
-    "@luma.gl/webgl": "^8.0.0-alpha.5",
-=======
+    "@loaders.gl/draco": "^2.0.0-beta.5",
     "@loaders.gl/las": "^2.0.0-beta.5",
-    "@luma.gl/addons": "^8.0.0-beta.2",
+    "@luma.gl/addons": "^8.0.0-alpha.10",
     "@luma.gl/constants": "^8.0.0-beta.2",
     "@luma.gl/core": "^8.0.0-beta.2",
     "@luma.gl/webgl": "^8.0.0-beta.2",
->>>>>>> 515466ce
     "@probe.gl/stats-widget": "^3.0.1",
     "baseui": "^9.26.0",
     "d3-color": "^1.4.0",
